--- conflicted
+++ resolved
@@ -15,11 +15,7 @@
 import os
 import sys
 import base64
-<<<<<<< HEAD
-import http.client
-=======
 import httplib2
->>>>>>> 64419787
 import mimetypes  # deprecated; use requests package instead
 import socket
 import re
@@ -47,7 +43,7 @@
             self.error = lib
             self.parse = lib
     urllib = FakeURLlib(urllib2)
-    import io as io  # pylint: disable=W0611
+    import cStringIO as io  # pylint: disable=W0611
 
 # default 20s from prefs, min 2s
 TIMEOUT = max(prefs.connections['timeout'], 2.0)
@@ -131,7 +127,7 @@
     pacFiles = []
     if sys.platform == 'win32':
         try:
-            import winreg as winreg  # used from python 2.0-2.6
+            import _winreg as winreg  # used from python 2.0-2.6
         except ImportError:
             import winreg  # used from python 2.7 onwards
         net = winreg.OpenKey(
@@ -379,15 +375,9 @@
 
     # select https -- note there's NO verification of the server’s certificate
     if https is True:
-<<<<<<< HEAD
-        conn = http.client.HTTPSConnection(host, timeout=timeout)
-    else:
-        conn = http.client.HTTPConnection(host, timeout=timeout)
-=======
         conn = httplib2.HTTPSConnection(host, timeout=timeout)
     else:
         conn = httplib2.HTTPConnection(host, timeout=timeout)
->>>>>>> 64419787
     headers = {u'User-Agent': userAgent,
                u'Charset': encoding,
                u'Content-Type': content_type}
