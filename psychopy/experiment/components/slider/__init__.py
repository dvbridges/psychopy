--- conflicted
+++ resolved
@@ -297,10 +297,9 @@
                 code = "%s.addData('%s.history', %s.getHistory())\n"
                 buff.writeIndented(code % (loopName, name, name))
 
-<<<<<<< HEAD
-        # get parent to write code too (e.g. store onset/offset times)
-        super().writeRoutineEndCode(buff)
-=======
+            # get parent to write code too (e.g. store onset/offset times)
+            super().writeRoutineEndCode(buff)
+
     def writeRoutineEndCodeJS(self, buff):
         name = self.params['name']
         if len(self.exp.flow._loopList):
@@ -325,5 +324,4 @@
                 buff.writeIndented(code % (name, name))
             if self.params['storeHistory'].val == True:
                 code = "psychoJS.experiment.addData('%s.history', %s.getHistory());\n"
-                buff.writeIndented(code % (name, name))
->>>>>>> c4977415
+                buff.writeIndented(code % (name, name))