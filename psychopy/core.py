#!/usr/bin/env python
# -*- coding: utf-8 -*-

"""Basic functions, including timing, rush (imported), quit
"""
# Part of the PsychoPy library
# Copyright (C) 2015 Jonathan Peirce
# Distributed under the terms of the GNU General Public License (GPL).

from __future__ import absolute_import, division, print_function

from builtins import object
import sys
import threading
import subprocess
import shlex
import locale

# some things are imported just to be accessible within core's namespace
from psychopy.clock import (MonotonicClock, Clock, CountdownTimer,
                            wait, monotonicClock, getAbsTime,
                            StaticPeriod)  # pylint: disable=W0611

# always safe to call rush, even if its not going to do anything for a
# particular OS
from psychopy.platform_specific import rush  # pylint: disable=W0611
from psychopy import logging
from psychopy.constants import STARTED, NOT_STARTED, FINISHED, PY3

try:
    import pyglet
    havePyglet = True
    # may not want to check, to preserve terminal window focus
    checkPygletDuringWait = True
except ImportError:
    havePyglet = False
    checkPygletDuringWait = False


runningThreads = []  # just for backwards compatibility?
openWindows = []  # visual.Window updates this, event.py and clock.py use it

# Set getTime in core to == the monotonicClock instance created in the
# clockModule.
# The logging module sets the defaultClock to == clock.monotonicClock,
# so by default the core.getTime() and logging.defaultClock.getTime()
# functions return the 'same' timebase.
#
# This way 'all' OSs have a core.getTime() timebase that starts at 0.0 when
# the experiment is launched, instead of it being this way on Windows only
# (which was also a descripancy between OS's when win32 was using time.clock).


def getTime():
    """Get the current time since psychopy.core was loaded.

    Version Notes: Note that prior to PsychoPy 1.77.00 the behaviour of
    getTime() was platform dependent (on OSX and linux it was equivalent to
    :func:`psychopy.core.getAbsTime`
    whereas on windows it returned time since loading of the module, as now)
    """
    return monotonicClock.getTime()


def quit():
    """Close everything and exit nicely (ending the experiment)
    """
    # pygame.quit()  # safe even if pygame was never initialised
    logging.flush()
    
    for thisThread in threading.enumerate():
        if hasattr(thisThread, 'stop') and hasattr(thisThread, 'running'):
            # this is one of our event threads - kill it and wait for success
            thisThread.stop()
            while thisThread.running == 0:
                pass  # wait until it has properly finished polling

    sys.exit(0)  # quits the python session entirely


def shellCall(shellCmd, stdin='', stderr=False, env=None, encoding=None):
    """Call a single system command with arguments, return its stdout.
    Returns stdout, stderr if stderr is True.
    Handles simple pipes, passing stdin to shellCmd (pipes are untested
    on windows) can accept string or list as the first argument

    Parameters
    ----------
    shellCmd : str, or iterable
        The command to execute, and its respective arguments.

    stdin : str, or None
        Input to pass to the command.

    stderr : bool
        Whether to return the standard error output once execution is finished.

    env : dict
        The environment variables to set during execution.

    encoding : str
        The encoding to use for communication with the executed command.
        This argument will be ignored on Python 2.7.

    Notes
    -----
    We use ``subprocess.Popen`` to execute the command and establish
    `stdin` and `stdout` pipes.
    Python 2.7 always opens the pipes in text mode; however,
    Python 3 defaults to binary mode, unless an encoding is specified.
    To unify pipe communication across Python 2 and 3, we now provide an
    `encoding` parameter, enforcing `utf-8` text mode by default.
    This parameter is present from Python 3.6 onwards; using an older
    Python 3 version will raise an exception. The parameter will be ignored
    when running Python 2.7.

    """
<<<<<<< HEAD
    if encoding == None:
=======
    if encoding is None:
>>>>>>> 9e61bc89
        encoding = locale.getpreferredencoding()
    
    if type(shellCmd) == str:
        # safely split into cmd+list-of-args, no pipes here
        shellCmdList = shlex.split(shellCmd)
    elif type(shellCmd) == bytes:
        # safely split into cmd+list-of-args, no pipes here
        shellCmdList = shlex.split(shellCmd.decode('utf-8'))
    elif type(shellCmd) in (list, tuple):  # handles whitespace in filenames
        shellCmdList = shellCmd
    else:
        msg = 'shellCmd requires a string or iterable.'
        raise TypeError(msg)

    cmdObjects = []
    for obj in shellCmdList:
        if type(obj) != bytes:
            cmdObjects.append(obj)
        else:
            cmdObjects.append(obj.decode('utf-8'))

    # Since Python 3.6, we can use the `encoding` parameter.
    if PY3:
        if sys.version_info.minor >= 6:
            proc = subprocess.Popen(cmdObjects, stdin=subprocess.PIPE,
                                    stdout=subprocess.PIPE,
                                    stderr=subprocess.PIPE,
                                    encoding=encoding, env=env)
        else:
            msg = 'shellCall() requires Python 2.7, or 3.6 and newer.'
            raise RuntimeError(msg)
    else:
        proc = subprocess.Popen(cmdObjects, stdin=subprocess.PIPE,
                                stdout=subprocess.PIPE,
                                stderr=subprocess.PIPE, env=env)

    stdoutData, stderrData = proc.communicate(stdin)

    del proc
    if stderr:
        return stdoutData.strip(), stderrData.strip()
    else:
        return stdoutData.strip()<|MERGE_RESOLUTION|>--- conflicted
+++ resolved
@@ -115,11 +115,7 @@
     when running Python 2.7.
 
     """
-<<<<<<< HEAD
-    if encoding == None:
-=======
     if encoding is None:
->>>>>>> 9e61bc89
         encoding = locale.getpreferredencoding()
     
     if type(shellCmd) == str:
