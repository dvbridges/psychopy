--- conflicted
+++ resolved
@@ -75,7 +75,7 @@
     haveNxutils = True
 except:
     haveNxutils = False
-    
+
 global DEBUG; DEBUG=False
 
 #symbols for MovieStim
@@ -4724,13 +4724,13 @@
 
     def contains(self, x, y=None):
         """Determines if a point x,y is inside the shape.
-        
+
         Can accept: a) two args, x and y; b) one arg, as a point (x,y) that is a list, tuple, or
         numpy array; or c) an object with a getPos() method that returns x,y, such
-        as a mouse. Returns True if the point is within the area defined by `vertices`, 
+        as a mouse. Returns True if the point is within the area defined by `vertices`,
         using a ray-casting algorithm. This handles complex shapes, including
         concavities and self-crossings.
-        
+
         See coder demo, shapeContains.py
         """
         if self.needVertexUpdate:
@@ -4742,11 +4742,11 @@
         return pointInPolygon(x, y, self)
 
     def overlaps(self, polygon):
-        """Determines if this shape intersects another one. If `polygon` is 
+        """Determines if this shape intersects another one. If `polygon` is
         a `ShapeStim` instance, will use (vertices + pos) as the polygon. Overlap
         detection is only approximate; can fail with pointy shapes. Returns True
         if the two shapes overlap.
-        
+
         See coder demo, shapeContains.py
         """
         if self.needVertexUpdate:
@@ -4902,7 +4902,7 @@
         """
         Line accepts all input parameters, that `~psychopy.visual.ShapeStim` accepts, except
         for vertices, closeShape and fillColor.
-        
+
         The methods `contains` and `overlaps` are inherited from `~psychopy.visual.ShapeStim`,
         but always return False (because a line is not a proper (2D) polygon).
 
@@ -4940,18 +4940,15 @@
         """Changes the end point of the line. Argument should be a tuple, list
         or 2x1 array specifying the coordinates of the end point"""
         self.end = end
-<<<<<<< HEAD
-        self.setVertices([self.start, self.end])
+        self.setVertices([self.start, self.end], log=False)
+        if log and self.autoLog:
+            self.win.logOnFlip("Set %s end=%s" %(self.name, end),
+                level=logging.EXP,obj=self)
+
     def contains(self):
         pass
     def overlaps(self):
         pass
-=======
-        self.setVertices([self.start, self.end], log=False)
-        if log and self.autoLog:
-            self.win.logOnFlip("Set %s end=%s" %(self.name, end),
-                level=logging.EXP,obj=self)
-
 
 class ImageStim(_BaseVisualStim):
     def __init__(self,
@@ -5071,7 +5068,6 @@
 
         self.colorSpace=colorSpace
         self.setColor(color, colorSpace=colorSpace, log=False)
->>>>>>> cd8407c3
 
         #initialise textures for stimulus
         self.texID=GL.GLuint()
@@ -5513,7 +5509,7 @@
 
     The .draw() method displays the rating scale only (not the item to be rated),
     handles the subject's response, and updates the display. When the subject
-    responds, .noResponse goes False (i.e., there is a response). You can then 
+    responds, .noResponse goes False (i.e., there is a response). You can then
     call .getRating() to obtain the rating, .getRT() to get the decision time, or
     .reset() to restore the scale (for re-use). The experimenter has to handle
     the item to be rated, i.e., draw() it in the same window each frame. A
@@ -5536,9 +5532,9 @@
                 myWin.flip()
             rating = myRatingScale.getRating()
             decisionTime = myRatingScale.getRT()
-        
+
         You can equivalently specify the while condition using .status::
-        
+
             while myRatingScale.status != FINISHED:
 
     **Example 2**::
@@ -7047,11 +7043,11 @@
 
 def pointInPolygon(x, y, poly):
     """Determine if a point (`x`, `y`) is inside a polygon, using the ray casting method.
-    
+
     `poly` is a list of 3+ vertices as (x,y) pairs.
     If given a `ShapeStim`-based object, will use the
     rendered vertices and position as the polygon.
-    
+
     Returns True (inside) or False (outside). Used by :class:`~psychopy.visual.ShapeStim` `.contains()`
     """
     # looks powerful but has a C dependency: http://pypi.python.org/pypi/Shapely
@@ -7072,7 +7068,7 @@
     # fall through to pure python:
     # as adapted from http://local.wasp.uwa.edu.au/~pbourke/geometry/insidepoly/
     # via http://www.ariel.com.au/a/python-point-int-poly.html
-    
+
     inside = False
     # trace (horizontal?) rays, flip inside status if cross an edge:
     p1x, p1y = poly[-1]
@@ -7087,10 +7083,10 @@
 
 def polygonsOverlap(poly1, poly2):
     """Determine if two polygons intersect; the approximation can fail for pointy polygons.
-    
+
     Accepts two polygons, as lists of vertices (x,y) pairs. If given `ShapeStim`-based
     instances, will use rendered (vertices + pos) as the polygon.
-    
+
     Checks if any vertex of one polygon is inside the other polygon; will fail in some
     cases, especially for pointy polygons. Used by :class:`~psychopy.visual.ShapeStim` `.overlaps()`
     """
@@ -7098,13 +7094,13 @@
         poly1 = poly1._verticesRendered + poly1._posRendered
     if hasattr(poly2, '_verticesRendered') and hasattr(poly2, '_posRendered'):
         poly2 = poly2._verticesRendered + poly2._posRendered
-    
-    # faster if have matplotlib.nxutils: 
+
+    # faster if have matplotlib.nxutils:
     if haveNxutils:
         if any(nxutils.points_inside_poly(poly1, poly2)):
             return True
         return any(nxutils.points_inside_poly(poly2, poly1))
-    
+
     # fall through to pure python:
     for p1 in poly1:
         if pointInPolygon(p1[0], p1[1], poly2):
