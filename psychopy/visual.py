"""To control the screen and visual stimuli for experiments
"""
# Part of the PsychoPy library
# Copyright (C) 2013 Jonathan Peirce
# Distributed under the terms of the GNU General Public License (GPL).

import sys, os, glob, copy

# Ensure setting pyglet.options['debug_gl'] to False is done prior to any
# other calls to pyglet or pyglet submodules, otherwise it may not get picked up
# by the pyglet GL engine and have no effect.
import pyglet
pyglet.options['debug_gl'] = False

#on windows try to load avbin now (other libs can interfere)
if sys.platform=='win32':
    #make sure we also check in SysWOW64 if on 64-bit windows
    if 'C:\\Windows\\SysWOW64' not in os.environ['PATH']:
        os.environ['PATH']+=';C:\\Windows\\SysWOW64'
    try:
        from pyglet.media import avbin
        haveAvbin=True
    except ImportError:
        haveAvbin=False#either avbin isn't installed or scipy.stats has been imported (prevents avbin loading)

import psychopy #so we can get the __path__
from psychopy import core, platform_specific, logging, prefs, monitors, event
import colors
import psychopy.event
#misc must only be imported *after* event or MovieStim breaks on win32 (JWP has no idea why!)
import psychopy.misc
import makeMovies
try:
    from PIL import Image
except ImportError:
    import Image

if sys.platform=='win32' and not haveAvbin:
    logging.error("""avbin.dll failed to load. Try importing psychopy.visual as the first
    library (before anything that uses scipy) and make sure that avbin is installed.""")

import numpy
from numpy import sin, cos, pi

from core import rush

global currWindow
currWindow=None
reportNDroppedFrames=5#stop raising warning after this
reportNImageResizes=5
global _nImageResizes
_nImageResizes=0

#shaders will work but require OpenGL2.0 drivers AND PyOpenGL3.0+
import ctypes
GL = pyglet.gl

import psychopy.gamma
#import pyglet.gl, pyglet.window, pyglet.image, pyglet.font, pyglet.event
import _shadersPyglet as _shaders
try:
    from pyglet import media
    havePygletMedia=True
except:
    havePygletMedia=False

try:
    import pygame
    havePygame=True
except:
    havePygame=False

#do we want to use the frameBufferObject (if available an needed)?
global useFBO
useFBO = False

try:
    import matplotlib
    if matplotlib.__version__ > '1.2':
        from matplotlib.path import Path as mpl_Path
    else:
        from matplotlib import nxutils
    haveMatplotlib = True
except:
    haveMatplotlib = False

global DEBUG; DEBUG=False

#symbols for MovieStim: PLAYING, STARTED, PAUSED, NOT_STARTED, FINISHED
from psychopy.constants import *


def val2array(value, withNone=True, withScalar=True, length=2):
    """Helper function: converts different input to a numpy array.
    Raises informative error messages if input is invalid.

    withNone: True/False. should 'None' be passed?
    withScalar: True/False. is a scalar an accepted input? Will be converted to array of this scalar
<<<<<<< HEAD
    elements: False/2/3. Number of elements input should have or be converted to. Might be False (do not accept arrays or convert to such)"""
    if value is None:
        if withNone:
            return None
        else:
            raise ValueError('Invalid parameter. None is not accepted as value.')
    value = numpy.asarray(value, float)
    if numpy.product(value.shape)==1:
=======
    length: False/2/3. Number of elements input should have or be converted to. Might be False (do not accept arrays or convert to such)"""

    if type(value) in (int, float):
>>>>>>> 340a4fc6
        if withScalar:
            return numpy.repeat(value, length)  # e.g. 5 becomes array([5.0, 5.0, 5.0]) for length=3
        else:
            raise ValueError('Invalid parameter. Single numbers are not accepted. Should be tuple/list/array of length ' + str(length))
    elif type(value) in (tuple, list, numpy.ndarray):
        if len(value) is length:
            return numpy.array(value, float)
        else:
            raise ValueError('Invalid parameter. Should be length ' + str(length) + 'but got length ' + str(len(value)))
    else:
        raise ValueError('Invalid parameter.')

# Makes functions appear as attributes. Takes care of autologging. A useful setter. Should be in misc?
class AttributeSetter(object):
    def __init__(self, func, doc=None):
        self.func = func
        self.__doc__ = doc if doc is not None else func.__doc__
    def __set__(self, obj, value):
        newValue = self.func(obj, value)
        if obj.autoLog is True:
            obj.win.logOnFlip("%s: %s = %s" %(obj.__class__.__name__, self.func.__name__, newValue),
                level=logging.EXP, obj=obj)
        return newValue

#keep track of windows that have been opened
openWindows=[]
psychopy.event.visualOpenWindows = openWindows  # can provide a default window for mouse

class Window:
    """Used to set up a context in which to draw objects,
    using either PyGame (python's SDL binding) or pyglet.

    The pyglet backend allows multiple windows to be created, allows the user to specify
    which screen to use (if more than one is available, duh!) and allows movies to be
    rendered.

    Pygame has fewer bells and whistles, but does seem a little faster in text rendering.
    Pygame is used for all sound production and for monitoring the joystick.

    """
    def __init__(self,
                 size = (800,600),
                 pos = None,
                 color=(0,0,0),
                 colorSpace='rgb',
                 rgb = None,
                 dkl=None,
                 lms=None,
                 fullscr=None,
                 allowGUI=None,
                 monitor=dict([]),
                 bitsMode=None,
                 winType=None,
                 units=None,
                 gamma = None,
                 blendMode='avg',
                 screen=0,
                 viewScale = None,
                 viewPos  = None,
                 viewOri  = 0.0,
                 waitBlanking=True,
                 allowStencil=False,
                 stereo=False,
                 name='window1'):
        """
        :Parameters:

            size : (800,600)
                Size of the window in pixels (X,Y)
            pos : *None* or (x,y)
                Location of the window on the screen
            rgb : [0,0,0]
                Color of background as [r,g,b] list or single value. Each gun can take values betweeen -1 and 1
            fullscr : *None*, True or False
                Better timing can be achieved in full-screen mode
            allowGUI :  *None*, True or False (if None prefs are used)
                If set to False, window will be drawn with no frame and no buttons to close etc...
            winType :  *None*, 'pyglet', 'pygame'
                If None then PsychoPy will revert to user/site preferences
            monitor : *None*, string or a `~psychopy.monitors.Monitor` object
                The monitor to be used during the experiment
            units :  *None*, 'height' (of the window), 'norm' (normalised),'deg','cm','pix'
                Defines the default units of stimuli drawn in the window (can be overridden by each stimulus)
                See :ref:`units` for explanation of options.
            screen : *0*, 1 (or higher if you have many screens)
                Specifies the physical screen that stimuli will appear on (pyglet winType only)
            viewScale : *None* or [x,y]
                Can be used to apply a custom scaling to the current units of the :class:`~psychopy.visual.Window`.
            viewPos : *None*, or [x,y]
                If not None, redefines the origin for the window
            viewOri : *0* or any numeric value
                A single value determining the orientation of the view in degs
            waitBlanking : *None*, True or False.
                After a call to flip() should we wait for the blank before the script continues
            gamma :
                Monitor gamma for linearisation (will use Bits++ if possible). Overrides monitor settings
            bitsMode : None, 'fast', ('slow' mode is deprecated).
                Defines how (and if) the Bits++ box will be used. 'fast' updates every frame by drawing a hidden line on the top of the screen.
            allowStencil : True or *False*
                When set to True, this allows operations that use the OpenGL stencil buffer
                (notably, allowing the class:`~psychopy.visual.Aperture` to be used).
            stereo : True or *False*
                If True and your graphics card supports quad buffers then this will be enabled.
                You can switch between left and right-eye scenes for drawing operations using
                :func:`~psychopy.visual.Window.setBuffer`

            :note: Preferences. Some parameters (e.g. units) can now be given default values in the user/site preferences and these will be used if None is given here. If you do specify a value here it will take precedence over preferences.

        """
        self.name=name
        self.size = numpy.array(size, numpy.int)
        self.pos = pos
        self.winHandle=None #this will get overridden once the window is created
        self.useFBO = False #override during setupPyglet if needed

        self._toLog=[]
        self._toCall=[]

        #settings for the monitor: local settings (if available) override monitor
        #if we have a monitors.Monitor object (psychopy 0.54 onwards)
        #convert to a Monitor object
        if monitor==None:
            self.monitor = monitors.Monitor('__blank__')
        if type(monitor) in [str, unicode]:
            self.monitor = monitors.Monitor(monitor)
        elif type(monitor)==dict:
            #convert into a monitor object
            self.monitor = monitors.Monitor('temp',currentCalib=monitor,verbose=False)
        else:
            self.monitor = monitor

        #otherwise monitor will just be a dict
        self.scrWidthCM=self.monitor.getWidth()
        self.scrDistCM=self.monitor.getDistance()

        scrSize = self.monitor.getSizePix()
        if scrSize==None:
            self.scrWidthPIX=None
        else:self.scrWidthPIX=scrSize[0]

        if fullscr==None: self._isFullScr = prefs.general['fullscr']
        else: self._isFullScr = fullscr
        if units==None: self.units = prefs.general['units']
        else: self.units = units
        if allowGUI==None: self.allowGUI = prefs.general['allowGUI']
        else: self.allowGUI = allowGUI
        self.screen = screen

        #parameters for transforming the overall view
        self.viewScale = val2array(viewScale)
        self.viewPos = val2array(viewPos, True, False)
        self.viewOri  = float(viewOri)
        self.stereo = stereo #use quad buffer if requested (and if possible)

        #setup bits++ if possible
        self.bitsMode = bitsMode #could be [None, 'fast', 'slow']
        if self.bitsMode!=None:
            from psychopy.hardware.crs import bits
            self.bits = bits.BitsBox(self)
            self.haveBits = True

        #gamma
        if self.bitsMode!=None and hasattr(self.monitor, 'lineariseLums'):
            #rather than a gamma value we could use bits++ and provide a complete linearised lookup table
            #using monitor.lineariseLums(lumLevels)
            self.gamma=None
        if gamma != None and (type(gamma) in [float, int]):
            #an integer that needs to be an array
            self.gamma=[gamma,gamma,gamma]
            self.useNativeGamma=False
        elif gamma != None:# and (type(gamma) not in [float, int]):
            #an array (hopefully!)
            self.gamma=gamma
            self.useNativeGamma=False
        elif type(self.monitor.getGammaGrid())==numpy.ndarray:
            self.gamma = self.monitor.getGammaGrid()[1:,2]
            if self.monitor.gammaIsDefault(): #are we using the default gamma for all monitors?
                self.useNativeGamma=True
            else:self.useNativeGamma=False
        elif self.monitor.getGamma()!=None:
            self.gamma = self.monitor.getGamma()
            self.useNativeGamma=False
        else:
            self.gamma = None #gamma wasn't set anywhere
            self.useNativeGamma=True

        #load color conversion matrices
        dkl_rgb = self.monitor.getDKL_RGB()
        if dkl_rgb!=None:
            self.dkl_rgb=dkl_rgb
        else: self.dkl_rgb = None
        lms_rgb = self.monitor.getLMS_RGB()
        if lms_rgb!=None:
            self.lms_rgb=lms_rgb
        else: self.lms_rgb = None

        #set screen color
        self.colorSpace=colorSpace
        if rgb!=None:
            logging.warning("Use of rgb arguments to stimuli are deprecated. Please use color and colorSpace args instead")
            self.setColor(rgb, colorSpace='rgb')
        elif dkl!=None:
            logging.warning("Use of dkl arguments to stimuli are deprecated. Please use color and colorSpace args instead")
            self.setColor(dkl, colorSpace='dkl')
        elif lms!=None:
            logging.warning("Use of lms arguments to stimuli are deprecated. Please use color and colorSpace args instead")
            self.setColor(lms, colorSpace='lms')
        else:
            self.setColor(color, colorSpace=colorSpace)

        #check whether FBOs are supported
        if blendMode=='add' and not self.useFBO:
            logging.warning("""User requested a blendmode of "add" but framebuffer objects not available. You need PyOpenGL3.0+ to use this blend mode""")
            self.blendMode='average' #resort to the simpler blending without float rendering
        else: self.blendMode=blendMode

        self.allowStencil=allowStencil
        #setup context and openGL()
        if winType==None:#choose the default windowing
            self.winType=prefs.general['winType']
        else:
            self.winType = winType
        if self.winType=='pygame' and not havePygame:
            logging.warning("Requested pygame backend but pygame is not installed or not fully working")
            self.winType='pyglet'
        #setup the context
        if self.winType == "pygame": self._setupPygame()
        elif self.winType == "pyglet": self._setupPyglet()

        #check whether shaders are supported
        if self.winType=='pyglet':#we can check using gl_info
            if pyglet.gl.gl_info.get_version()>='2.0':
                self._haveShaders=True #also will need to check for ARB_float extension, but that should be done after context is created
            else:
                self._haveShaders=False
        else:
            self._haveShaders=False

        self._setupGL()
        self.frameClock = core.Clock()#from psycho/core
        self.frames = 0         #frames since last fps calc
        self.movieFrames=[] #list of captured frames (Image objects)

        self.recordFrameIntervals=False
        self.recordFrameIntervalsJustTurnedOn=False # Allows us to omit the long timegap that follows each time turn it off
        self.nDroppedFrames=0
        self.frameIntervals=[]
        self._toDraw=[]
        self._toDrawDepths=[]
        self._eventDispatchers=[]
        try:
            self.origGammaRamp=psychopy.gamma.getGammaRamp(self.winHandle)
        except:
            self.origGammaRamp=None
        if self.useNativeGamma:
            logging.info('Using gamma table of operating system')
        else:
            logging.info('Using gamma: self.gamma' + str(self.gamma))
            self.setGamma(self.gamma)#using either pygame or bits++
        self.lastFrameT = core.getTime()

        self.waitBlanking = waitBlanking

        self._refreshThreshold=1/1.0#initial val needed by flip()
        self._monitorFrameRate = self.getActualFrameRate()#over several frames with no drawing
        if self._monitorFrameRate != None:
            self._refreshThreshold = (1.0/self._monitorFrameRate)*1.2
        else:
            self._refreshThreshold = (1.0/60)*1.2#guess its a flat panel
        global currWindow
        currWindow=self
        openWindows.append(self)
    def setRecordFrameIntervals(self, value=True):
        """To provide accurate measures of frame intervals, to determine whether
        frames are being dropped. The intervals are the times between calls to `.flip()`.
        Set to `True` only during the time-critical parts of the script.
        Set this to `False` while the screen is not being
        updated, i.e., during any slow, non-frame-time-critical sections of your code,
        including inter-trial-intervals, `event.waitkeys()`, `core.wait()`, or
        `image.setImage()`.

        see also:
            Window.saveFrameIntervals()
        """

        if self.recordFrameIntervals != True and value==True: #was off, and now turning it on
            self.recordFrameIntervalsJustTurnedOn = True
        else:
            self.recordFrameIntervalsJustTurnedOn = False
        self.recordFrameIntervals=value

        self.frameClock.reset()
    def saveFrameIntervals(self, fileName=None, clear=True):
        """Save recorded screen frame intervals to disk, as comma-separated values.

        :Parameters:

        fileName : *None* or the filename (including path if necessary) in which to store the data.
            If None then 'lastFrameIntervals.log' will be used.

        """
        if fileName==None:
            fileName = 'lastFrameIntervals.log'
        if len(self.frameIntervals):
            intervalStr = str(self.frameIntervals)[1:-1]
            f = open(fileName, 'w')
            f.write(intervalStr)
            f.close()
        if clear:
            self.frameIntervals=[]
            self.frameClock.reset()
    def onResize(self, width, height):
        '''A default resize event handler.

        This default handler updates the GL viewport to cover the entire
        window and sets the ``GL_PROJECTION`` matrix to be orthagonal in
        window space.  The bottom-left corner is (0, 0) and the top-right
        corner is the width and height of the :class:`~psychopy.visual.Window` in pixels.

        Override this event handler with your own to create another
        projection, for example in perspective.
        '''
        if height==0:
            height=1
        GL.glViewport(0, 0, width, height)
        GL.glMatrixMode(GL.GL_PROJECTION)
        GL.glLoadIdentity()
        GL.glOrtho(-1,1,-1,1, -1, 1)
        #GL.gluPerspective(90, 1.0*width/height, 0.1, 100.0)
        GL.glMatrixMode(GL.GL_MODELVIEW)
        GL.glLoadIdentity()
    def logOnFlip(self,msg,level,obj=None):
        """Send a log message that should be time-stamped at the next .flip()
        command.

        :parameters:
            - msg: the message to be logged
            - level: the level of importance for the message
            - obj (optional): the python object that might be associated with this message
                if desired
        """

        self._toLog.append({'msg':msg,'level':level,'obj':str(obj)})
    def callOnFlip(self,function, *args, **kwargs):
        """Call a function immediately after the next .flip() command.

        The first argument should be the function to call, the following args
        should be used exactly as you would for your normal call to the function
        (can use ordered arguments or keyword arguments as normal).

        e.g. If you have a function that you would normally call like this::

            pingMyDevice(portToPing, channel=2, level=0)

        then you could call callOnFlip() to have the function call synchronized
        with the frame flip like this::

            win.callOnFlip(pingMyDevice, portToPing, channel=2, level=0)

        """
        self._toCall.append({'function':function,'args':args,'kwargs':kwargs})
    def flip(self, clearBuffer=True):
        """Flip the front and back buffers after drawing everything for your frame.
        (This replaces the win.update() method, better reflecting what is happening underneath).

        win.flip(clearBuffer=True)#results in a clear screen after flipping
        win.flip(clearBuffer=False)#the screen is not cleared (so represent the previous screen)
        """
        global currWindow
        for thisStim in self._toDraw:
            thisStim.draw()

        if self.useFBO:
            GL.glUseProgram(0)
            #need blit the frambuffer object to the actual back buffer

            GL.glBindFramebufferEXT(GL.GL_FRAMEBUFFER_EXT, 0)#unbind the framebuffer as the render target

            #before flipping need to copy the renderBuffer to the frameBuffer
            GL.glActiveTexture(GL.GL_TEXTURE0)
            GL.glEnable(GL.GL_TEXTURE_2D)
            GL.glBindTexture(GL.GL_TEXTURE_2D, self.frameTexture)
            GL.glColor3f(1.0, 1.0, 1.0)#glColor multiplies with texture
            #draw the quad for the screen
            GL.glBegin( GL.GL_QUADS )
            GL.glTexCoord2f( 0.0, 0.0 ) ; GL.glVertex2f( -1.0,-1.0 )
            GL.glTexCoord2f( 0.0, 1.0 ) ; GL.glVertex2f( -1.0, 1.0 )
            GL.glTexCoord2f( 1.0, 1.0 ) ; GL.glVertex2f( 1.0,   1.0 )
            GL.glTexCoord2f( 1.0, 0.0 ) ; GL.glVertex2f( 1.0,   -1.0 )
            GL.glEnd()

        #update the bits++ LUT
        if self.bitsMode in ['fast','bits++']:
            self.bits._drawLUTtoScreen()

        if self.winType =="pyglet":
            #make sure this is current context
            if currWindow!=self:
                self.winHandle.switch_to()
                currWindow=self

            GL.glTranslatef(0.0,0.0,-5.0)

            for dispatcher in self._eventDispatchers:
                dispatcher.dispatch_events()
            self.winHandle.dispatch_events()#this might need to be done even more often than once per frame?
            if pyglet.version<'1.2': #for pyglet 1.1.4 you needed to call media.dispatch for movie updating
                pyglet.media.dispatch_events()#for sounds to be processed
            self.winHandle.flip()
        else:
            if pygame.display.get_init():
                pygame.display.flip()
                pygame.event.pump()#keeps us in synch with system event queue
            else:
                core.quit()#we've unitialised pygame so quit

        if self.useFBO:
            #set rendering back to the framebuffer object
            GL.glActiveTexture(GL.GL_TEXTURE0)
            GL.glEnable(GL.GL_TEXTURE_2D)
            GL.glBindTexture(GL.GL_TEXTURE_2D, 0) #ubind the frame texture
            #bind the FBO the frameBuffer
            GL.glBindFramebufferEXT(GL.GL_FRAMEBUFFER_EXT, self.frameBuffer)

        #rescale/reposition view of the window
        if self.viewScale != None:
            GL.glMatrixMode(GL.GL_PROJECTION)
            GL.glLoadIdentity()
            GL.glOrtho(-1,1,-1,1,-1,1)
            GL.glScalef(self.viewScale[0], self.viewScale[1], 1)
        else:
            GL.glLoadIdentity()#still worth loading identity
        if self.viewPos != None:
            GL.glMatrixMode(GL.GL_MODELVIEW)
            if self.viewScale==None: scale=[1,1]
            else: scale=self.viewScale
            norm_rf_pos_x = self.viewPos[0]/scale[0]
            norm_rf_pos_y = self.viewPos[1]/scale[1]
            GL.glTranslatef( norm_rf_pos_x, norm_rf_pos_y, 0.0)
        if self.viewOri != None:
            GL.glRotatef( self.viewOri, 0.0, 0.0, -1.0)

        #reset returned buffer for next frame
        if clearBuffer:
            GL.glClear(GL.GL_COLOR_BUFFER_BIT)

        #waitBlanking
        if self.waitBlanking:
            GL.glBegin(GL.GL_POINTS)
            GL.glColor4f(0,0,0,0)
            if sys.platform=='win32' and self.glVendor.startswith('ati'):
                pass
            else:
                GL.glVertex2i(10,10)#this corrupts text rendering on win with some ATI cards :-(
            GL.glEnd()
            GL.glFinish()

        #get timestamp
        now = logging.defaultClock.getTime()
        if self.recordFrameIntervals:
            self.frames +=1
            deltaT = now - self.lastFrameT
            self.lastFrameT=now
            if self.recordFrameIntervalsJustTurnedOn: #don't do anything
                self.recordFrameIntervalsJustTurnedOn = False
            else: #past the first frame since turned on
              self.frameIntervals.append(deltaT)
              if deltaT > self._refreshThreshold:
                   self.nDroppedFrames+=1
                   if self.nDroppedFrames<reportNDroppedFrames:
                       logging.warning('t of last frame was %.2fms (=1/%i)' %(deltaT*1000, 1/deltaT), t=now)
                   elif self.nDroppedFrames==reportNDroppedFrames:
                       logging.warning("Multiple dropped frames have occurred - I'll stop bothering you about them!")

        #log events
        for logEntry in self._toLog:
            #{'msg':msg,'level':level,'obj':copy.copy(obj)}
            logging.log(msg=logEntry['msg'], level=logEntry['level'], t=now, obj=logEntry['obj'])
        del self._toLog[:]
        #function calls
        for callEntry in self._toCall:
            callEntry['function'](*callEntry['args'], **callEntry['kwargs'])
        del self._toCall[:]

        #    If self.waitBlanking is True, then return the time that
        # GL.glFinish() returned, set as the 'now' variable. Otherwise
        # return None as before
        #
        if self.waitBlanking is True:
            return now

    def update(self):
        """Deprecated: use Window.flip() instead
        """
        self.flip(clearBuffer=True)#clearBuffer was the original behaviour for win.update()

    def multiFlip(self, flips=1, clearBuffer=True):
        """
        Flips multiple times while maintaining display constant. Use this method for precise timing.

        :Parameters:

            flips: number of monitor frames to flip image. Window.multiFlip(flips=1) is equivalent to Window.flip().

            clearBuffer: as in Window.flip(). This is applied to the last flip.

        Example::

            myStim1.draw()					# Draws myStim1 to buffer
            myWin.multiFlip(clearBuffer=False, flips=6)	# Show stimulus for 4 frames (90 ms at 60Hz)
            myStim2.draw()					# Draw myStim2 "on top of" myStim1 (because buffer was not cleared above)
            myWin.multiFlip(flips=2)		# Show this for 2 frames (30 ms at 60Hz)
            myWin.multiFlip(flips=3)		# Show blank screen for 3 frames (because buffer was cleared above)
        """

        #Sanity checking
        if flips < 1 and int(flips) == flips:
            logging.error("flips argument for multiFlip should be a positive integer")
        if flips > 1 and not self.waitBlanking:
            logging.warning("Call to Window.multiFlip() with flips > 1 is unnecessary because Window.waitBlanking=False")

        #Do the flipping with last flip as special case
        for frame in range(flips-1):
            self.flip(clearBuffer=False)
        self.flip(clearBuffer=clearBuffer)

    def setBuffer(self, buffer, clear=True):
        """Choose which buffer to draw to ('left' or 'right').

        Requires the Window to be initialised with stereo=True and requires a
        graphics card that supports quad buffering (e,g nVidia Quadro series)

        PsychoPy always draws to the back buffers, so 'left' will use GL_BACK_LEFT
        This then needs to be flipped once both eye's buffers have been rendered.

        Typical usage::

            win = visual.Window(...., stereo=True)
            while True:
                win.setBuffer('left',clear=True) #clear may not actually be needed
                #do drawing for left eye
                win.setBuffer('right', clear=True)
                #do drawing for right eye
                win.flip()

        """
        if buffer=='left':
            GL.glDrawBuffer(GL.GL_BACK_LEFT)
        elif buffer=='right':
            GL.glDrawBuffer(GL.GL_BACK_RIGHT)
        else:
            raise "Unknown buffer '%s' requested in Window.setBuffer" %buffer
        if clear:
            self.clearBuffer()

    def clearBuffer(self):
        """Clear the back buffer (to which you are currently drawing) without flipping the window.
        Useful if you want to generate movie sequences from the back buffer without actually
        taking the time to flip the window.
        """
        #reset returned buffer for next frame
        GL.glClear(GL.GL_COLOR_BUFFER_BIT)

    def getMovieFrame(self, buffer='front'):
        """
        Capture the current Window as an image.
        This can be done at any time (usually after a .flip() command).

        Frames are stored in memory until a .saveMovieFrames(filename) command
        is issued. You can issue getMovieFrame() as often
        as you like and then save them all in one go when finished.

        The back buffer will return the frame that hasn't yet been 'flipped' to be visible on screen but has the advantage that the mouse and any other overlapping windows won't get in the way. The default front buffer is to be called immediately after a win.flip() and gives a complete copy of the screen at the window's coordinates.
        """
        im = self._getFrame(buffer=buffer)
        self.movieFrames.append(im)

    def _getFrame(self, buffer='front'):
        """
        Return the current Window as an image.
        """
        #GL.glLoadIdentity()
        #do the reading of the pixels
        if buffer=='back':
            GL.glReadBuffer(GL.GL_BACK)
        else:
            GL.glReadBuffer(GL.GL_FRONT)

        #fetch the data with glReadPixels
        #pyglet.gl stores the data in a ctypes buffer
        bufferDat = (GL.GLubyte * (4 * self.size[0] * self.size[1]))()
        GL.glReadPixels(0,0,self.size[0],self.size[1], GL.GL_RGBA,GL.GL_UNSIGNED_BYTE,bufferDat)
        im = Image.fromstring(mode='RGBA',size=self.size, data=bufferDat)

        im=im.transpose(Image.FLIP_TOP_BOTTOM)
        im=im.convert('RGB')

        return im

    def saveMovieFrames(self, fileName, mpgCodec='mpeg1video',
        fps=30, clearFrames=True):
        """
        Writes any captured frames to disk. Will write any format
        that is understood by PIL (tif, jpg, bmp, png...)

        :parameters:

            filename: name of file, including path (required)
                The extension at the end of the file determines the type of file(s)
                created. If an image type (e.g. .png) is given, then multiple static frames are created.
                If it is .gif then an animated GIF image is created (although you will get higher
                quality GIF by saving PNG files and then combining them in dedicated
                image manipulation software, such as GIMP). On Windows and Linux `.mpeg` files
                can be created if `pymedia` is installed. On OS X `.mov` files can be created
                if the pyobjc-frameworks-QTKit is installed.

                Unfortunately the libs used for movie generation can be flaky and poor quality. As for animated GIFs, better results can be achieved by saving as individual .png frames and then combining them into a movie using software like ffmpeg.

            mpgCodec: the code to be used **by pymedia** if the filename ends in .mpg

            fps: the frame rate to be used throughout the movie **only for quicktime (.mov) movies**

            clearFrames: set this to False if you want the frames to be kept for
                additional calls to `saveMovieFrames`

        Examples::

            myWin.saveMovieFrames('frame.tif')#writes a series of static frames as frame001.tif, frame002.tif etc...
            myWin.saveMovieFrames('stimuli.mov', fps=25)#on OS X only
            myWin.saveMovieFrames('stimuli.gif')#not great quality animated gif
            myWin.saveMovieFrames('stimuli.mpg')#not on OS X

        """
        fileRoot, fileExt = os.path.splitext(fileName)
        if len(self.movieFrames)==0:
            logging.error('no frames to write - did you forget to update your window?')
            return
        else:
            logging.info('writing %i frames' %len(self.movieFrames))
        if fileExt=='.gif': makeMovies.makeAnimatedGIF(fileName, self.movieFrames)
        elif fileExt in ['.mpg', '.mpeg']:
            if sys.platform=='darwin':
                raise IOError('Mpeg movies are not currently available under OSX.'+\
                    ' You can use quicktime movies (.mov) instead though.')
            makeMovies.makeMPEG(fileName, self.movieFrames, codec=mpgCodec)
        elif fileExt in ['.mov', '.MOV']:
            raise NotImplementedError, "Support for Quicktime movies has been removed (at least for now). You need to export your frames as images (e.g. png files) and combine them yourself (e.g. with ffmpeg)"
        elif len(self.movieFrames)==1:
            self.movieFrames[0].save(fileName)
        else:
            frame_name_format = "%s%%0%dd%s" % (fileRoot, numpy.ceil(numpy.log10(len(self.movieFrames)+1)), fileExt)
            for frameN, thisFrame in enumerate(self.movieFrames):
               thisFileName = frame_name_format % (frameN+1,)
               thisFrame.save(thisFileName)
        if clearFrames: self.movieFrames=[]

    def _getRegionOfFrame(self, rect=[-1,1,1,-1], buffer='front', power2=False, squarePower2=False):
        """
        Capture a rectangle (Left Top Right Bottom, norm units) of the window as an RBGA image.

        power2 can be useful with older OpenGL versions to avoid interpolation in PatchStim.
        If power2 or squarePower2, it will expand rect dimensions up to next power of two.
        squarePower2 uses the max dimenions. You need to check what your hardware &
        opengl supports, and call _getRegionOfFrame as appropriate.
        """
        # Ideally: rewrite using GL frame buffer object; glReadPixels == slow

        x, y = self.size # of window, not image
        imType = 'RGBA' # not tested with anything else

        box = [(rect[0]/2. + 0.5)*x, (rect[1]/-2. + 0.5)*y, # Left Top in pix
                (rect[2]/2. + 0.5)*x, (rect[3]/-2. + 0.5)*y] # Right Bottom in pix
        box = map(int, box)
        if buffer=='back':
            GL.glReadBuffer(GL.GL_BACK)
        else:
            GL.glReadBuffer(GL.GL_FRONT)

        if self.winType == 'pyglet': #pyglet.gl stores the data in a ctypes buffer
            bufferDat = (GL.GLubyte * (4 * (box[2]-box[0]) * (box[3]-box[1])))()
            GL.glReadPixels(box[0], box[1], box[2]-box[0], box[3]-box[1], GL.GL_RGBA, GL.GL_UNSIGNED_BYTE, bufferDat)
            #http://www.opengl.org/sdk/docs/man/xhtml/glGetTexImage.xml
            #GL.glGetTexImage(GL.GL_TEXTURE_1D, 0, GL.GL_RGBA, GL.GL_UNSIGNED_BYTE, bufferDat) # not right
            im = Image.fromstring(mode='RGBA', size=(box[2]-box[0], box[3]-box[1]), data=bufferDat)
        else: # works but much slower #pyopengl returns the data
            im = Image.fromstring(mode='RGBA', size=(box[2]-box[0], box[3]-box[1]),
                                  data=GL.glReadPixels(box[0], box[1], (box[2]-box[0]),
                                        (box[3]-box[1]), GL.GL_RGBA,GL.GL_UNSIGNED_BYTE),)
        region = im.transpose(Image.FLIP_TOP_BOTTOM)

        if power2 or squarePower2: # use to avoid interpolation in PatchStim
            if squarePower2:
                xPowerOf2 = yPowerOf2 = int(2**numpy.ceil(numpy.log2(max(region.size))))
            else:
                xPowerOf2 = int(2**numpy.ceil(numpy.log2(region.size[0])))
                yPowerOf2 = int(2**numpy.ceil(numpy.log2(region.size[1])))
            imP2 = Image.new(imType, (xPowerOf2, yPowerOf2))
            imP2.paste(region, (int(xPowerOf2/2. - region.size[0]/2.),
                                int(yPowerOf2/2. - region.size[1]/2))) # paste centered
            region = imP2

        return region

    def close(self):
        """Close the window (and reset the Bits++ if necess)."""
        if (not self.useNativeGamma) and self.origGammaRamp!=None:
            psychopy.gamma.setGammaRamp(self.winHandle, self.origGammaRamp)
        self.setMouseVisible(True)
        if self.winType=='pyglet':
            self.winHandle.close()
        else:
            #pygame.quit()
            pygame.display.quit()
        if self.bitsMode!=None:
            self.bits.reset()
        openWindows.remove(self)
        logging.flush()

    def fps(self):
        """Report the frames per second since the last call to this function
        (or since the window was created if this is first call)"""
        fps = self.frames/(self.frameClock.getTime())
        self.frameClock.reset()
        self.frames = 0
        return fps

    def setColor(self, color, colorSpace=None, operation=''):
        """Set the color of the window.

        NB This command sets the color that the blank screen will have on the next
        clear operation. As a result it effectively takes TWO `flip()` operations to become
        visible (the first uses the color to create the new screen, the second presents
        that screen to the viewer).

        See :ref:`colorspaces` for further information about the ways to specify colors and their various implications.

        :Parameters:

        color :
            Can be specified in one of many ways. If a string is given then it
            is interpreted as the name of the color. Any of the standard html/X11
            `color names <http://www.w3schools.com/html/html_colornames.asp>`
            can be used. e.g.::

                myStim.setColor('white')
                myStim.setColor('RoyalBlue')#(the case is actually ignored)

            A hex value can be provided, also formatted as with web colors. This can be
            provided as a string that begins with # (not using python's usual 0x000000 format)::

                myStim.setColor('#DDA0DD')#DDA0DD is hexadecimal for plum

            You can also provide a triplet of values, which refer to the coordinates
            in one of the :ref:`colorspaces`. If no color space is specified then the color
            space most recently used for this stimulus is used again.

                myStim.setColor([1.0,-1.0,-1.0], 'rgb')#a red color in rgb space
                myStim.setColor([0.0,45.0,1.0], 'dkl') #DKL space with elev=0, azimuth=45
                myStim.setColor([0,0,255], 'rgb255') #a blue stimulus using rgb255 space

            Lastly, a single number can be provided, x, which is equivalent to providing
            [x,x,x].

                myStim.setColor(255, 'rgb255') #all guns o max

        colorSpace : string or None

            defining which of the :ref:`colorspaces` to use. For strings and hex
            values this is not needed. If None the default colorSpace for the stimulus is
            used (defined during initialisation).

        operation : one of '+','-','*','/', or '' for no operation (simply replace value)

            for colors specified as a triplet of values (or single intensity value)
            the new value will perform this operation on the previous color

                thisStim.setColor([1,1,1],'rgb255','+')#increment all guns by 1 value
                thisStim.setColor(-1, 'rgb', '*') #multiply the color by -1 (which in this space inverts the contrast)
                thisStim.setColor([10,0,0], 'dkl', '+')#raise the elevation from the isoluminant plane by 10 deg
        """
        _setColor(self, color, colorSpace=colorSpace, operation=operation,
                    rgbAttrib='rgb', #or 'fillRGB' etc
                    colorAttrib='color')

        if self.colorSpace in ['rgb','dkl','lms','hsv']: #these spaces are 0-centred
            desiredRGB = (self.rgb+1)/2.0#RGB in range 0:1 and scaled for contrast
        else:
            desiredRGB = (self.rgb)/255.0
        if self.winHandle!=None:#if it is None then this will be done during window setup
            if self.winType=='pyglet': self.winHandle.switch_to()
            GL.glClearColor(desiredRGB[0], desiredRGB[1], desiredRGB[2], 1.0)

    def setRGB(self, newRGB):
        """Deprecated: As of v1.61.00 please use `setColor()` instead
        """
        global GL, currWindow
        self.rgb = val2array(newRGB, False, length=3)
        if self.winType=='pyglet' and currWindow!=self:
            self.winHandle.switch_to()
        GL.glClearColor((self.rgb[0]+1.0)/2.0, (self.rgb[1]+1.0)/2.0, (self.rgb[2]+1.0)/2.0, 1.0)

    def setScale(self, units, font='dummyFont', prevScale=(1.0,1.0)):
        """This method is called from within the draw routine and sets the
        scale of the OpenGL context to map between units. Could potentially be
        called by the user in order to draw OpenGl objects manually
        in each frame.

        The `units` can be 'height' (multiples of window height), 'norm'(normalised), 'pix'(pixels), 'cm' or
        'stroke_font'. The `font` parameter is only used if units='stroke_font'
        """
        if units=="norm":
            thisScale = numpy.array([1.0,1.0])
        elif units=="height":
            thisScale = numpy.array([2.0*self.size[1]/self.size[0],2.0])
        elif units in ["pix", "pixels"]:
            thisScale = 2.0/numpy.array(self.size)
        elif units=="cm":
            #windowPerCM = windowPerPIX / CMperPIX
            #                       = (window      /winPIX)        / (scrCm                               /scrPIX)
            if (self.scrWidthCM in [0,None]) or (self.scrWidthPIX in [0, None]):
                logging.error('you didnt give me the width of the screen (pixels and cm). Check settings in MonitorCentre.')
                core.wait(1.0); core.quit()
            thisScale = (numpy.array([2.0,2.0])/self.size)/(float(self.scrWidthCM)/float(self.scrWidthPIX))
        elif units in ["deg", "degs"]:
            #windowPerDeg = winPerCM*CMperDEG
            #               = winPerCM              * tan(pi/180) * distance
            if (self.scrWidthCM in [0,None]) or (self.scrWidthPIX in [0, None]):
                logging.error('you didnt give me the width of the screen (pixels and cm). Check settings in MonitorCentre.')
                core.wait(1.0); core.quit()
            cmScale = (numpy.array([2.0,2.0])/self.size)/(float(self.scrWidthCM)/float(self.scrWidthPIX))
            thisScale = cmScale * 0.017455 * self.scrDistCM
        elif units=="stroke_font":
            thisScale = numpy.array([2*font.letterWidth,2*font.letterWidth]/self.size/38.0)
        #actually set the scale as appropriate
        thisScale = thisScale/numpy.asarray(prevScale)#allows undoing of a previous scaling procedure
        GL.glScalef(thisScale[0], thisScale[1], 1.0)
        return thisScale #just in case the user wants to know?!

    def setGamma(self,gamma):
        """Set the monitor gamma, using Bits++ if possible"""
        if type(gamma) in [float, int]:
            self.gamma=[gamma,gamma,gamma]
        else:
            self.gamma=gamma

        if self.bitsMode != None:
            #first ensure that window gamma is 1.0
            if self.winType=='pygame':
                pygame.display.set_gamma(1.0,1.0,1.0)
            elif self.winType=='pyglet':
                self.winHandle.setGamma(self.winHandle, 1.0)
            #then set bits++ to desired gamma
            self.bits.setGamma(self.gamma)
        elif self.winType=='pygame':
            pygame.display.set_gamma(self.gamma[0], self.gamma[1], self.gamma[2])
        elif self.winType=='pyglet':
            self.winHandle.setGamma(self.winHandle, self.gamma)

    def _setupPyglet(self):
        self.winType = "pyglet"
        if self.allowStencil:
            stencil_size=8
        else:
            stencil_size=0
        config = GL.Config(depth_size=8, double_buffer=True,
            stencil_size=stencil_size, stereo=self.stereo) #options that the user might want
        allScrs = pyglet.window.get_platform().get_default_display().get_screens()
        if len(allScrs)<int(self.screen)+1:  # Screen (from Exp Settings) is 1-indexed, so the second screen is Screen 1
            logging.warn("Requested an unavailable screen number - using first available.")
            thisScreen = allScrs[0]
        else:
            thisScreen = allScrs[self.screen]
            logging.info('configured pyglet screen %i' %self.screen)
        #if fullscreen check screen size
        if self._isFullScr:
            self._checkMatchingSizes(self.size,[thisScreen.width, thisScreen.height])
            w=h=None
        else:w,h=self.size
        if self.allowGUI: style=None
        else: style='borderless'
        self.winHandle = pyglet.window.Window(width=w,height=h,
                                              caption="PsychoPy",
                                              fullscreen=self._isFullScr,
                                              config=config,
                                              screen=thisScreen,
                                              style=style
                                          )
        #provide warning if stereo buffers are requested but unavailable
        if self.stereo and not GL.gl_info.have_extension('GL_STEREO'):
            logging.warning('A stereo window was requested but the graphics card does not appear to support GL_STEREO')
        if GL.gl_info.have_extension('GL_EXT_framebuffer_object') and useFBO:
            self.useFBO=True
        #add these methods to the pyglet window
        self.winHandle.setGamma = psychopy.gamma.setGamma
        self.winHandle.setGammaRamp = psychopy.gamma.setGammaRamp
        self.winHandle.getGammaRamp = psychopy.gamma.getGammaRamp
        self.winHandle.set_vsync(True)
        self.winHandle.on_text = psychopy.event._onPygletText
        self.winHandle.on_key_press = psychopy.event._onPygletKey
        self.winHandle.on_mouse_press = psychopy.event._onPygletMousePress
        self.winHandle.on_mouse_release = psychopy.event._onPygletMouseRelease
        self.winHandle.on_mouse_scroll = psychopy.event._onPygletMouseWheel
        if not self.allowGUI:
            #make mouse invisible. Could go further and make it 'exclusive' (but need to alter x,y handling then)
            self.winHandle.set_mouse_visible(False)
        self.winHandle.on_resize = self.onResize
        if self.pos==None:
            #work out where the centre should be
            self.pos = [ (thisScreen.width-self.size[0])/2 , (thisScreen.height-self.size[1])/2 ]
        if not self._isFullScr:
            self.winHandle.set_location(self.pos[0]+thisScreen.x, self.pos[1]+thisScreen.y)#add the necessary amount for second screen

        try: #to load an icon for the window
            iconFile = os.path.join(psychopy.prefs.paths['resources'], 'psychopy.ico')
            icon = pyglet.image.load(filename=iconFile)
            self.winHandle.set_icon(icon)
        except: pass#doesn't matter
    def _checkMatchingSizes(self, requested,actual):
        """Checks whether the requested and actual screen sizes differ. If not
        then a warning is output and the window size is set to actual
        """
        if list(requested)!=list(actual):
            logging.warning("User requested fullscreen with size %s, but screen is actually %s. Using actual size" \
                %(requested, actual))
            self.size=numpy.array(actual)
    def _setupPygame(self):
        #we have to do an explicit import of pyglet.gl from pyglet (only when using pygem backend)
        #Not clear why it's needed but otherwise drawing is corrupt. Using a
        #pyglet Window presumably gets around the problem
        import pyglet.gl as GL

        self.winType = "pygame"
        #pygame.mixer.pre_init(22050,16,2)#set the values to initialise sound system if it gets used
        pygame.init()
        if self.allowStencil: pygame.display.gl_set_attribute(pygame.locals.GL_STENCIL_SIZE, 8)

        try: #to load an icon for the window
            iconFile = os.path.join(psychopy.__path__[0], 'psychopy.png')
            icon = pygame.image.load(iconFile)
            pygame.display.set_icon(icon)
        except: pass#doesn't matter

        winSettings = pygame.OPENGL|pygame.DOUBLEBUF #these are ints stored in pygame.locals
        if self._isFullScr:
            winSettings = winSettings | pygame.FULLSCREEN
            #check screen size if full screen
            scrInfo=pygame.display.Info()
            self._checkMatchingSizes(self.size,[scrInfo.current_w,scrInfo.current_h])
        elif self.pos==None:
            #centre video
            os.environ['SDL_VIDEO_CENTERED']="1"
        else: os.environ['SDL_VIDEO_WINDOW_POS']= '%i,%i' %(self.pos[0], self.pos[1])
        if sys.platform=='win32':
            os.environ['SDL_VIDEODRIVER'] = 'windib'
        if not self.allowGUI:
            winSettings = winSettings |pygame.NOFRAME
            self.setMouseVisible(False)
            pygame.display.set_caption('PsychoPy (NB use with allowGUI=False when running properly)')
        else:
            self.setMouseVisible(True)
            pygame.display.set_caption('PsychoPy')
        self.winHandle = pygame.display.set_mode(self.size.astype('i'),winSettings)
        pygame.display.set_gamma(1.0) #this will be set appropriately later
    def _setupGL(self):

        #setup screen color
        if self.colorSpace in ['rgb','dkl','lms','hsv']: #these spaces are 0-centred
            desiredRGB = (self.rgb+1)/2.0#RGB in range 0:1 and scaled for contrast
        else:
            desiredRGB = self.rgb/255.0
        GL.glClearColor(desiredRGB[0],desiredRGB[1],desiredRGB[2], 1.0)
        GL.glClearDepth(1.0)

        GL.glViewport(0, 0, int(self.size[0]), int(self.size[1]))

        GL.glMatrixMode(GL.GL_PROJECTION) # Reset The Projection Matrix
        GL.glLoadIdentity()
        GL.gluOrtho2D(-1,1,-1,1)

        GL.glMatrixMode(GL.GL_MODELVIEW)# Reset The Projection Matrix
        GL.glLoadIdentity()

        GL.glDisable(GL.GL_DEPTH_TEST)
        #GL.glEnable(GL.GL_DEPTH_TEST)                   # Enables Depth Testing
        #GL.glDepthFunc(GL.GL_LESS)                      # The Type Of Depth Test To Do
        GL.glEnable(GL.GL_BLEND)
        GL.glBlendFunc(GL.GL_SRC_ALPHA, GL.GL_ONE_MINUS_SRC_ALPHA)

        GL.glShadeModel(GL.GL_SMOOTH)                   # Color Shading (FLAT or SMOOTH)
        GL.glEnable(GL.GL_POINT_SMOOTH)

        #check for GL_ARB_texture_float (which is needed for shaders to be useful)
        #this needs to be done AFTER the context has been created
        if not GL.gl_info.have_extension('GL_ARB_texture_float'):
            self._haveShaders=False

        if self.winType=='pyglet' and self._haveShaders:
            #we should be able to compile shaders (don't just 'try')
            self._progSignedTexMask = _shaders.compileProgram(_shaders.vertSimple, _shaders.fragSignedColorTexMask)#fragSignedColorTexMask
            self._progSignedTex = _shaders.compileProgram(_shaders.vertSimple, _shaders.fragSignedColorTex)
            self._progSignedTexMask1D = _shaders.compileProgram(_shaders.vertSimple, _shaders.fragSignedColorTexMask1D)
            self._progSignedTexFont = _shaders.compileProgram(_shaders.vertSimple, _shaders.fragSignedColorTexFont)
#        elif self.winType=='pygame':#on PyOpenGL we should try to get an init value
#            from OpenGL.GL.ARB import shader_objects
#            if shader_objects.glInitShaderObjectsARB():
#                self._haveShaders=True
#                self._progSignedTexMask = _shaders.compileProgram(_shaders.vertSimple, _shaders.fragSignedColorTexMask)#fragSignedColorTexMask
#                self._progSignedTex = _shaders.compileProgram(_shaders.vertSimple, _shaders.fragSignedColorTex)
#            else:
#                self._haveShaders=False

        GL.glClear(GL.GL_COLOR_BUFFER_BIT   )

        #identify gfx card vendor
        self.glVendor=GL.gl_info.get_vendor().lower()

        if sys.platform=='darwin':
            platform_specific.syncSwapBuffers(1)

        if self.useFBO:
            self._setupFrameBuffer()

    def _setupFrameBuffer(self):
        # Setup framebuffer
        self.frameBuffer=GL.GLuint()
        GL.glGenFramebuffersEXT(1, ctypes.byref(self.frameBuffer))
        GL.glBindFramebufferEXT(GL.GL_FRAMEBUFFER_EXT, self.frameBuffer)

        # Create texture to render to
        self.frameTexture=GL.GLuint()
        GL.glGenTextures(1, ctypes.byref(self.frameTexture))
        GL.glBindTexture (GL.GL_TEXTURE_2D, self.frameTexture)
        GL.glTexParameteri (GL.GL_TEXTURE_2D, GL.GL_TEXTURE_MAG_FILTER, GL.GL_LINEAR)
        GL.glTexParameteri (GL.GL_TEXTURE_2D, GL.GL_TEXTURE_MIN_FILTER, GL.GL_LINEAR)
        GL.glTexImage2D (GL.GL_TEXTURE_2D, 0, GL.GL_RGBA32F_ARB, int(self.size[0]), int(self.size[1]), 0,
                         GL.GL_RGBA, GL.GL_FLOAT, None)

        #attach texture to the frame buffer
        GL.glFramebufferTexture2DEXT (GL.GL_FRAMEBUFFER_EXT, GL.GL_COLOR_ATTACHMENT0_EXT,
                                      GL.GL_TEXTURE_2D, self.frameTexture, 0)

        status = GL.glCheckFramebufferStatusEXT (GL.GL_FRAMEBUFFER_EXT)
        if status != GL.GL_FRAMEBUFFER_COMPLETE_EXT:
            logging.error("Error in framebuffer activation")
            return
        GL.glDisable(GL.GL_TEXTURE_2D)
        #clear the buffer (otherwise the texture memory can contain junk)
        GL.glClear(GL.GL_COLOR_BUFFER_BIT)

    def setMouseVisible(self,visibility):
        """Sets the visibility of the mouse cursor.

        If Window was initilised with noGUI=True then the mouse is initially
        set to invisible, otherwise it will initially be visible.

        Usage:
            ``setMouseVisible(False)``
            ``setMouseVisible(True)``
        """
        if self.winType=='pygame':wasVisible = pygame.mouse.set_visible(visibility)
        elif self.winType=='pyglet':self.winHandle.set_mouse_visible(visibility)
        self.mouseVisible = visibility
    def getActualFrameRate(self,nIdentical=10,nMaxFrames=100,nWarmUpFrames=10,threshold=1):
        """Measures the actual fps for the screen.

        This is done by waiting (for a max of nMaxFrames) until [nIdentical] frames in a
        row have identical frame times (std dev below [threshold] ms).

        If there is no such sequence of identical frames a warning is logged and
        `None` will be returned.

        :parameters:
            nIdentical:
                the number of consecutive frames that will be evaluated.
                Higher --> greater precision. Lower --> faster.

            nMaxFrames:
                the maxmimum number of frames to wait for a matching set of nIdentical

            nWarmUpFrames:
                the number of frames to display before starting the test (this is
                in place to allow the system to settle after opening the
                `Window` for the first time.

            threshold:
                the threshold for the std deviation (in ms) before the set are considered
                a match

        """
        if nIdentical > nMaxFrames:
            raise ValueError('nIdentical must be equal to or less than nMaxFrames')
        recordFrmIntsOrig = self.recordFrameIntervals
        #run warm-ups
        self.setRecordFrameIntervals(False)
        for frameN in range(nWarmUpFrames):
            self.flip()
        #run test frames
        self.setRecordFrameIntervals(True)
        for frameN in range(nMaxFrames):
            self.flip()
<<<<<<< HEAD
            if len(self.frameIntervals)>=10 and numpy.std(self.frameIntervals[-10:])<(threshold/1000.0):
                rate = 1.0/numpy.mean(self.frameIntervals[-10:])
                if self.screen==None:
                    scrStr=""
                else:
                    scrStr = " (%i)" %self.screen
=======
            if len(self.frameIntervals)>=nIdentical and numpy.std(self.frameIntervals[-nIdentical:])<(threshold/1000.0):
                rate = 1.0/numpy.mean(self.frameIntervals[-nIdentical:])
                if self.screen==None:scrStr=""
                else: scrStr = " (%i)" %self.screen
>>>>>>> 340a4fc6
                logging.debug('Screen%s actual frame rate measured at %.2f' %(scrStr,rate))
                self.setRecordFrameIntervals(recordFrmIntsOrig)
                self.frameIntervals=[]
                return rate
        #if we got here we reached end of maxFrames with no consistent value
        logging.warning("Couldn't measure a consistent frame rate.\n" + \
            "  - Is your graphics card set to sync to vertical blank?\n" + \
            "  - Are you running other processes on your computer?\n")
        return None

class _BaseVisualStim(object):
    """A template for a stimulus class, on which GratingStim, TextStim etc... are based.
    Not finished...?
    """
    def __init__(self, win, units=None, name='', autoLog=True):
        self.win = win
        self.name = name
        self.autoLog = autoLog
        self.status = NOT_STARTED
        #unit conversions
        if units != None and len(units):
            self.units = units
        else: self.units = win.units
        if self.units in ['norm', 'height']:
            self._winScale=self.units
        else: self._winScale='pix' #set the window to have pixels coords

    @AttributeSetter
    def opacity(self, value):
        """
        Float. :ref:`operations <attrib-operations>` supported.
            Set the opacity of the stimulus.
            Should be between 1.0 (opaque) and 0.0 (transparent).
        """
        self.__dict__['opacity'] = value

        if not 0 <= value <= 1 and self.autoLog:
            logging.warning('Setting opacity outside range 0.0 - 1.0 has no additional effect')

        #opacity is coded by the texture, if not using shaders
        if hasattr(self, 'useShaders') and not self.useShaders:
            if hasattr(self,'mask'):
                self.mask = self.mask

    @AttributeSetter
    def contrast(self, value):
        """
        Float between -1 (negative) and 1 (unchanged). :ref:`operations <attrib-operations>` supported.
            Set the contrast of the stimulus, i.e. scales how far the stimulus
            deviates from the middle grey. (This is a multiplier for the values
            given in the color description of the stimulus)

            Setting contrast outside this range may produce strange results.::
                # 0.0 to 1.0 decreases contrast
                # 1.0 means unchanged

                # 0.0 to -1.0 inverts with decreased contrast
                # -1.0 means exactly inverted.

                # >1.0 increases contrast. (See warning below)
                # <-1.0 inverts with increased contrast (See warning below)
        """
        self.__dict__['contrast'] = value

        # If we don't have shaders we need to rebuild the stimulus
        if hasattr(self, 'useShaders'):
            if not self.useShaders:
                if self.__class__.__name__ == 'TextStim':
                    self.setText(self.text)
                if self.__class__.__name__ == 'ImageStim':
                    self.setImage(self._imName)
                if self.__class__.__name__ in ('GratingStim', 'RadialStim'):
                    self.tex = self.tex
                if self.__class__.__name__ in ('ShapeStim','DotStim'):
                    pass # They work fine without shaders?
                else:
                    logging.warning('Called setContrast while useShaders = False but stimulus was not rebuild. Contrast might remain unchanged.')
        elif log:
            logging.warning('Called setContrast() on class where useShaders was undefined. Contrast might remain unchanged')

    @AttributeSetter
    def useShaders(self, value):
        """
        True/False (default is *True*, if shaders are supported by the system)
            Set whether shaders are used to render stimuli.
        """
        #NB TextStim overrides this function, so changes here may need changing there too
        self.__dict__['useShaders'] = value
        if value == True and self.win._haveShaders == False:
            logging.error("Shaders were requested but aren't available. Shaders need OpenGL 2.0+ drivers")
        if value != self.useShaders:
            self.useShaders = value
            if hasattr(self,'tex'):
                self.tex = self.tex
            elif hasattr(self,'_imName'):
                self.setIm(self._imName, log=False)
            self.mask = self.mask
            self._needUpdate = True

    @AttributeSetter
    def ori(self, value):
        """
        :ref:`scalar <attrib-scalar>`. :ref:`operations <attrib-operations>` supported.
            Set the stimulus orientation in degrees.
        """
        self.__dict__['ori'] = value

    @AttributeSetter
    def autoDraw(self, value):
        """
        True or False.
            Add or remove a stimulus from the list of stimuli that will be
            automatically drawn on each flip. You do NOT need to call this on every frame flip!
            True to add the stimulus to the draw list, False to remove it.
        """
        toDraw = self.win._toDraw
        toDrawDepths = self.win._toDrawDepths
        beingDrawn = (self in toDraw)
        if value == beingDrawn:
            return #nothing to do
        elif value:
            #work out where to insert the object in the autodraw list
            depthArray = numpy.array(toDrawDepths)
            iis = numpy.where(depthArray < self.depth)[0]#all indices where true
            if len(iis):#we featured somewhere before the end of the list
                toDraw.insert(iis[0], self)
                toDrawDepths.insert(iis[0], self.depth)
            else:
                toDraw.append(self)
                toDrawDepths.append(self.depth)
            self.status = STARTED
        elif value == False:
            #remove from autodraw lists
            toDrawDepths.pop(toDraw.index(self))  #remove from depths
            toDraw.remove(self)  #remove from draw list
            self.status = STOPPED

    @AttributeSetter
    def pos(self, value):
        """
        :ref:`x,y-pair <attrib-xy>`. :ref:`operations <attrib-operations>` supported.
            Set the stimulus position in the `units` inherited from the stimulus.
            Either list [x, y], tuple (x, y) or numpy.ndarray ([x, y]) with two elements.

            Example::

                stim.pos = (0.5, 0)  # Slightly to the right
                stim.pos += (0.5, -1)  # Move right and up. Is now (1.0, -1.0)
                stim.pos *= 0.2  # Move towards the center. Is now (0.2, -0.2)
        """
        self.__dict__['pos'] = val2array(value, False, False)
        self._calcPosRendered()

    @AttributeSetter
    def size(self, value):
        """
        :ref:`x,y-pair <attrib-xy>`, :ref:`scalar <attrib-scalar>` or None (resets to default). Supports :ref:`operations <attrib-operations>`.
            Units are inherited from the stimulus.
            Sizes can be negative and can extend beyond the window.

            Example::

                stim.size = 0.8  # Set size to (xsize, ysize) = (0.8, 0.8), quadratic.
                print stim.size  # Outputs array([0.8, 0.8])
                stim.size += (0,5, -0.5)  # make wider and flatter. Is now (1.3, 0.3)
        """
        value = val2array(value)  # Check correct user input
        # None --> set to default
        if value == None:
            """Set the size to default (e.g. to the size of the loaded image etc)"""
            #calculate new size
            if self._origSize is None:  #not an image from a file
                value = numpy.array([0.5, 0.5])  #this was PsychoPy's original default
            else:
                #we have an image - calculate the size in `units` that matches original pixel size
                if self.units == 'pix': value = numpy.array(self._origSize)
                elif self.units == 'deg': value = psychopy.misc.pix2deg(numpy.array(self._origSize, float), self.win.monitor)
                elif self.units == 'cm': value = psychopy.misc.pix2cm(numpy.array(self._origSize, float), self.win.monitor)
                elif self.units == 'norm': value = 2 * numpy.array(self._origSize, float) / self.win.size
                elif self.units == 'height': value = numpy.array(self._origSize, float) / self.win.size[1]
        self.__dict__['size'] = value
        self._requestedSize = value  #to track whether we're just using a default
        self._calcSizeRendered()
        if hasattr(self, '_calcCyclesPerStim'):
            self._calcCyclesPerStim()
        self._needUpdate = True

    @AttributeSetter
    def autoLog(self, value):
        """
        True or False.
            Turn on (or off) autoLogging for this stimulus. This logs every
            parameter change and other significant events.
        """
        self.__dict__['autoLog'] = value

    @AttributeSetter
    def depth(self, value):
        """
        Deprecated. Depth is now controlled simply by drawing order.
        """
        self.__dict__['depth'] = value
    def draw(self):
        raise NotImplementedError('Stimulus classes must overide _BaseVisualStim.draw')
    def setPos(self, newPos, operation='', log=True):
        """ Deprecated. Use 'stim.attribute = value' syntax instead"""
        self._set('pos', val=newPos, op=operation, log=log)
    def setDepth(self, newDepth, operation='', log=True):
        """ Deprecated. Use 'stim.attribute = value' syntax instead"""
        self._set('depth', newDepth, operation, log)
    def setSize(self, newSize, operation='', units=None, log=True):
        """Set the stimulus size [X,Y] in the specified (or inherited) `units`
        """
        if units==None: units=self.units#need to change this to create several units from one
        self._set('size', newSize, op=operation, log=log)
    def setOri(self, newOri, operation='', log=True):
        """ Deprecated. Use 'stim.attribute = value' syntax instead"""
        self._set('ori',val=newOri, op=operation, log=log)
    def setOpacity(self, newOpacity, operation='', log=True):
        """ Deprecated. Use 'stim.attribute = value' syntax instead"""
        self._set('opacity', newOpacity, operation, log=log)
    def setContrast(self, newContrast, operation='', log=True):
        """ Deprecated. Use 'stim.attribute = value' syntax instead"""
        self._set('contrast', newContrast, operation, log=log)
    def setDKL(self, newDKL, operation=''):
        """DEPRECATED since v1.60.05: Please use setColor
        """
        self._set('dkl', val=newDKL, op=operation)
        self.setRGB(psychopy.misc.dkl2rgb(self.dkl, self.win.dkl_rgb))
    def setLMS(self, newLMS, operation=''):
        """DEPRECATED since v1.60.05: Please use setColor
        """
        self._set('lms', value=newLMS, op=operation)
        self.setRGB(psychopy.misc.lms2rgb(self.lms, self.win.lms_rgb))
    def setRGB(self, newRGB, operation=''):
        """DEPRECATED since v1.60.05: Please use setColor
        """
        self._set('rgb', newRGB, operation)
        _setTexIfNoShaders(self)

    def setColor(self, color, colorSpace=None, operation='', log=True):
        """Set the color of the stimulus. See :ref:`colorspaces` for further information
        about the various ways to specify colors and their various implications.

        :Parameters:

        color :
            Can be specified in one of many ways. If a string is given then it
            is interpreted as the name of the color. Any of the standard html/X11
            `color names <http://www.w3schools.com/html/html_colornames.asp>`
            can be used. e.g.::

                myStim.setColor('white')
                myStim.setColor('RoyalBlue')#(the case is actually ignored)

            A hex value can be provided, also formatted as with web colors. This can be
            provided as a string that begins with # (not using python's usual 0x000000 format)::

                myStim.setColor('#DDA0DD')#DDA0DD is hexadecimal for plum

            You can also provide a triplet of values, which refer to the coordinates
            in one of the :ref:`colorspaces`. If no color space is specified then the color
            space most recently used for this stimulus is used again.::

                myStim.setColor([1.0,-1.0,-1.0], 'rgb')#a red color in rgb space
                myStim.setColor([0.0,45.0,1.0], 'dkl') #DKL space with elev=0, azimuth=45
                myStim.setColor([0,0,255], 'rgb255') #a blue stimulus using rgb255 space

            Lastly, a single number can be provided, x, which is equivalent to providing
            [x,x,x].::

                myStim.setColor(255, 'rgb255') #all guns o max

        colorSpace : string or None

            defining which of the :ref:`colorspaces` to use. For strings and hex
            values this is not needed. If None the default colorSpace for the stimulus is
            used (defined during initialisation).

        operation : one of '+','-','*','/', or '' for no operation (simply replace value)

            for colors specified as a triplet of values (or single intensity value)
            the new value will perform this operation on the previous color::

                thisStim.setColor([1,1,1],'rgb255','+')#increment all guns by 1 value
                thisStim.setColor(-1, 'rgb', '*') #multiply the color by -1 (which in this space inverts the contrast)
                thisStim.setColor([10,0,0], 'dkl', '+')#raise the elevation from the isoluminant plane by 10 deg
        """
        _setColor(self,color, colorSpace=colorSpace, operation=operation,
                    rgbAttrib='rgb', #or 'fillRGB' etc
                    colorAttrib='color',
                    log=log)
    def _set(self, attrib, val, op='', log=True):
        """
        Deprecated. Use methods specific to the parameter you want to set

        e.g. ::

             stim.setPos([3,2.5])
             stim.setOri(45)
             stim.setPhase(0.5, "+")

        NB this method does not flag the need for updates any more - that is
        done by specific methods as described above.
        """
        if op==None: op=''
        #format the input value as float vectors
        if type(val) in [tuple, list, numpy.ndarray]:
            val = val2array(val)

        # Handle operations
        _setWithOperation(self, attrib, val, op)

        if log and self.autoLog:
            self.win.logOnFlip("Set %s %s=%s" %(self.name, attrib, getattr(self,attrib)),
                level=logging.EXP,obj=self)

    def setUseShaders(self, value=True):
        """ Deprecated. Use 'stim.attribute = value' syntax instead"""
        self.useShaders = value
    def _selectWindow(self, win):
        global currWindow
        #don't call switch if it's already the curr window
        if win!=currWindow and win.winType=='pyglet':
            win.winHandle.switch_to()
            currWindow = win

    def _updateList(self):
        """
        The user shouldn't need this method since it gets called
        after every call to .set()
        Chooses between using and not using shaders each call.
        """
        if self.useShaders:
            self._updateListShaders()
        else:
            self._updateListNoShaders()
    def _calcSizeRendered(self):
        """Calculate the size of the stimulus in coords of the :class:`~psychopy.visual.Window` (normalised or pixels)"""
        if self.units in ['norm','pix', 'height']: self._sizeRendered=copy.copy(self.size)
        elif self.units in ['deg', 'degs']: self._sizeRendered=psychopy.misc.deg2pix(self.size, self.win.monitor)
        elif self.units=='cm': self._sizeRendered=psychopy.misc.cm2pix(self.size, self.win.monitor)
        else:
            logging.ERROR("Stimulus units should be 'height', 'norm', 'deg', 'cm' or 'pix', not '%s'" %self.units)
    def _calcPosRendered(self):
        """Calculate the pos of the stimulus in coords of the :class:`~psychopy.visual.Window` (normalised or pixels)"""
        if self.units in ['norm','pix', 'height']: self._posRendered= copy.copy(self.pos)
        elif self.units in ['deg', 'degs']: self._posRendered=psychopy.misc.deg2pix(self.pos, self.win.monitor)
        elif self.units=='cm': self._posRendered=psychopy.misc.cm2pix(self.pos, self.win.monitor)
    def setAutoDraw(self, value, log=True):
        """ Deprecated. Use 'stim.attribute = value' syntax instead"""
        self.autoDraw = value
    def setAutoLog(self, value=True):
        """ Deprecated. Use 'stim.attribute = value' syntax instead"""
        self.autoLog = value
    def contains(self, x, y=None):
        """Determines if a point x,y is inside the extent of the stimulus.

        Can accept: a) two args, x and y; b) one arg, as a point (x,y) that is
        list-like; or c) an object with a getPos() method that returns x,y, such
        as a mouse. Returns True if the point is within the area defined by `vertices`.
        This handles complex shapes, including concavities and self-crossings.

        Note that, if your stimulus uses a mask (such as a Gaussian blob) then
        this is not accounted for by the `contains` method; the extent of the
        stmulus is determined purely by the size, pos and orientation settings
        (and by the vertices for shape stimuli).

        See coder demo, shapeContains.py
        """
        if self.needVertexUpdate:
            self._calcVerticesRendered()
        if hasattr(x, 'getPos'):
            x, y = x.getPos()
        elif type(x) in [list, tuple, numpy.ndarray]:
            x, y = x[0], x[1]
        if self.units in ['deg','degs']:
            x, y = psychopy.misc.deg2pix(numpy.array((x, y)), self.win.monitor)
        elif self.units == 'cm':
            x, y = psychopy.misc.cm2pix(numpy.array((x, y)), self.win.monitor)
        if self.ori:
            oriRadians = numpy.radians(self.ori)
            sinOri = numpy.sin(oriRadians)
            cosOri = numpy.cos(oriRadians)
            x0, y0 = x-self._posRendered[0], y-self._posRendered[1]
            x = x0 * cosOri - y0 * sinOri + self._posRendered[0]
            y = x0 * sinOri + y0 * cosOri + self._posRendered[1]

        return pointInPolygon(x, y, self)

    def _getPolyAsRendered(self):
        """return a list of vertices as rendered; used by overlaps()
        """
        oriRadians = numpy.radians(self.ori)
        sinOri = numpy.sin(-oriRadians)
        cosOri = numpy.cos(-oriRadians)
        x = self._verticesRendered[:,0] * cosOri - self._verticesRendered[:,1] * sinOri
        y = self._verticesRendered[:,0] * sinOri + self._verticesRendered[:,1] * cosOri
        return numpy.column_stack((x,y)) + self._posRendered

    def overlaps(self, polygon):
        """Determines if this stimulus intersects another one. If `polygon` is
        another stimulus instance, then the vertices and location of that stimulus
        will be used as the polygon. Overlap detection is only approximate; it
        can fail with pointy shapes. Returns `True` if the two shapes overlap.

        Note that, if your stimulus uses a mask (such as a Gaussian blob) then
        this is not accounted for by the `overlaps` method; the extent of the
        stimulus is determined purely by the size, pos, and orientation settings
        (and by the vertices for shape stimuli).

        See coder demo, shapeContains.py
        """
        if self.needVertexUpdate:
            self._calcVerticesRendered()
        if self.ori:
            polyRendered = self._getPolyAsRendered()
            return polygonsOverlap(polyRendered, polygon)
        else:
            return polygonsOverlap(self, polygon)

    def _getDesiredRGB(self, rgb, colorSpace, contrast):
        """ Convert color to RGB while adding contrast
        Requires self.rgb, self.colorSpace and self.contrast"""
        # Ensure that we work on 0-centered color (to make negative contrast values work)
        if colorSpace not in ['rgb', 'dkl', 'lms', 'hsv']:
            rgb = (rgb / 255.0) * 2 - 1

        # Convert to RGB in range 0:1 and scaled for contrast
        desiredRGB = (rgb * contrast + 1) / 2.0

        # Check that boundaries are not exceeded
        if numpy.any(desiredRGB > 1.0) or numpy.any(desiredRGB < 0):
            logging.warning('Desired color %s (in RGB 0->1 units) falls outside the monitor gamut. Drawing blue instead'%desiredRGB) #AOH
            desiredRGB=[0.0, 0.0, 1.0]

        return desiredRGB

class DotStim(_BaseVisualStim):
    """
    This stimulus class defines a field of dots with an update rule that determines how they change
    on every call to the .draw() method.

    This single class can be used to generate a wide variety of dot motion types. For a review of
    possible types and their pros and cons see Scase, Braddick & Raymond (1996). All six possible
    motions they describe can be generated with appropriate choices of the signalDots (which
    determines whether signal dots are the 'same' or 'different' on each frame), noiseDots
    (which determines the locations of the noise dots on each frame) and the dotLife (which
    determines for how many frames the dot will continue before being regenerated).

    The default settings (as of v1.70.00) is for the noise dots to have identical velocity
    but random direction and signal dots remain the 'same' (once a signal dot, always a signal dot).

    For further detail about the different configurations see :ref:`dots` in the Builder
    Components section of the documentation.

    If further customisation is required, then the DotStim should be subclassed and its
    _update_dotsXY and _newDotsXY methods overridden.
    """
    def __init__(self,
                 win,
                 units  ='',
                 nDots  =1,
                 coherence      =0.5,
                 fieldPos       =(0.0,0.0),
                 fieldSize      = (1.0,1.0),
                 fieldShape     = 'sqr',
                 dotSize        =2.0,
                 dotLife = 3,
                 dir    =0.0,
                 speed  =0.5,
                 rgb    =None,
                 color=(1.0,1.0,1.0),
                 colorSpace='rgb',
                 opacity = 1.0,
                 contrast = 1.0,
                 depth  =0,
                 element=None,
                 signalDots='same',
                 noiseDots='direction',
                 name='', autoLog=True):
        """
        :Parameters:

            win :
                a :class:`~psychopy.visual.Window` object (required)
            units : **None**, 'norm', 'cm', 'deg' or 'pix'
                If None then the current units of the :class:`~psychopy.visual.Window` will be used.
                See :ref:`units` for explanation of other options.
            nDots : int
                number of dots to be generated
            fieldPos : (x,y) or [x,y]
                specifying the location of the centre of the stimulus.
            fieldSize : (x,y) or [x,y] or single value (applied to both dimensions)
                Sizes can be negative and can extend beyond the window.
            fieldShape : *'sqr'* or 'circle'
                Defines the envelope used to present the dots
            dotSize
                specified in pixels (overridden if `element` is specified)
            dotLife : int
                Number of frames each dot lives for (default=3, -1=infinite)
            dir : float (degrees)
                direction of the coherent dots
            speed : float
                speed of the dots (in *units*/frame)
            signalDots : 'same' or *'different'*
                If 'same' then the signal and noise dots are constant. If different
                then the choice of which is signal and which is noise gets
                randomised on each frame. This corresponds to Scase et al's (1996) categories of RDK.
            noiseDots : *'direction'*, 'position' or 'walk'
                Determines the behaviour of the noise dots, taken directly from
                Scase et al's (1996) categories. For 'position', noise dots take a
                random position every frame. For 'direction' noise dots follow a
                random, but constant direction. For 'walk' noise dots vary their
                direction every frame, but keep a constant speed.

            color:

                Could be a:

                    - web name for a color (e.g. 'FireBrick');
                    - hex value (e.g. '#FF0047');
                    - tuple (1.0,1.0,1.0); list [1.0,1.0, 1.0]; or numpy array.

                If the last three are used then the color space should also be given
                See :ref:`colorspaces`

            colorSpace:

                The color space controlling the interpretation of the `color`
                See :ref:`colorspaces`

            opacity : float (default= *1.0* )
                1.0 is opaque, 0.0 is transparent

            contrast: float (default= *1.0* )
                How far the stimulus deviates from the middle grey.
                Contrast can vary -1:1 (this is a multiplier for the
                values given in the color description of the stimulus).

            depth:

                The depth argument is deprecated and may be removed in future versions.
                Depth is controlled simply by drawing order.

            element : *None* or a visual stimulus object
                This can be any object that has a ``.draw()`` method and a
                ``.setPos([x,y])`` method (e.g. a GratingStim, TextStim...)!!
                See `ElementArrayStim` for a faster implementation of this idea.

            name : string
                The name of the object to be using during logged messages about
                this stimulus

            """
        _BaseVisualStim.__init__(self, win, units=units, name=name, autoLog=autoLog)
        self.nDots = nDots
        #size
        self.fieldPos = val2array(fieldPos, False, False)
        self.fieldSize = val2array(fieldSize, False)
        if type(dotSize) in [tuple,list]:
            self.dotSize = numpy.array(dotSize)
        else:self.dotSize=dotSize
        self.fieldShape = fieldShape
        self.dir = dir
        self.speed = speed
        self.element = element
        self.dotLife = dotLife
        self.signalDots = signalDots
        self.noiseDots = noiseDots
        self.opacity = float(opacity)
        self.contrast = float(contrast)

        #'rendered' coordinates represent the stimuli in the scaled coords of the window
        #(i.e. norm for units==norm, but pix for all other units)
        self._dotSizeRendered=None
        self._speedRendered=None
        self._fieldSizeRendered=None
        self._fieldPosRendered=None

        self.useShaders=False#not needed for dots?
        self.colorSpace=colorSpace
        if rgb!=None:
            logging.warning("Use of rgb arguments to stimuli are deprecated. Please use color and colorSpace args instead")
            self.setColor(rgb, colorSpace='rgb')
        else:
            self.setColor(color)

        self.depth=depth

        #initialise the dots themselves - give them all random dir and then
        #fix the first n in the array to have the direction specified

        self.coherence=round(coherence*self.nDots)/self.nDots#store actual coherence

        self._dotsXY = self._newDotsXY(self.nDots) #initialise a random array of X,Y
        self._dotsSpeed = numpy.ones(self.nDots, 'f')*self.speed#all dots have the same speed
        self._dotsLife = abs(dotLife)*numpy.random.rand(self.nDots)#abs() means we can ignore the -1 case (no life)
        #determine which dots are signal
        self._signalDots = numpy.zeros(self.nDots, dtype=bool)
        self._signalDots[0:int(self.coherence*self.nDots)]=True
        #numpy.random.shuffle(self._signalDots)#not really necessary
        #set directions (only used when self.noiseDots='direction')
        self._dotsDir = numpy.random.rand(self.nDots)*2*pi
        self._dotsDir[self._signalDots] = self.dir*pi/180

        self._calcFieldCoordsRendered()
        self._update_dotsXY()

    def _set(self, attrib, val, op='', log=True):
        """Use this to set attributes of your stimulus after initialising it.

        :Parameters:

        attrib : a string naming any of the attributes of the stimulus (set during init)
        val : the value to be used in the operation on the attrib
        op : a string representing the operation to be performed (optional) most maths operators apply ('+','-','*'...)

        examples::

            myStim.set('rgb',0) #will simply set all guns to zero (black)
            myStim.set('rgb',0.5,'+') #will increment all 3 guns by 0.5
            myStim.set('rgb',(1.0,0.5,0.5),'*') # will keep the red gun the same and halve the others

        """
        #format the input value as float vectors
        if type(val) in [tuple,list]:
            val=numpy.array(val,float)

        #change the attribute as requested
        _setWithOperation(self, attrib, val, op)

        #update the actual coherence for the requested coherence and nDots
        if attrib in ['nDots','coherence']:
            self.coherence=round(self.coherence*self.nDots)/self.nDots

        if log and self.autoLog:
            self.win.logOnFlip("Set %s %s=%s" %(self.name, attrib, getattr(self,attrib)),
                level=logging.EXP,obj=self)

    def set(self, attrib, val, op='', log=True):
        """DotStim.set() is obsolete and may not be supported in future
        versions of PsychoPy. Use the specific method for each parameter instead
        (e.g. setFieldPos(), setCoherence()...)
        """
        self._set(attrib, val, op, log=log)
    def setPos(self, newPos=None, operation='', units=None, log=True):
        """Obsolete - users should use setFieldPos instead of setPos
        """
        logging.error("User called DotStim.setPos(pos). Use DotStim.SetFieldPos(pos) instead.")
    def setFieldPos(self,val, op='', log=True):
        self._set('fieldPos', val, op, log=log)
        self._calcFieldCoordsRendered()
    def setFieldCoherence(self,val, op='', log=True):
        """Change the coherence (%) of the DotStim. This will be rounded according
        to the number of dots in the stimulus.
        """
        self._set('coherence', val, op, log=log)
        self.coherence=round(self.coherence*self.nDots)/self.nDots#store actual coherence rounded by nDots
        self._signalDots = numpy.zeros(self.nDots, dtype=bool)
        self._signalDots[0:int(self.coherence*self.nDots)]=True
        #for 'direction' method we need to update the direction of the number
        #of signal dots immediately, but for other methods it will be done during updateXY
        if self.noiseDots in ['direction','position']:
            self._dotsDir=numpy.random.rand(self.nDots)*2*pi
            self._dotsDir[self._signalDots]=self.dir*pi/180
    def setDir(self,val, op='', log=True):
        """Change the direction of the signal dots (units in degrees)
        """
        #check which dots are signal
        signalDots = self._dotsDir==(self.dir*pi/180)
        self._set('dir', val, op, log=log)
        #dots currently moving in the signal direction also need to update their direction
        self._dotsDir[signalDots] = self.dir*pi/180
    def setSpeed(self,val, op='', log=True):
        """Change the speed of the dots (in stimulus `units` per second)
        """
        self._set('speed', val, op, log=log)
    def draw(self, win=None):
        """Draw the stimulus in its relevant window. You must call
        this method after every MyWin.flip() if you want the
        stimulus to appear on that frame and then update the screen
        again.
        """
        if win==None: win=self.win
        self._selectWindow(win)

        self._update_dotsXY()

        GL.glPushMatrix()#push before drawing, pop after

        #draw the dots
        if self.element==None:
            win.setScale(self._winScale)
            #scale the drawing frame etc...
            GL.glTranslatef(self._fieldPosRendered[0],self._fieldPosRendered[1],0)
            GL.glPointSize(self.dotSize)

            #load Null textures into multitexteureARB - they modulate with glColor
            GL.glActiveTexture(GL.GL_TEXTURE0)
            GL.glEnable(GL.GL_TEXTURE_2D)
            GL.glBindTexture(GL.GL_TEXTURE_2D, 0)
            GL.glActiveTexture(GL.GL_TEXTURE1)
            GL.glEnable(GL.GL_TEXTURE_2D)
            GL.glBindTexture(GL.GL_TEXTURE_2D, 0)

            GL.glVertexPointer(2, GL.GL_DOUBLE, 0, self._dotsXYRendered.ctypes.data_as(ctypes.POINTER(ctypes.c_double)))
            desiredRGB = self._getDesiredRGB(self.rgb, self.colorSpace, self.contrast)

            GL.glColor4f(desiredRGB[0], desiredRGB[1], desiredRGB[2], self.opacity)
            GL.glEnableClientState(GL.GL_VERTEX_ARRAY)
            GL.glDrawArrays(GL.GL_POINTS, 0, self.nDots)
            GL.glDisableClientState(GL.GL_VERTEX_ARRAY)
        else:
            #we don't want to do the screen scaling twice so for each dot subtract the screen centre
            initialDepth=self.element.depth
            for pointN in range(0,self.nDots):
                self.element.setPos(self._dotsXY[pointN,:]+self.fieldPos)
                self.element.draw()
            self.element.setDepth(initialDepth)#reset depth before going to next frame
        GL.glPopMatrix()

    def _newDotsXY(self, nDots):
        """Returns a uniform spread of dots, according to the fieldShape and fieldSize

        usage::

            dots = self._newDots(nDots)

        """
        if self.fieldShape=='circle':#make more dots than we need and only use those that are within circle
            while True:#repeat until we have enough
                new=numpy.random.uniform(-1, 1, [nDots*2,2])#fetch twice as many as needed
                inCircle= (numpy.hypot(new[:,0],new[:,1])<1)
                if sum(inCircle)>=nDots:
                    return new[inCircle,:][:nDots,:]*self.fieldSize/2.0
        else:
            return numpy.random.uniform(-self.fieldSize/2.0, self.fieldSize/2.0, [nDots,2])

    def _update_dotsXY(self):
        """
        The user shouldn't call this - its gets done within draw()
        """

        """Find dead dots, update positions, get new positions for dead and out-of-bounds
        """
        #renew dead dots
        if self.dotLife>0:#if less than zero ignore it
            self._dotsLife -= 1 #decrement. Then dots to be reborn will be negative
            dead = (self._dotsLife<=0.0)
            self._dotsLife[dead]=self.dotLife
        else:
            dead=numpy.zeros(self.nDots, dtype=bool)

        ##update XY based on speed and dir
        #NB self._dotsDir is in radians, but self.dir is in degs
        #update which are the noise/signal dots
        if self.signalDots =='different':
            #  **up to version 1.70.00 this was the other way around, not in keeping with Scase et al**
            #noise and signal dots change identity constantly
            numpy.random.shuffle(self._dotsDir)
            self._signalDots = (self._dotsDir==(self.dir*pi/180))#and then update _signalDots from that

        #update the locations of signal and noise
        if self.noiseDots=='walk':
            # noise dots are ~self._signalDots
            self._dotsDir[~self._signalDots] = numpy.random.rand((~self._signalDots).sum())*pi*2
            #then update all positions from dir*speed
            self._dotsXY[:,0] += self.speed*numpy.reshape(numpy.cos(self._dotsDir),(self.nDots,))
            self._dotsXY[:,1] += self.speed*numpy.reshape(numpy.sin(self._dotsDir),(self.nDots,))# 0 radians=East!
        elif self.noiseDots == 'direction':
            #simply use the stored directions to update position
            self._dotsXY[:,0] += self.speed*numpy.reshape(numpy.cos(self._dotsDir),(self.nDots,))
            self._dotsXY[:,1] += self.speed*numpy.reshape(numpy.sin(self._dotsDir),(self.nDots,))# 0 radians=East!
        elif self.noiseDots=='position':
            #update signal dots
            self._dotsXY[self._signalDots,0] += \
                self.speed*numpy.reshape(numpy.cos(self._dotsDir[self._signalDots]),(self._signalDots.sum(),))
            self._dotsXY[self._signalDots,1] += \
                self.speed*numpy.reshape(numpy.sin(self._dotsDir[self._signalDots]),(self._signalDots.sum(),))# 0 radians=East!
            #update noise dots
            dead = dead+(~self._signalDots)#just create new ones

        #handle boundaries of the field
        if self.fieldShape in  [None, 'square', 'sqr']:
            dead = dead+(numpy.abs(self._dotsXY[:,0])>(self.fieldSize[0]/2.0))+(numpy.abs
                                                                                  (self
                                                                                   ._dotsXY[:,1])>(self.fieldSize[1]/2.0))
        elif self.fieldShape == 'circle':
            #transform to a normalised circle (radius = 1 all around) then to polar coords to check
            normXY = self._dotsXY/(self.fieldSize/2.0)#the normalised XY position (where radius should be <1)
            dead = dead + (numpy.hypot(normXY[:,0],normXY[:,1])>1) #add out-of-bounds to those that need replacing

        #update any dead dots
        if sum(dead):
            self._dotsXY[dead,:] = self._newDotsXY(sum(dead))

        #update the pixel XY coordinates
        self._calcDotsXYRendered()

    def _calcDotsXYRendered(self):
        if self.units in ['norm','pix', 'height']: self._dotsXYRendered=self._dotsXY
        elif self.units in ['deg','degs']: self._dotsXYRendered=psychopy.misc.deg2pix(self._dotsXY, self.win.monitor)
        elif self.units=='cm': self._dotsXYRendered=psychopy.misc.cm2pix(self._dotsXY, self.win.monitor)
    def _calcFieldCoordsRendered(self):
        if self.units in ['norm', 'pix', 'height']:
            self._fieldSizeRendered=self.fieldSize
            self._fieldPosRendered=self.fieldPos
        elif self.units in ['deg', 'degs']:
            self._fieldSizeRendered=psychopy.misc.deg2pix(self.fieldSize, self.win.monitor)
            self._fieldPosRendered=psychopy.misc.deg2pix(self.fieldPos, self.win.monitor)
        elif self.units=='cm':
            self._fieldSizeRendered=psychopy.misc.cm2pix(self.fieldSize, self.win.monitor)
            self._fieldPosRendered=psychopy.misc.cm2pix(self.fieldPos, self.win.monitor)

class SimpleImageStim:
    """A simple stimulus for loading images from a file and presenting at exactly
    the resolution and color in the file (subject to gamma correction if set).

    Unlike the ImageStim, this type of stimulus cannot be rescaled, rotated or
    masked (although flipping horizontally or vertically is possible). Drawing will
    also tend to be marginally slower, because the image isn't preloaded to the
    graphics card. The slight advantage, however is that the stimulus will always be in its
    original aspect ratio, with no interplotation or other transformation.

    SimpleImageStim does not support a depth parameter (the OpenGL method
    that draws the pixels does not support it). Simple images will obscure any other
    stimulus type.


    """
    def __init__(self,
                 win,
                 image     ="",
                 units   ="",
                 pos     =(0.0,0.0),
                 flipHoriz=False,
                 flipVert=False,
                 name='', autoLog=True):
        """
        :Parameters:
            win :
                a :class:`~psychopy.visual.Window` object (required)
            image :
                The filename, including relative or absolute path. The image
                can be any format that the Python Imagin Library can import
                (which is almost all).
            units : **None**, 'height', 'norm', 'cm', 'deg' or 'pix'
                If None then the current units of the :class:`~psychopy.visual.Window` will be used.
                See :ref:`units` for explanation of other options.
            pos :
                a tuple (0.0,0.0) or a list [0.0,0.0] for the x and y of the centre of the stimulus.
                The origin is the screen centre, the units are determined
                by units (see above). Stimuli can be position beyond the
                window!
            name : string
                The name of the object to be using during logged messages about
                this stim
        """
        #NB most stimuli use _BaseVisualStim for the _set method and for
        # setting up win, name, units and autolog in __init__ but SimpleImage
        # shares very little with _Base so we do it manually here
        self.win=win
        self.name=name
        self.autoLog=autoLog
        #unit conversions
        if units!=None and len(units): self.units = units
        else: self.units = win.units
        if self.units in ['norm','height']: self._winScale=self.units
        else: self._winScale='pix' #set the window to have pixels coords

        self.useShaders = win._haveShaders  #use shaders if available by default, this is a good thing

        self.pos = numpy.array(pos, float)
        self.setImage(image)
        #check image size against window size
        if (self.size[0]>self.win.size[0]) or (self.size[1]>self.win.size[1]):
            logging.warning("Image size (%s, %s)  was larger than window size (%s, %s). Will draw black screen." % (self.size[0], self.size[1], self.win.size[0], self.win.size[1]))

        #check position with size, warn if stimuli not fully drawn
        if ((self.pos[0]+(self.size[0]/2.0) > self.win.size[0]/2.0) or (self.pos[0]-(self.size[0]/2.0) < -self.win.size[0]/2.0)):
            logging.warning("Image position and width mean the stimuli does not fit the window in the X direction.")

        if ((self.pos[1]+(self.size[1]/2.0) > self.win.size[1]/2.0) or (self.pos[1]-(self.size[1]/2.0) < -self.win.size[1]/2.0)):
            logging.warning("Image position and height mean the stimuli does not fit the window in the Y direction.")

        #flip if necessary
        self.flipHoriz=False#initially it is false, then so the flip according to arg above
        self.setFlipHoriz(flipHoriz)
        self.flipVert=False#initially it is false, then so the flip according to arg above
        self.setFlipVert(flipVert)

        self._calcPosRendered()
    def setFlipHoriz(self,newVal=True, log=True):
        """If set to True then the image will be flipped horiztonally (left-to-right).
        Note that this is relative to the original image, not relative to the current state.
        """
        if newVal!=self.flipHoriz: #we need to make the flip
            self.imArray = numpy.flipud(self.imArray)#numpy and pyglet disagree about ori so ud<=>lr
        self.flipHoriz=newVal
        self._needStrUpdate=True
        if log and self.autoLog:
            self.win.logOnFlip("Set %s flipHoriz=%s" %(self.name, newVal),
                level=logging.EXP,obj=self)
    def setFlipVert(self,newVal=True, log=True):
        """If set to True then the image will be flipped vertically (top-to-bottom).
        Note that this is relative to the original image, not relative to the current state.
        """
        if newVal!=self.flipVert: #we need to make the flip
            self.imArray = numpy.fliplr(self.imArray)#numpy and pyglet disagree about ori so ud<=>lr
        self.flipVert=newVal
        self._needStrUpdate=True
        if log and self.autoLog:
            self.win.logOnFlip("Set %s flipVert=%s" %(self.name, newVal),
                level=logging.EXP,obj=self)
    def setUseShaders(self, val=True):
        """Set this stimulus to use shaders if possible.
        """
        #NB TextStim overrides this function, so changes here may need changing there too
        if val==True and self.win._haveShaders==False:
            logging.error("Shaders were requested but aren't available. Shaders need OpenGL 2.0+ drivers")
        if val!=self.useShaders:
            self.useShaders=val
            self.setImage()
    def _updateImageStr(self):
        self._imStr=self.imArray.tostring()
        self._needStrUpdate=False
    def _selectWindow(self, win):
        global currWindow
        #don't call switch if it's already the curr window
        if win!=currWindow and win.winType=='pyglet':
            win.winHandle.switch_to()
            currWindow = win
    def draw(self, win=None):
        """
        Draw the stimulus in its relevant window. You must call
        this method after every MyWin.flip() if you want the
        stimulus to appear on that frame and then update the screen
        again.
        """
        if win==None: win=self.win
        self._selectWindow(win)
        #push the projection matrix and set to orthorgaphic
        GL.glMatrixMode(GL.GL_PROJECTION)
        GL.glPushMatrix()
        GL.glLoadIdentity()
        GL.glOrtho( 0, self.win.size[0],0, self.win.size[1], 0, 1 )#this also sets the 0,0 to be top-left
        #but return to modelview for rendering
        GL.glMatrixMode(GL.GL_MODELVIEW)
        GL.glLoadIdentity()

        GL.glPixelStorei(GL.GL_UNPACK_ALIGNMENT, 1)

        if self._needStrUpdate: self._updateImageStr()
        #unbind any textures
        GL.glActiveTextureARB(GL.GL_TEXTURE0_ARB)
        GL.glEnable(GL.GL_TEXTURE_2D)
        GL.glBindTexture(GL.GL_TEXTURE_2D, 0)
        GL.glActiveTextureARB(GL.GL_TEXTURE1_ARB)
        GL.glEnable(GL.GL_TEXTURE_2D)
        GL.glBindTexture(GL.GL_TEXTURE_2D, 0)

        #move to centre of stimulus and rotate
        GL.glRasterPos2f(self.win.size[0]/2.0 - self.size[0]/2.0 + self._posRendered[0],
            self.win.size[1]/2.0 - self.size[1]/2.0 + self._posRendered[1])

        #GL.glDrawPixelsub(GL.GL_RGB, self.imArr)
        GL.glDrawPixels(self.size[0],self.size[1],
            self.internalFormat,self.dataType,
            self._imStr)
        #return to 3D mode (go and pop the projection matrix)
        GL.glMatrixMode( GL.GL_PROJECTION )
        GL.glPopMatrix()
        GL.glMatrixMode( GL.GL_MODELVIEW )
    def _set(self, attrib, val, op='', log=True):
        """
        Deprecated. Use methods specific to the parameter you want to set

        e.g. ::

             stim.setPos([3,2.5])
             stim.setOri(45)
             stim.setPhase(0.5, "+")

        NB this method does not flag the need for updates any more - that is
        done by specific methods as described above.
        """
        if op==None: op=''
        #format the input value as float vectors
        if type(val) in (tuple, list):
            val=numpy.array(val, float)

        _setWithOperation(self, attrib, val, op)

        if log and self.autoLog:
            self.win.logOnFlip("Set %s %s=%s" %(self.name, attrib, getattr(self,attrib)),
                level=logging.EXP,obj=self)
    def setPos(self, newPos, operation='', units=None, log=True):
        self._set('pos', val=newPos, op=operation, log=log)
        self._calcPosRendered()
    def setDepth(self,newDepth, operation='', log=True):
        self._set('depth', newDepth, operation, log=log)
    def _calcPosRendered(self):
        """Calculate the pos of the stimulus in coords of the :class:`~psychopy.visual.Window` (normalised or pixels)"""
        if self.units in ['pix', 'pixels', 'height', 'norm']: self._posRendered=self.pos
        elif self.units in ['deg', 'degs']: self._posRendered=psychopy.misc.deg2pix(self.pos, self.win.monitor)
        elif self.units=='cm': self._posRendered=psychopy.misc.cm2pix(self.pos, self.win.monitor)
    def setImage(self,filename=None, log=True):
        """Set the image to be drawn.

        :Parameters:
            - filename:
                The filename, including relative or absolute path if necessary.
                Can actually also be an image loaded by PIL.

        """
        self.image=filename
        if type(filename) in [str, unicode]:
        #is a string - see if it points to a file
            if os.path.isfile(filename):
                self.filename=filename
                im = Image.open(self.filename)
                im = im.transpose(Image.FLIP_TOP_BOTTOM)
            else:
                logging.error("couldn't find image...%s" %(filename))
                core.quit()
                raise #so thatensure we quit
        else:
        #not a string - have we been passed an image?
            try:
                im = filename.copy().transpose(Image.FLIP_TOP_BOTTOM)
            except AttributeError: # ...but apparently not
                logging.error("couldn't find image...%s" %(filename))
                core.quit()
                raise #ensure we quit
            self.filename = repr(filename) #'<Image.Image image ...>'

        self.size = im.size
        #set correct formats for bytes/floats
        if im.mode=='RGBA':
              self.imArray = numpy.array(im).astype(numpy.ubyte)
              self.internalFormat = GL.GL_RGBA
        else:
             self.imArray = numpy.array(im.convert("RGB")).astype(numpy.ubyte)
             self.internalFormat = GL.GL_RGB
        self.dataType = GL.GL_UNSIGNED_BYTE
        self._needStrUpdate = True

        if log and self.autoLog:
            self.win.logOnFlip("Set %s image=%s" %(self.name, filename),
                level=logging.EXP,obj=self)

class GratingStim(_BaseVisualStim):
    """Stimulus object for drawing arbitrary bitmaps that can repeat (cycle) in either dimension
    One of the main stimuli for PsychoPy.

    Formally GratingStim is just a texture behind an optional
    transparency mask (an 'alpha mask'). Both the texture and mask can be
    arbitrary bitmaps and their combination allows an enormous variety of
    stimuli to be drawn in realtime.

    **Examples**::

        myGrat = GratingStim(tex='sin',mask='circle') #gives a circular patch of grating
        myGabor = GratingStim(tex='sin',mask='gauss') #gives a 'Gabor'

    A GratingStim can be rotated scaled and shifted in position, its texture can
    be drifted in X and/or Y and it can have a spatial frequency in X and/or Y
    (for an image file that simply draws multiple copies in the patch).

    Also since transparency can be controlled two GratingStims can combine e.g.
    to form a plaid.

    **Using GratingStim with images from disk (jpg, tif, png...)**

    Ideally texture images to be rendered should be square with 'power-of-2' dimensions
    e.g. 16x16, 128x128. Any image that is not will be upscaled (with linear interpolation)
    to the nearest such texture by PsychoPy. The size of the stimulus should be
    specified in the normal way using the appropriate units (deg, pix, cm...). Be
    sure to get the aspect ratio the same as the image (if you don't want it
    stretched!).

    """
    def __init__(self,
                 win,
                 tex="sin",
                 mask="none",
                 units="",
                 pos=(0.0, 0.0),
                 size=None,
                 sf=None,
                 ori=0.0,
                 phase=(0.0, 0.0),
                 texRes=128,
                 rgb=None,
                 dkl=None,
                 lms=None,
                 color=(1.0, 1.0, 1.0),
                 colorSpace='rgb',
                 contrast=1.0,
                 opacity=1.0,
                 depth=0,
                 rgbPedestal=(0.0, 0.0, 0.0),
                 interpolate=False,
                 name='',
                 autoLog=True,
                 autoDraw=False,
                 maskParams=None):
        """
        :Parameters:

            win :
                a :class:`~psychopy.visual.Window` object (required)

            units : **None**, 'norm', 'cm', 'deg' or 'pix'
                If None then the current units of the :class:`~psychopy.visual.Window` will be used.
                See :ref:`units` for explanation of other options.

            size :
                .. note::

                    If the mask is Gaussian ('gauss'), then the 'size' parameter refers to
                    the stimulus at 3 standard deviations on each side of the
                    centre (ie. sd=size/6)

            texRes:
                resolution of the texture (if not loading from an image file)

            color:

                Could be a:

                    - web name for a color (e.g. 'FireBrick');
                    - hex value (e.g. '#FF0047');
                    - tuple (1.0,1.0,1.0); list [1.0,1.0, 1.0]; or numpy array.

                If the last three are used then the color space should also be given
                See :ref:`colorspaces`

            colorSpace:
                the color space controlling the interpretation of the `color`
                See :ref:`colorspaces`

            name : string
                The name of the object to be using during logged messages about
                this stim

            maskParams: Various types of input. Default to None.
                This is used to pass additional parameters to the mask if those
                are needed.
                - For the 'raisedCos' mask, pass a dict: {'fringeWidth':0.2},
                where 'fringeWidth' is a parameter (float, 0-1), determining
                the proportion of the patch that will be blurred by the raised
                cosine edge.

        """
        _BaseVisualStim.__init__(self, win, units=units, name=name, autoLog=autoLog)
        self.useShaders = win._haveShaders  #use shaders if available by default, this is a good thing

        # UGLY HACK: Some parameters depend on each other for processing.
        # They are set "superficially" here.
        # TO DO: postpone calls to createTexture, setColor and _calcCyclesPerStim whin initiating stimulus
        self.__dict__['contrast'] = 1
        self.__dict__['size'] = 1
        self.__dict__['sf'] = 1
        self.__dict__['tex'] = tex

        #initialise textures and masks for stimulus
        self._texID = GL.GLuint()
        GL.glGenTextures(1, ctypes.byref(self._texID))
        self._maskID = GL.GLuint()
        GL.glGenTextures(1, ctypes.byref(self._maskID))
        self.texRes = texRes  #must be power of 2
        self.maskParams = maskParams
        self.interpolate = interpolate

        #NB Pedestal isn't currently being used during rendering - this is a place-holder
        self.rgbPedestal = val2array(rgbPedestal, False, length=3)

        self.colorSpace = colorSpace
        if rgb != None:
            logging.warning("Use of rgb arguments to stimuli are deprecated. Please use color and colorSpace args instead")
            self.setColor(rgb, colorSpace='rgb', log=False)
        elif dkl != None:
            logging.warning("Use of dkl arguments to stimuli are deprecated. Please use color and colorSpace args instead")
            self.setColor(dkl, colorSpace='dkl', log=False)
        elif lms != None:
            logging.warning("Use of lms arguments to stimuli are deprecated. Please use color and colorSpace args instead")
            self.setColor(lms, colorSpace='lms', log=False)
        else:
            self.setColor(color, colorSpace=colorSpace, log=False)

        # set other parameters
        self.ori = float(ori)
        self.phase = val2array(phase, False)
        self._origSize = None  #if an image texture is loaded this will be updated
        self._requestedSize = size
        self.size = val2array(size)
        self.sf = val2array(sf)
        self.pos = val2array(pos, False, False)
        self.depth = depth

        self.tex = tex
        self.mask = mask
        self.contrast = float(contrast)
        self.opacity = float(opacity)
        self.autoLog = autoLog
        self.autoDraw = autoDraw

        #fix scaling to window coords
        self._calcPosRendered()
        self._calcCyclesPerStim()

        #generate a displaylist ID
        self._listID = GL.glGenLists(1)
        self._updateList()#ie refresh display list


    @AttributeSetter
    def sf(self, value):
        """
        :ref:`x,y-pair <attrib-xy>` or :ref:`scalar <attrib-scalar>`
        Where `units` == 'deg' or 'cm' units are in cycles per deg/cm.
        If `units` == 'norm' then sf units are in cycles per stimulus (so scale with stimulus size).
        If texture is an image loaded from a file then sf defaults to 1/stim size to give one cycle of the image.

        Spatial frequency.
        """

        # Recode phase to numpy array
        if value == None:
            """Set the sf to default (e.g. to the 1.0/size of the loaded image etc)"""
            if self.units in ['pix', 'pixels'] \
                or self._origSize is not None and self.units in ['deg', 'cm']:
                value = 1.0 / self.size  #default to one cycle
            else:
                value = numpy.array([1.0, 1.0])
        else:
            value = val2array(value)

        # Set value and update stuff
        self.__dict__['sf'] = value
        self._calcCyclesPerStim()
        self._needUpdate = True

    @AttributeSetter
    def phase(self, value):
        """
        :ref:`x,y-pair <attrib-xy>` or :ref:`scalar <attrib-scalar>`

        Phase of the stimulus in each direction.
        **NB** phase has modulus 1 (rather than 360 or 2*pi)
        This is a little unconventional but has the nice effect
        that setting phase=t*n drifts a stimulus at n Hz
        """
        # Recode phase to numpy array
        value = val2array(value)
        self.__dict__['phase'] = value
        self._needUpdate = True

    @AttributeSetter
    def tex(self, value):
        """
        + **'sin'**,'sqr', 'saw', 'tri', None (resets to default)
        + or the name of an image file (most formats supported)
        + or a numpy array (1xN or NxN) ranging -1:1

        The texture forming the image
        """
        createTexture(value, id=self._texID, pixFormat=GL.GL_RGB, stim=self,
            res=self.texRes, maskParams=self.maskParams)
        #if user requested size=None then update the size for new stim here
        if hasattr(self, '_requestedSize') and self._requestedSize == None:
            self.size = None  # Reset size do default
        self.__dict__['tex'] = value

    @AttributeSetter
    def mask(self, value):
        """
        + 'circle', 'gauss', 'raisedCos', **None** (resets to default)
        + or the name of an image file (most formats supported)
        + or a numpy array (1xN or NxN) ranging -1:1

            The alpha mask (forming the shape of the image)
        """
        createTexture(value, id=self._maskID, pixFormat=GL.GL_ALPHA, stim=self,
            res=self.texRes, maskParams=self.maskParams)
        self.__dict__['mask'] = value

    def setSF(self, value, operation='', log=True):
        """ Deprication Warning! Use 'stim.parameter = value' syntax instead"""
        self._set('sf', value, operation, log=log)
    def setPhase(self, value, operation='', log=True):
        """ Deprication Warning! Use 'stim.parameter = value' syntax instead"""
        self._set('phase', value, operation, log=log)
    def setTex(self, value, log=True):
        """ Deprication Warning! Use 'stim.parameter = value' syntax instead"""
        self.tex = value
    def setMask(self, value, log=True):
        """ Deprication Warning! Use 'stim.parameter = value' syntax instead"""
        self.mask = value

    def draw(self, win=None):
        """
        Draw the stimulus in its relevant window. You must call
        this method after every MyWin.flip() if you want the
        stimulus to appear on that frame and then update the screen
        again.
        """
        if win==None: win=self.win
        self._selectWindow(win)

        #do scaling
        GL.glPushMatrix()#push before the list, pop after
        win.setScale(self._winScale)
        #move to centre of stimulus and rotate
        GL.glTranslatef(self._posRendered[0],self._posRendered[1],0)
        GL.glRotatef(-self.ori,0.0,0.0,1.0)
        #the list just does the texture mapping

        desiredRGB = self._getDesiredRGB(self.rgb, self.colorSpace, self.contrast)
        GL.glColor4f(desiredRGB[0],desiredRGB[1],desiredRGB[2], self.opacity)

        if self._needUpdate:
            self._updateList()
        GL.glCallList(self._listID)

        #return the view to previous state
        GL.glPopMatrix()

    def _updateListShaders(self):
        """
        The user shouldn't need this method since it gets called
        after every call to .set() Basically it updates the OpenGL
        representation of your stimulus if some parameter of the
        stimulus changes. Call it if you change a property manually
        rather than using the .set() command
        """
        self._needUpdate = False
        GL.glNewList(self._listID,GL.GL_COMPILE)
        #setup the shaderprogram
        GL.glUseProgram(self.win._progSignedTexMask)
        GL.glUniform1i(GL.glGetUniformLocation(self.win._progSignedTexMask, "texture"), 0) #set the texture to be texture unit 0
        GL.glUniform1i(GL.glGetUniformLocation(self.win._progSignedTexMask, "mask"), 1)  # mask is texture unit 1
        #mask
        GL.glActiveTexture(GL.GL_TEXTURE1)
        GL.glBindTexture(GL.GL_TEXTURE_2D, self._maskID)
        GL.glEnable(GL.GL_TEXTURE_2D)#implicitly disables 1D

        #main texture
        GL.glActiveTexture(GL.GL_TEXTURE0)
        GL.glBindTexture(GL.GL_TEXTURE_2D, self._texID)
        GL.glEnable(GL.GL_TEXTURE_2D)
        #calculate coords in advance:
        L = -self._sizeRendered[0]/2#vertices
        R =  self._sizeRendered[0]/2
        T =  self._sizeRendered[1]/2
        B = -self._sizeRendered[1]/2
        #depth = self.depth

        Ltex = -self._cycles[0]/2 - self.phase[0]+0.5
        Rtex = +self._cycles[0]/2 - self.phase[0]+0.5
        Ttex = +self._cycles[1]/2 - self.phase[1]+0.5
        Btex = -self._cycles[1]/2 - self.phase[1]+0.5
        Lmask=Bmask= 0.0; Tmask=Rmask=1.0#mask

        GL.glBegin(GL.GL_QUADS)                  # draw a 4 sided polygon
        # right bottom
        GL.glMultiTexCoord2f(GL.GL_TEXTURE0,Rtex, Btex)
        GL.glMultiTexCoord2f(GL.GL_TEXTURE1,Rmask,Bmask)
        GL.glVertex2f(R,B)
        # left bottom
        GL.glMultiTexCoord2f(GL.GL_TEXTURE0,Ltex,Btex)
        GL.glMultiTexCoord2f(GL.GL_TEXTURE1,Lmask,Bmask)
        GL.glVertex2f(L,B)
        # left top
        GL.glMultiTexCoord2f(GL.GL_TEXTURE0,Ltex,Ttex)
        GL.glMultiTexCoord2f(GL.GL_TEXTURE1,Lmask,Tmask)
        GL.glVertex2f(L,T)
        # right top
        GL.glMultiTexCoord2f(GL.GL_TEXTURE0,Rtex,Ttex)
        GL.glMultiTexCoord2f(GL.GL_TEXTURE1,Rmask,Tmask)
        GL.glVertex2f(R,T)
        GL.glEnd()

        #unbind the textures
        GL.glActiveTexture(GL.GL_TEXTURE1)
        GL.glBindTexture(GL.GL_TEXTURE_2D, 0)
        GL.glDisable(GL.GL_TEXTURE_2D)#implicitly disables 1D
        #main texture
        GL.glActiveTexture(GL.GL_TEXTURE0)
        GL.glBindTexture(GL.GL_TEXTURE_2D, 0)
        GL.glDisable(GL.GL_TEXTURE_2D)

        GL.glUseProgram(0)

        GL.glEndList()

    #for the sake of older graphics cards------------------------------------
    def _updateListNoShaders(self):
        """
        The user shouldn't need this method since it gets called
        after every call to .set() Basically it updates the OpenGL
        representation of your stimulus if some parameter of the
        stimulus changes. Call it if you change a property manually
        rather than using the .set() command
        """
        self._needUpdate = False

        GL.glNewList(self._listID,GL.GL_COMPILE)
        GL.glColor4f(1.0,1.0,1.0,1.0)#glColor can interfere with multitextures
        #mask
        GL.glActiveTextureARB(GL.GL_TEXTURE1_ARB)
        GL.glEnable(GL.GL_TEXTURE_2D)#implicitly disables 1D
        GL.glBindTexture(GL.GL_TEXTURE_2D, self._maskID)

        #main texture
        GL.glActiveTextureARB(GL.GL_TEXTURE0_ARB)
        GL.glEnable(GL.GL_TEXTURE_2D)
        GL.glBindTexture(GL.GL_TEXTURE_2D, self._texID)
        #calculate coords in advance:
        L = -self._sizeRendered[0]/2#vertices
        R =  self._sizeRendered[0]/2
        T =  self._sizeRendered[1]/2
        B = -self._sizeRendered[1]/2
        #depth = self.depth
        Ltex = -self._cycles[0]/2 - self.phase[0]+0.5
        Rtex = +self._cycles[0]/2 - self.phase[0]+0.5
        Ttex = +self._cycles[1]/2 - self.phase[1]+0.5
        Btex = -self._cycles[1]/2 - self.phase[1]+0.5
        Lmask=Bmask= 0.0; Tmask=Rmask=1.0#mask

        GL.glBegin(GL.GL_QUADS)                  # draw a 4 sided polygon
        # right bottom
        GL.glMultiTexCoord2fARB(GL.GL_TEXTURE0_ARB,Rtex, Btex)
        GL.glMultiTexCoord2fARB(GL.GL_TEXTURE1_ARB,Rmask,Bmask)
        GL.glVertex2f(R,B)
        # left bottom
        GL.glMultiTexCoord2fARB(GL.GL_TEXTURE0_ARB,Ltex,Btex)
        GL.glMultiTexCoord2fARB(GL.GL_TEXTURE1_ARB,Lmask,Bmask)
        GL.glVertex2f(L,B)
        # left top
        GL.glMultiTexCoord2fARB(GL.GL_TEXTURE0_ARB,Ltex,Ttex)
        GL.glMultiTexCoord2fARB(GL.GL_TEXTURE1_ARB,Lmask,Tmask)
        GL.glVertex2f(L,T)
        # right top
        GL.glMultiTexCoord2fARB(GL.GL_TEXTURE0_ARB,Rtex,Ttex)
        GL.glMultiTexCoord2fARB(GL.GL_TEXTURE1_ARB,Rmask,Tmask)
        GL.glVertex2f(R,T)
        GL.glEnd()

        #disable mask
        GL.glActiveTextureARB(GL.GL_TEXTURE1_ARB)
        GL.glDisable(GL.GL_TEXTURE_2D)
        GL.glBindTexture(GL.GL_TEXTURE_2D, 0)

        #main texture
        GL.glActiveTextureARB(GL.GL_TEXTURE0_ARB)
        GL.glDisable(GL.GL_TEXTURE_2D)
        GL.glBindTexture(GL.GL_TEXTURE_2D, 0)

        #we're done!
        GL.glEndList()


    def __del__(self):
        self.clearTextures()#remove textures from graphics card to prevent crash

    def clearTextures(self):
        """
        Clear the textures associated with the given stimulus.
        As of v1.61.00 this is called automatically during garbage collection of
        your stimulus, so doesn't need calling explicitly by the user.
        """
        GL.glDeleteTextures(1, self._texID)
        GL.glDeleteTextures(1, self._maskID)

    def _calcCyclesPerStim(self):
        if self.units in ['norm', 'height']:
            self._cycles = self.sf  #this is the only form of sf that is not size dependent
        else:
            self._cycles = self.sf * self.size

    def contains(self, *args, **kwargs):
        raise NotImplementedError("GratingStim do not have a contains() method")
    def overlaps(self, *args, **kwargs):
        raise NotImplementedError("GratingStim do not have an overlaps() method")

class PatchStim(GratingStim):
    def __init__(self, *args, **kwargs):
        """
        Deprecated (as of version 1.74.00): please use the :class:`~psychopy.visual.GratingStim` or the :class:`~psychopy.visual.ImageStim` classes.

        The GratingStim has identical abilities to the PatchStim (but possibly different initial values)
        whereas the ImageStim is designed to be use for non-cyclic images (photographs, not gratings).
        """
        GratingStim.__init__(self, *args, **kwargs)
        self.setImage = self.setTex

class RadialStim(GratingStim):
    """Stimulus object for drawing radial stimuli, like an annulus, a rotating wedge,
    a checkerboard etc...

    Ideal for fMRI retinotopy stimuli!

    Many of the capabilities are built on top of the GratingStim.

    This stimulus is still relatively new and I'm finding occasional gliches. it also takes longer to draw
    than a typical GratingStim, so not recommended for tasks where high frame rates are needed.
    """
    def __init__(self,
                 win,
                 tex     ="sqrXsqr",
                 mask    ="none",
                 units   ="",
                 pos     =(0.0,0.0),
                 size    =(1.0,1.0),
                 radialCycles=3,
                 angularCycles=4,
                 radialPhase=0,
                 angularPhase=0,
                 ori     =0.0,
                 texRes =64,
                 angularRes=100,
                 visibleWedge=(0, 360),
                 rgb   =None,
                 color=(1.0,1.0,1.0),
                 colorSpace='rgb',
                 dkl=None,
                 lms=None,
                 contrast=1.0,
                 opacity=1.0,
                 depth=0,
                 rgbPedestal = (0.0,0.0,0.0),
                 interpolate=False,
                 name='', autoLog=True):
        """
        :Parameters:

            win :
                a :class:`~psychopy.visual.Window` object (required)
            tex :
                The texture forming the image

                - 'sqrXsqr', 'sinXsin', 'sin','sqr',None
                - or the name of an image file (most formats supported)
                - or a numpy array (1xN, NxNx1, NxNx3) ranging -1:1

            mask : **none** or 'gauss'
                Unlike the mask in the GratingStim, this is a 1-D mask dictating the behaviour
                from the centre of the stimulus to the surround.
            units : **None**, 'norm', 'cm', 'deg' or 'pix'
                If None then the current units of the :class:`~psychopy.visual.Window` will be used.
                See :ref:`units` for explanation of other options.
            pos :
                a tuple (0.0,0.0) or a list [0.0,0.0] for the x and y of the centre of the stimulus.
                Stimuli can be position beyond the window!
            size :
                a tuple (0.5,0.5) or a list [0.5,0.5] for the x and y
                OR a single value (which will be applied to x and y).
                Sizes can be negative and stimuli can extend beyond the window.
            ori :
                orientation of stimulus in degrees.
            texRes : (default= *128* )
                resolution of the texture (if not loading from an image file)
            angularRes : (default= *100* )
                100, the number of triangles used to make the sti
            radialPhase :
                the phase of the texture from the centre to the perimeter
                of the stimulus (in radians)
            angularPhase :
                the phase of the texture around the stimulus (in radians)

            color:

                Could be a:

                    - web name for a color (e.g. 'FireBrick');
                    - hex value (e.g. '#FF0047');
                    - tuple (1.0,1.0,1.0); list [1.0,1.0, 1.0]; or numpy array.

                If the last three are used then the color space should also be given
                See :ref:`colorspaces`

            colorSpace:
                the color space controlling the interpretation of the `color`
                See :ref:`colorspaces`
            contrast : float (default= *1.0* )
                How far the stimulus deviates from the middle grey.
                Contrast can vary -1:1 (this is a multiplier for the
                values given in the color description of the stimulus)
            opacity : float (default=*1.0*)
                Between 0.0 and 1.0. 1.0 is opaque, 0.0 is transparent
            depth:
                The depth argument is deprecated and may be removed in future versions.
                Depth is controlled simply by drawing order.
            name : string
                The name of the object to be using during logged messages about
                this stim
        """
        _BaseVisualStim.__init__(self, win, units=units, name=name, autoLog=autoLog)
        self.useShaders = win._haveShaders  #use shaders if available by default, this is a good thing

        # UGLY HACK again. (See same section in GratingStim for ideas)
        self.__dict__['contrast'] = 1
        self.__dict__['size'] = 1
        self.__dict__['sf'] = 1
        self.__dict__['tex'] = tex

        #initialise textures for stimulus
        self._texID = GL.GLuint()
        GL.glGenTextures(1, ctypes.byref(self._texID))
        self._maskID = GL.GLuint()
        GL.glGenTextures(1, ctypes.byref(self._maskID))
        self.maskParams = None
        self.maskRadialPhase = 0
        self.texRes = texRes #must be power of 2
        self.interpolate = interpolate
        self.rgbPedestal = val2array(rgbPedestal, False, length=3)

        #these are defined by the GratingStim but will just cause confusion here!
        self.setSF = None
        self.setPhase = None

        self.colorSpace=colorSpace
        if rgb!=None:
            logging.warning("Use of rgb arguments to stimuli are deprecated. Please use color and colorSpace args instead")
            self.setColor(rgb, colorSpace='rgb')
        elif dkl!=None:
            logging.warning("Use of dkl arguments to stimuli are deprecated. Please use color and colorSpace args instead")
            self.setColor(dkl, colorSpace='dkl')
        elif lms!=None:
            logging.warning("Use of lms arguments to stimuli are deprecated. Please use color and colorSpace args instead")
            self.setColor(lms, colorSpace='lms')
        else:
            self.setColor(color)


        self.ori = float(ori)
        self.angularRes = angularRes
        self.radialPhase = radialPhase
        self.radialCycles = radialCycles
        self.visibleWedge = visibleWedge
        self.angularCycles = angularCycles
        self.angularPhase = angularPhase
        self.pos = numpy.array(pos, float)
        self.depth=depth
        self.__dict__['sf'] = 1
        self.size = val2array(size, False)

        self.tex = tex
        self.mask = mask
        self.contrast = float(contrast)
        self.opacity = float(opacity)

        #
        self._triangleWidth = pi*2/self.angularRes
        self._angles = numpy.arange(0,pi*2, self._triangleWidth, dtype='float64')
        #which vertices are visible?
        self._visible = (self._angles>=(self.visibleWedge[0]*pi/180))#first edge of wedge
        self._visible[(self._angles+self._triangleWidth)*180/pi>(self.visibleWedge[1])] = False#second edge of wedge
        self._nVisible = numpy.sum(self._visible)*3

        #do the scaling to the window coordinate system
        self._calcPosRendered()
        self._calcSizeRendered()#must be done BEFORE _updateXY

        self._updateTextureCoords()
        self._updateMaskCoords()
        self._updateXY()
        if not self.useShaders:
            #generate a displaylist ID
            self._listID = GL.glGenLists(1)
            self._updateList()#ie refresh display list

    def setSize(self, value, operation='', log=True):
        self._set('size', value, operation, log=log)
        self._calcSizeRendered()
        self._updateXY()
        self._needUpdate = True
    def setAngularCycles(self,value,operation='', log=True):
        """set the number of cycles going around the stimulus"""
        self._set('angularCycles', value, operation, log=log)
        self._updateTextureCoords()
        self._needUpdate = True
    def setRadialCycles(self,value,operation='', log=True):
        """set the number of texture cycles from centre to periphery"""
        self._set('radialCycles', value, operation, log=log)
        self._updateTextureCoords()
        self._needUpdate = True
    def setAngularPhase(self,value, operation='', log=True):
        """set the angular phase of the texture (radians)"""
        self._set('angularPhase', value, operation, log=log)
        self._updateTextureCoords()
        self._needUpdate = True
    def setRadialPhase(self,value, operation='', log=True):
        """set the radial phase of the texture (radians)"""
        self._set('radialPhase', value, operation, log=log)
        self._updateTextureCoords()
        self._needUpdate = True

    def draw(self, win=None):
        """
        Draw the stimulus in its relevant window. You must call
        this method after every MyWin.flip() if you want the
        stimulus to appear on that frame and then update the screen
        again.

        If win is specified then override the normal window of this stimulus.
        """
        if win==None: win=self.win
        self._selectWindow(win)

        #do scaling
        GL.glPushMatrix()#push before the list, pop after
        #scale the viewport to the appropriate size
        self.win.setScale(self._winScale)
        #move to centre of stimulus and rotate
        GL.glTranslatef(self._posRendered[0],self._posRendered[1],0)
        GL.glRotatef(-self.ori,0.0,0.0,1.0)

        if self.useShaders:
            #setup color
            desiredRGB = self._getDesiredRGB(self.rgb, self.colorSpace, self.contrast)
            GL.glColor4f(desiredRGB[0],desiredRGB[1],desiredRGB[2], self.opacity)

            #assign vertex array
            GL.glVertexPointer(2, GL.GL_DOUBLE, 0, self._visibleXY.ctypes)

            #then bind main texture
            GL.glActiveTexture(GL.GL_TEXTURE0)
            GL.glBindTexture(GL.GL_TEXTURE_2D, self._texID)
            GL.glEnable(GL.GL_TEXTURE_2D)
            #and mask
            GL.glActiveTexture(GL.GL_TEXTURE1)
            GL.glBindTexture(GL.GL_TEXTURE_1D, self._maskID)
            GL.glDisable(GL.GL_TEXTURE_2D)
            GL.glEnable(GL.GL_TEXTURE_1D)

            #setup the shaderprogram
            GL.glUseProgram(self.win._progSignedTexMask1D)
            GL.glUniform1i(GL.glGetUniformLocation(self.win._progSignedTexMask1D, "texture"), 0) #set the texture to be texture unit 0
            GL.glUniform1i(GL.glGetUniformLocation(self.win._progSignedTexMask1D, "mask"), 1)  # mask is texture unit 1

            #set pointers to visible textures
            GL.glClientActiveTexture(GL.GL_TEXTURE0)
            GL.glTexCoordPointer(2, GL.GL_DOUBLE, 0, self._visibleTexture.ctypes)
            GL.glEnableClientState(GL.GL_TEXTURE_COORD_ARRAY)

            #mask
            GL.glClientActiveTexture(GL.GL_TEXTURE1)
            GL.glTexCoordPointer(1, GL.GL_DOUBLE, 0, self._visibleMask.ctypes)
            GL.glEnableClientState(GL.GL_TEXTURE_COORD_ARRAY)

            #do the drawing
            GL.glEnableClientState(GL.GL_VERTEX_ARRAY)
            GL.glDrawArrays(GL.GL_TRIANGLES, 0, self._nVisible)

            #unbind the textures
            GL.glClientActiveTexture(GL.GL_TEXTURE1)
            GL.glBindTexture(GL.GL_TEXTURE_2D, 0)
            #main texture
            GL.glClientActiveTexture(GL.GL_TEXTURE0)
            GL.glBindTexture(GL.GL_TEXTURE_2D, 0)
            GL.glDisable(GL.GL_TEXTURE_2D)
            #disable set states
            GL.glDisableClientState(GL.GL_VERTEX_ARRAY)
            GL.glDisableClientState(GL.GL_TEXTURE_COORD_ARRAY)

            GL.glUseProgram(0)
        else:
            #the list does the texture mapping
            if self._needUpdate:
                self._updateList()
            GL.glCallList(self._listID)

        #return the view to previous state
        GL.glPopMatrix()

    def _updateXY(self):
        """Update if the SIZE changes
        Update AFTER _calcSizeRendered"""
        #triangles = [trisX100, verticesX3, xyX2]
        self._XY = numpy.zeros([self.angularRes, 3, 2])
        self._XY[:,1,0] = numpy.sin(self._angles)*self._sizeRendered[0]/2 #x position of 1st outer vertex
        self._XY[:,1,1] = numpy.cos(self._angles)*self._sizeRendered[1]/2#y position of 1st outer vertex
        self._XY[:,2,0] = numpy.sin(self._angles+self._triangleWidth)*self._sizeRendered[0]/2#x position of 2nd outer vertex
        self._XY[:,2,1] = numpy.cos(self._angles+self._triangleWidth)*self._sizeRendered[1]/2#y position of 2nd outer vertex

        self._visibleXY = self._XY[self._visible,:,:]
        self._visibleXY = self._visibleXY.reshape(self._nVisible,2)

    def _updateTextureCoords(self):
        #calculate texture coordinates if angularCycles or Phase change
        self._textureCoords = numpy.zeros([self.angularRes, 3, 2])
        self._textureCoords[:,0,0] = (self._angles+self._triangleWidth/2)*self.angularCycles/(2*pi)+self.angularPhase #x position of inner vertex
        self._textureCoords[:,0,1] = 0.25+-self.radialPhase #y position of inner vertex
        self._textureCoords[:,1,0] = (self._angles)*self.angularCycles/(2*pi)+self.angularPhase #x position of 1st outer vertex
        self._textureCoords[:,1,1] = 0.25+self.radialCycles-self.radialPhase#y position of 1st outer vertex
        self._textureCoords[:,2,0] = (self._angles+self._triangleWidth)*self.angularCycles/(2*pi)+self.angularPhase#x position of 2nd outer vertex
        self._textureCoords[:,2,1] = 0.25+self.radialCycles-self.radialPhase#y position of 2nd outer vertex
        self._visibleTexture = self._textureCoords[self._visible,:,:].reshape(self._nVisible,2)

    def _updateMaskCoords(self):
        #calculate mask coords
        self._maskCoords = numpy.zeros([self.angularRes,3]) + self.maskRadialPhase
        self._maskCoords[:,1:] = 1 + self.maskRadialPhase#all outer points have mask value of 1
        self._visibleMask = self._maskCoords[self._visible,:]

    def _updateListShaders(self):
        """
        The user shouldn't need this method since it gets called
        after every call to .set() Basically it updates the OpenGL
        representation of your stimulus if some parameter of the
        stimulus changes. Call it if you change a property manually
        rather than using the .set() command
        """
        self._needUpdate = False
        GL.glNewList(self._listID,GL.GL_COMPILE)

        #assign vertex array
        arrPointer = self._visibleXY.ctypes.data_as(ctypes.POINTER(ctypes.c_float))
        GL.glVertexPointer(2, GL.GL_FLOAT, 0, arrPointer)

        #setup the shaderprogram
        GL.glUseProgram(self.win._progSignedTexMask1D)
        GL.glUniform1i(GL.glGetUniformLocation(self.win._progSignedTexMask1D, "texture"), 0) #set the texture to be texture unit 0
        GL.glUniform1i(GL.glGetUniformLocation(self.win._progSignedTexMask1D, "mask"), 1)  # mask is texture unit 1

        #set pointers to visible textures
        GL.glClientActiveTexture(GL.GL_TEXTURE0)
        arrPointer = self._visibleTexture.ctypes.data_as(ctypes.POINTER(ctypes.c_float))
        GL.glTexCoordPointer(2, GL.GL_FLOAT, 0, arrPointer)
        GL.glEnableClientState(GL.GL_TEXTURE_COORD_ARRAY)
        #then bind main texture
        GL.glActiveTexture(GL.GL_TEXTURE0)
        GL.glBindTexture(GL.GL_TEXTURE_2D, self._texID)
        GL.glEnable(GL.GL_TEXTURE_2D)

        #mask
        GL.glClientActiveTexture(GL.GL_TEXTURE1)
        arrPointer = self._visibleMask.ctypes.data_as(ctypes.POINTER(ctypes.c_float))
        GL.glTexCoordPointer(1, GL.GL_FLOAT, 0, arrPointer)
        GL.glEnableClientState(GL.GL_TEXTURE_COORD_ARRAY)
        #and mask
        GL.glActiveTexture(GL.GL_TEXTURE1)
        GL.glBindTexture(GL.GL_TEXTURE_1D, self._maskID)
        GL.glDisable(GL.GL_TEXTURE_2D)
        GL.glEnable(GL.GL_TEXTURE_1D)

        #do the drawing
        GL.glEnableClientState(GL.GL_VERTEX_ARRAY)
        GL.glDrawArrays(GL.GL_TRIANGLES, 0, self._nVisible*3)
        #disable set states
        GL.glDisableClientState(GL.GL_VERTEX_ARRAY)
        GL.glDisableClientState(GL.GL_TEXTURE_COORD_ARRAY)
        GL.glDisable(GL.GL_TEXTURE_2D)

        GL.glUseProgram(0)
        #setup the shaderprogram
        GL.glEndList()

    def _updateListNoShaders(self):
        """
        The user shouldn't need this method since it gets called
        after every call to .set() Basically it updates the OpenGL
        representation of your stimulus if some parameter of the
        stimulus changes. Call it if you change a property manually
        rather than using the .set() command
        """
        self._needUpdate = False
        GL.glNewList(self._listID,GL.GL_COMPILE)
        GL.glColor4f(1.0,1.0,1.0,self.opacity)#glColor can interfere with multitextures

        #assign vertex array
        GL.glVertexPointer(2, GL.GL_DOUBLE, 0, self._visibleXY.ctypes)
        GL.glEnableClientState(GL.GL_VERTEX_ARRAY)

        #bind and enable textures
        #main texture
        GL.glActiveTextureARB(GL.GL_TEXTURE0_ARB)
        GL.glBindTexture(GL.GL_TEXTURE_2D, self._texID)
        GL.glEnable(GL.GL_TEXTURE_2D)
        #mask
        GL.glActiveTextureARB(GL.GL_TEXTURE1_ARB)
        GL.glBindTexture(GL.GL_TEXTURE_1D, self._maskID)
        GL.glDisable(GL.GL_TEXTURE_2D)
        GL.glEnable(GL.GL_TEXTURE_1D)

        #set pointers to visible textures
        #mask
        GL.glClientActiveTextureARB(GL.GL_TEXTURE1_ARB)
        GL.glTexCoordPointer(2, GL.GL_DOUBLE, 0, self._visibleMask.ctypes)
        GL.glEnableClientState(GL.GL_TEXTURE_COORD_ARRAY)
        #texture
        GL.glClientActiveTextureARB(GL.GL_TEXTURE0_ARB)
        GL.glTexCoordPointer(2, GL.GL_DOUBLE, 0,self._visibleTexture.ctypes)
        GL.glEnableClientState(GL.GL_TEXTURE_COORD_ARRAY)

        #do the drawing
        GL.glDrawArrays(GL.GL_TRIANGLES, 0, self._nVisible)

        #disable set states
        GL.glDisableClientState(GL.GL_VERTEX_ARRAY)
        GL.glActiveTextureARB(GL.GL_TEXTURE0_ARB)
        GL.glDisableClientState(GL.GL_TEXTURE_COORD_ARRAY)
        GL.glActiveTextureARB(GL.GL_TEXTURE1_ARB)
        GL.glDisableClientState(GL.GL_TEXTURE_COORD_ARRAY)

        GL.glEndList()

    def setMask(self,value, log=True):
        """Change the alpha-mask for the stimulus
        """
        self.mask = value
        res = self.texRes#resolution of texture - 128 is bearable
        step = 1.0/res
        rad = numpy.arange(0,1+step,step)
        if type(self.mask) == numpy.ndarray:
            #handle a numpy array
            intensity = 255*self.mask.astype(float)
            res = len(intensity)
            fromFile=0
        elif type(self.mask) == list:
            #handle a numpy array
            intensity = 255*numpy.array(self.mask, float)
            res = len(intensity)
            fromFile=0
        elif self.mask == "circle":
            intensity = 255.0*(rad<=1)
            fromFile=0
        elif self.mask == "gauss":
            sigma = 1/3.0;
            intensity = 255.0*numpy.exp( -rad**2.0 / (2.0*sigma**2.0) )#3sd.s by the edge of the stimulus
            fromFile=0
        elif self.mask == "radRamp":#a radial ramp
            intensity = 255.0-255.0*rad
            intensity = numpy.where(rad<1, intensity, 0)#half wave rectify
            fromFile=0
        elif self.mask in [None,"none","None"]:
            res=4
            intensity = 255.0*numpy.ones(res,float)
            fromFile=0
        else:#might be a filename of a tiff
            try:
                im = Image.open(self.mask)
                im = im.transpose(Image.FLIP_TOP_BOTTOM)
                im = im.resize([max(im.size), max(im.size)],Image.BILINEAR)#make it square
            except IOError, (details):
                logging.error("couldn't load mask...%s: %s" %(value,details))
                return
            res = im.size[0]
            im = im.convert("L")#force to intensity (in case it was rgb)
            intensity = numpy.asarray(im)

        data = intensity.astype(numpy.uint8)
        mask = data.tostring()#serialise

        #do the openGL binding
        if self.interpolate: smoothing=GL.GL_LINEAR
        else: smoothing=GL.GL_NEAREST
        GL.glBindTexture(GL.GL_TEXTURE_1D, self._maskID)
        GL.glTexImage1D(GL.GL_TEXTURE_1D, 0, GL.GL_ALPHA,
                        res, 0,
                        GL.GL_ALPHA, GL.GL_UNSIGNED_BYTE, mask)
        GL.glTexParameteri(GL.GL_TEXTURE_1D,GL.GL_TEXTURE_WRAP_S,GL.GL_REPEAT) #makes the texture map wrap (this is actually default anyway)
        GL.glTexParameteri(GL.GL_TEXTURE_1D,GL.GL_TEXTURE_MAG_FILTER,smoothing)     #linear smoothing if texture is stretched
        GL.glTexParameteri(GL.GL_TEXTURE_1D,GL.GL_TEXTURE_MIN_FILTER,smoothing)
        GL.glTexEnvi(GL.GL_TEXTURE_ENV, GL.GL_TEXTURE_ENV_MODE, GL.GL_MODULATE)
        GL.glEnable(GL.GL_TEXTURE_1D)

        self._needUpdate = True

        if log and self.autoLog:
            self.win.logOnFlip("Set %s mask=%s" %(self.name, value),
                level=logging.EXP,obj=self)

    def __del__(self):
        self.clearTextures()#remove textures from graphics card to prevent crash

    def clearTextures(self):
        """
        Clear the textures associated with the given stimulus.
        As of v1.61.00 this is called automatically during garbage collection of
        your stimulus, so doesn't need calling explicitly by the user.
        """
        GL.glDeleteTextures(1, self._texID)
        GL.glDeleteTextures(1, self._maskID)

class ElementArrayStim:
    """
    This stimulus class defines a field of elements whose behaviour can be independently
    controlled. Suitable for creating 'global form' stimuli or more detailed random dot
    stimuli.
    This stimulus can draw thousands of elements without dropping a frame, but in order
    to achieve this performance, uses several OpenGL extensions only available on modern
    graphics cards (supporting OpenGL2.0). See the ElementArray demo.
    """
    def __init__(self,
                 win,
                 units = None,
                 fieldPos = (0.0,0.0),
                 fieldSize = (1.0,1.0),
                 fieldShape = 'circle',
                 nElements = 100,
                 sizes = 2.0,
                 xys = None,
                 rgbs = None,
                 colors=(1.0,1.0,1.0),
                 colorSpace='rgb',
                 opacities = 1.0,
                 depths = 0,
                 fieldDepth = 0,
                 oris = 0,
                 sfs=1.0,
                 contrs = 1,
                 phases=0,
                 elementTex='sin',
                 elementMask='gauss',
                 texRes=48,
                 interpolate=True,
                 name='', autoLog=True):

        """
        :Parameters:

            win :
                a :class:`~psychopy.visual.Window` object (required)

            units : **None**, 'height', 'norm', 'cm', 'deg' or 'pix'
                If None then the current units of the :class:`~psychopy.visual.Window`
                will be used. See :ref:`units` for explanation of other options.

            fieldPos :
                The centre of the array of elements

            fieldSize :
                The size of the array of elements (this will be overridden by
                setting explicit xy positions for the elements)

            fieldShape :
                The shape of the array ('circle' or 'sqr')

            nElements :
                number of elements in the array

            sizes :
                an array of sizes Nx1, Nx2 or a single value

            xys :
                the xy positions of the elements, relative to the field centre
                (fieldPos)

            colors :
                specifying the color(s) of the elements.
                Should be Nx1 (different intensities), Nx3 (different colors) or 1x3
                (for a single color).

            colorSpace :
                The type of color specified is the same as
                those in other stimuli ('rgb','dkl','lms'...) but note that for
                this stimulus you cannot currently use text-based colors (e.g. names
                or hex values)

            opacities :
                the opacity of each element (Nx1 or a single value)

            depths :
                the depths of the elements (Nx1), relative the overall depth
                of the field (fieldDepth)

            fieldDepth :
                the depth of the field (will be added to the depths of the
                elements)

            oris :
                the orientations of the elements (Nx1 or a single value)

            sfs :
                the spatial frequencies of the elements (Nx1, Nx2 or a single
                value)

            contrs :
                the contrasts of the elements, ranging -1 to +1 (Nx1 or a
                single value)

            phases :
                the spatial phase of the texture on the stimulus (Nx1 or a
                single value)

            elementTex :
                the texture, to be used by all elements (e.g. 'sin', 'sqr',.. ,
                'myTexture.tif', numpy.ones([48,48]))

            elementMask :
                the mask, to be used by all elements (e.g. 'circle', 'gauss',... ,
                'myTexture.tif', numpy.ones([48,48]))

            texRes :
                the number of pixels in the textures (overridden if an array
                or image is provided)

            name : string
                The name of the objec to be using during logged messages about
                this stim

        """
        self.win=win
        self.name=name
        self.autoLog=autoLog

        #unit conversions
        if units!=None and len(units): self.units = units
        else: self.units = win.units
        if self.units in ['norm','height']: self._winScale=self.units
        else: self._winScale='pix' #set the window to have pixels coords
        self.fieldPos = fieldPos
        self.fieldSize = fieldSize
        self.fieldShape = fieldShape
        self.nElements = nElements
        #info for each element
        self.sizes = sizes
        self.xys= xys
        self.opacities = opacities
        self.oris = oris
        self.contrs = contrs
        self.phases = phases
        self.needVertexUpdate=True
        self.needColorUpdate=True
        self.useShaders=True
        self.interpolate=interpolate
        self.fieldDepth=fieldDepth
        self.depths=depths
        if self.win.winType != 'pyglet':
            raise TypeError('ElementArrayStim requires a pyglet context')
        if not self.win._haveShaders:
            raise Exception("ElementArrayStim requires shaders support and floating point textures")

        self.colorSpace=colorSpace
        if rgbs!=None:
            logging.warning("Use of the rgb argument to ElementArrayStim is deprecated. Please use colors and colorSpace args instead")
            self.setColors(rgbs, colorSpace='rgb', log=False)
        else:
            self.setColors(colors, colorSpace=colorSpace, log=False)

        #Deal with input for fieldpos and fieldsize
        self.fieldPos = val2array(fieldPos, False)
        self.fieldSize = val2array(fieldSize, False)

        #create textures
        self.texRes = texRes
        self._texID = GL.GLuint()
        GL.glGenTextures(1, ctypes.byref(self._texID))
        self._maskID = GL.GLuint()
        GL.glGenTextures(1, ctypes.byref(self._maskID))
        self.setMask(elementMask, log=False)
        self.setTex(elementTex, log=False)

        self.setContrs(contrs, log=False)
        self.setOpacities(opacities, log=False)#opacities is used by setRgbs, so this needs to be early
        self.setXYs(xys, log=False)
        self.setOris(oris, log=False)
        self.setSizes(sizes, log=False) #set sizes before sfs (sfs may need it formatted)
        self.setSfs(sfs, log=False)
        self.setPhases(phases, log=False)

        self._calcFieldCoordsRendered()
        self._calcSizesRendered()
        self._calcXYsRendered()

    def _selectWindow(self, win):
        global currWindow
        #don't call switch if it's already the curr window
        if win!=currWindow and win.winType=='pyglet':
            win.winHandle.switch_to()
            currWindow = win

    def setXYs(self,value=None, operation='', log=True):
        """Set the xy values of the element centres (relative to the centre of the field).
        Values should be:

            - None
            - an array/list of Nx2 coordinates.

        If value is None then the xy positions will be generated automatically, based
        on the fieldSize and fieldPos. In this case opacity will also be overridden
        by this function (it is used to make elements outside the field invisible.
        """
        if value==None:
            if self.fieldShape in ['sqr', 'square']:
                self.xys = numpy.random.rand(self.nElements,2)*self.fieldSize - self.fieldSize/2 #initialise a random array of X,Y
                #gone outside the square
                self.xys[:,0] = ((self.xys[:,0]+self.fieldSize[0]/2) % self.fieldSize[0])-self.fieldSize[0]/2
                self.xys[:,1] = ((self.xys[:,1]+self.fieldSize[1]/2) % self.fieldSize[1])-self.fieldSize[1]/2
            elif self.fieldShape is 'circle':
                #take twice as many elements as we need (and cull the ones outside the circle)
                xys = numpy.random.rand(self.nElements*2,2)*self.fieldSize - self.fieldSize/2 #initialise a random array of X,Y
                #gone outside the square
                xys[:,0] = ((xys[:,0]+self.fieldSize[0]/2) % self.fieldSize[0])-self.fieldSize[0]/2
                xys[:,1] = ((xys[:,1]+self.fieldSize[1]/2) % self.fieldSize[1])-self.fieldSize[1]/2
                #use a circular envelope and flips dot to opposite edge if they fall
                #beyond radius.
                #NB always circular - uses fieldSize in X only
                normxy = xys/(self.fieldSize/2.0)
                dotDist = numpy.sqrt((normxy[:,0]**2.0 + normxy[:,1]**2.0))
                self.xys = xys[dotDist<1.0,:][0:self.nElements]
        else:
            #make into an array
            if type(value) in [int, float, list, tuple]:
                value = numpy.array(value, dtype=float)
            #check shape
            if not (value.shape in [(),(2,),(self.nElements,2)]):
                raise ValueError("New value for setXYs should be either None or Nx2")
            #set value
            _setWithOperation(self, 'xys', value, operation)
        self.needVertexUpdate=True
        if log and self.autoLog:
            self.win.logOnFlip("Set %s XYs=%s" %(self.name, type(value)),
                level=logging.EXP,obj=self)
    def setOris(self,value,operation='', log=True):
        """Set the orientation for each element.
        Should either be a single value or an Nx1 array/list
        """
        #make into an array
        if type(value) in [int, float, list, tuple]:
            value = numpy.array(value, dtype=float)

        #check shape
        if value.shape in [(),(1,)]:
            value = value.repeat(self.nElements)
        elif value.shape in [(self.nElements,), (self.nElements,1)]:
            pass #is already Nx1
        else:
            raise ValueError("New value for setOris should be either Nx1 or a single value")

        #set value
        _setWithOperation(self, 'oris', value, operation)

        self.needVertexUpdate=True
        if log and self.autoLog:
            self.win.logOnFlip("Set %s oris=%s" %(self.name, type(value)),
                level=logging.EXP,obj=self)
    #----------------------------------------------------------------------
    def setSfs(self, value,operation='', log=True):
        """Set the spatial frequency for each element.
        Should either be:

          - a single value
          - an Nx1 array/list
          - an Nx2 array/list (spatial frequency of the element in X and Y).

        If the units for the stimulus are 'pix' or 'norm' then the units of sf
        are cycles per stimulus width. For units of 'deg' or 'cm' the units
        are c/cm or c/deg respectively.

        """

        #make into an array
        if type(value) in [int, float, list, tuple]:
            value = numpy.array(value, dtype=float)

        #check shape
        if value.shape in [(),(1,),(2,)]:
            value = numpy.resize(value, [self.nElements,2])
        elif value.shape in [(self.nElements,), (self.nElements,1)]:
            value.shape=(self.nElements,1)#set to be 2D
            value = value.repeat(2,1) #repeat once on dim 1
        elif value.shape == (self.nElements,2):
            pass#all is good
        else:
            raise ValueError("New value for setSfs should be either Nx1, Nx2 or a single value")

        # Set value and log
        _setWithOperation(self, 'sfs', value, operation)
        if log and self.autoLog:
            self.win.logOnFlip("Set %s sfs=%s" %(self.name, type(value)),
                level=logging.EXP,obj=self)

    def setOpacities(self,value,operation='', log=True):
        """Set the opacity for each element.
        Should either be a single value or an Nx1 array/list
        """
        #make into an array
        if type(value) in [int, float, list, tuple]:
            value = numpy.array(value, dtype=float)

        #check shape
        if value.shape in [(),(1,)]:
            value = value.repeat(self.nElements)
        elif value.shape in [(self.nElements,), (self.nElements,1)]:
            pass #is already Nx1
        else:
            raise ValueError("New value for setOpacities should be either Nx1 or a single value")

        #set value and log
        _setWithOperation(self, 'opacities', value, operation)
        self.needColorUpdate =True
        if log and self.autoLog:
            self.win.logOnFlip("Set %s opacities=%s" %(self.name, type(value)),
                level=logging.EXP,obj=self)
    def setSizes(self,value,operation='', log=True):
        """Set the size for each element.
        Should either be:

          - a single value
          - an Nx1 array/list
          - an Nx2 array/list
        """
        #make into an array
        if type(value) in [int, float, list, tuple]:
            value = numpy.array(value, dtype=float)
        #check shape
        if value.shape in [(),(1,),(2,)]:
            value = numpy.resize(value, [self.nElements,2])
        elif value.shape in [(self.nElements,), (self.nElements,1)]:
            value.shape=(self.nElements,1)#set to be 2D
            value = value.repeat(2,1) #repeat once on dim 1
        elif value.shape == (self.nElements,2):
            pass#all is good
        else:
            raise ValueError("New value for setSizes should be either Nx1, Nx2 or a single value")

        #set value and log
        _setWithOperation(self, 'sizes', value, operation)
        self._calcSizesRendered()
        self.needVertexUpdate=True
        self.needTexCoordUpdate=True

        if log and self.autoLog:
            self.win.logOnFlip("Set %s sizes=%s" %(self.name, type(value)),
                level=logging.EXP,obj=self)
    def setPhases(self,value,operation='', log=True):
        """Set the phase for each element.
        Should either be:

          - a single value
          - an Nx1 array/list
          - an Nx2 array/list (for separate X and Y phase)
        """
        #make into an array
        if type(value) in [int, float, list, tuple]:
            value = numpy.array(value, dtype=float)

        #check shape
        if value.shape in [(),(1,),(2,)]:
            value = numpy.resize(value, [self.nElements,2])
        elif value.shape in [(self.nElements,), (self.nElements,1)]:
            value.shape=(self.nElements,1)#set to be 2D
            value = value.repeat(2,1) #repeat once on dim 1
        elif value.shape == (self.nElements,2):
            pass#all is good
        else:
            raise ValueError("New value for setPhases should be either Nx1, Nx2 or a single value")

        #set value and log
        _setWithOperation(self, 'phases', value, operation)
        self.needTexCoordUpdate=True

        if log and self.autoLog:
            self.win.logOnFlip("Set %s phases=%s" %(self.name, type(value)),
                level=logging.EXP,obj=self)
    def setRgbs(self,value,operation='', log=True):
        """DEPRECATED (as of v1.74.00). Please use setColors() instead
        """
        self.setColors(value,operation, log=log)
    def setColors(self, color, colorSpace=None, operation='', log=True):
        """Set the color of the stimulus. See :ref:`colorspaces` for further information
        about the various ways to specify colors and their various implications.

        :Parameters:

        color :
            Can be specified in one of many ways.

            You must provide a triplet of values, which refer to the coordinates
            in one of the :ref:`colorspaces`. If no color space is specified then the color
            space most recently used for this stimulus is used again.

                myStim.setColor([1.0,-1.0,-1.0], 'rgb')#a red color in rgb space
                myStim.setColor([0.0,45.0,1.0], 'dkl') #DKL space with elev=0, azimuth=45
                myStim.setColor([0,0,255], 'rgb255') #a blue stimulus using rgb255 space

            Lastly, a single number can be provided, x, which is equivalent to providing
            [x,x,x].

                myStim.setColor(255, 'rgb255') #all guns o max

        colorSpace : string or None

            defining which of the :ref:`colorspaces` to use. For strings and hex
            values this is not needed. If None the default colorSpace for the stimulus is
            used (defined during initialisation).

        operation : one of '+','-','*','/', or '' for no operation (simply replace value)

            for colors specified as a triplet of values (or single intensity value)
            the new value will perform this operation on the previous color

                thisStim.setColor([1,1,1],'rgb255','+')#increment all guns by 1 value
                thisStim.setColor(-1, 'rgb', '*') #multiply the color by -1 (which in this space inverts the contrast)
                thisStim.setColor([10,0,0], 'dkl', '+')#raise the elevation from the isoluminant plane by 10 deg
        """
        _setColor(self,color, colorSpace=colorSpace, operation=operation,
                    rgbAttrib='rgbs', #or 'fillRGB' etc
                    colorAttrib='colors',
                    colorSpaceAttrib='colorSpace',log=log)
        #check shape
        if self.rgbs.shape in [(), (1,),(3,)]:
            self.rgbs = numpy.resize(self.rgbs, [self.nElements,3])
        elif self.rgbs.shape in [(self.nElements,), (self.nElements,1)]:
            self.rgbs.shape=(self.nElements,1)#set to be 2D
            self.rgbs = self.rgbs.repeat(3,1) #repeat once on dim 1
        elif self.rgbs.shape == (self.nElements,3):
            pass#all is good
        else:
            raise ValueError("New value for setRgbs should be either Nx1, Nx3 or a single value")
        self.needColorUpdate=True
    def setContrs(self,value,operation='', log=True):
        """Set the contrast for each element.
        Should either be:

          - a single value
          - an Nx1 array/list
        """
        #make into an array
        if type(value) in [int, float, list, tuple]:
            value = numpy.array(value, dtype=float)
        #check shape
        if value.shape in [(),(1,)]:
            value = value.repeat(self.nElements)
        elif value.shape in [(self.nElements,), (self.nElements,1)]:
            pass #is already Nx1
        else:
            raise ValueError("New value for setContrs should be either Nx1 or a single value")

        #set value and log
        _setWithOperation(self, 'contrs', value, operation)
        self.needColorUpdate=True

        if log and self.autoLog:
            self.win.logOnFlip("Set %s contrs=%s" %(self.name, type(value)),
                level=logging.EXP,obj=self)
    def setFieldPos(self,value,operation='', log=True):
        """Set the centre of the array (X,Y)
        """
        #make into an array
        if type(value) in [int, float, list, tuple]:
            value = numpy.array(value, dtype=float)
        #check shape
        if value.shape != (2,):
            raise ValueError("New value for setFieldPos should be [x,y]")

        #set value and log
        _setWithOperation(self, 'fieldPos', value, operation)
        self._calcFieldCoordsRendered()

        if log and self.autoLog:
            self.win.logOnFlip("Set %s fieldPos=%s" %(self.name, type(value)),
                level=logging.EXP,obj=self)
    def setPos(self, newPos=None, operation='', units=None, log=True):
        """Obselete - users should use setFieldPos or instead of setPos
        """
        logging.error("User called ElementArrayStim.setPos(pos). Use ElementArrayStim.SetFieldPos(pos) instead.")

    def setFieldSize(self,value,operation='', log=True):
        """Set the size of the array on the screen (will override
        current XY positions of the elements)
        """
        #make into an array
        if type(value) in [int, float, list, tuple]:
            value = numpy.array(value, dtype=float)
        #check shape
        if value.shape not in [(2,),(1,)]:
            raise ValueError("New value for setFieldSize should be [x,y] or a single value")

        #set value and log
        _setWithOperation(self, 'fieldSize', value, operation)
        self.setXYs(log=False)#to reflect new settings, overriding individual xys

        if log and self.autoLog:
            self.win.logOnFlip("Set %s fieldSize=%s" %(self.name,value),
                level=logging.EXP,obj=self)
    def draw(self, win=None):
        """
        Draw the stimulus in its relevant window. You must call
        this method after every MyWin.update() if you want the
        stimulus to appear on that frame and then update the screen
        again.
        """
        if win==None: win=self.win
        self._selectWindow(win)

        if self.needVertexUpdate:
            self.updateElementVertices()
        if self.needColorUpdate:
            self.updateElementColors()
        if self.needTexCoordUpdate:
            self.updateTextureCoords()

        #scale the drawing frame and get to centre of field
        GL.glPushMatrix()#push before drawing, pop after
        GL.glPushClientAttrib(GL.GL_CLIENT_ALL_ATTRIB_BITS)#push the data for client attributes

        #GL.glLoadIdentity()
        self.win.setScale(self._winScale)

        GL.glTranslatef(self._fieldPosRendered[0],self._fieldPosRendered[1],0)

        GL.glColorPointer(4, GL.GL_DOUBLE, 0, self._RGBAs.ctypes.data_as(ctypes.POINTER(ctypes.c_double)))
        GL.glVertexPointer(3, GL.GL_DOUBLE, 0, self._visXYZvertices.ctypes.data_as(ctypes.POINTER(ctypes.c_double)))

        #setup the shaderprogram
        GL.glUseProgram(self.win._progSignedTexMask)
        GL.glUniform1i(GL.glGetUniformLocation(self.win._progSignedTexMask, "texture"), 0) #set the texture to be texture unit 0
        GL.glUniform1i(GL.glGetUniformLocation(self.win._progSignedTexMask, "mask"), 1)  # mask is texture unit 1

        #bind textures
        GL.glActiveTexture (GL.GL_TEXTURE1)
        GL.glBindTexture (GL.GL_TEXTURE_2D, self._maskID)
        GL.glEnable(GL.GL_TEXTURE_2D)
        GL.glActiveTexture (GL.GL_TEXTURE0)
        GL.glBindTexture (GL.GL_TEXTURE_2D, self._texID)
        GL.glEnable(GL.GL_TEXTURE_2D)

        #setup client texture coordinates first
        GL.glClientActiveTexture (GL.GL_TEXTURE0)
        GL.glTexCoordPointer (2, GL.GL_DOUBLE, 0, self._texCoords.ctypes)
        GL.glEnableClientState(GL.GL_TEXTURE_COORD_ARRAY)
        GL.glClientActiveTexture (GL.GL_TEXTURE1)
        GL.glTexCoordPointer (2, GL.GL_DOUBLE, 0, self._maskCoords.ctypes)
        GL.glEnableClientState(GL.GL_TEXTURE_COORD_ARRAY)

        GL.glEnableClientState(GL.GL_COLOR_ARRAY)
        GL.glEnableClientState(GL.GL_VERTEX_ARRAY)
        GL.glDrawArrays(GL.GL_QUADS, 0, self._visXYZvertices.shape[0]*4)

        #unbind the textures
        GL.glActiveTexture(GL.GL_TEXTURE1)
        GL.glBindTexture(GL.GL_TEXTURE_2D, 0)
        GL.glDisable(GL.GL_TEXTURE_2D)
        #main texture
        GL.glActiveTexture(GL.GL_TEXTURE0)
        GL.glBindTexture(GL.GL_TEXTURE_2D, 0)
        GL.glDisable(GL.GL_TEXTURE_2D)
        #disable states
        GL.glDisableClientState(GL.GL_COLOR_ARRAY)
        GL.glDisableClientState(GL.GL_VERTEX_ARRAY)
        GL.glDisableClientState(GL.GL_TEXTURE_COORD_ARRAY)

        GL.glUseProgram(0)
        GL.glPopClientAttrib()
        GL.glPopMatrix()

    def _calcSizesRendered(self):
        if self.units in ['norm','pix', 'height']: self._sizesRendered=self.sizes
        elif self.units in ['deg', 'degs']: self._sizesRendered=psychopy.misc.deg2pix(self.sizes, self.win.monitor)
        elif self.units=='cm': self._sizesRendered=psychopy.misc.cm2pix(self.sizes, self.win.monitor)
    def _calcXYsRendered(self):
        if self.units in ['norm','pix','height']: self._XYsRendered=self.xys
        elif self.units in ['deg', 'degs']: self._XYsRendered=psychopy.misc.deg2pix(self.xys, self.win.monitor)
        elif self.units=='cm': self._XYsRendered=psychopy.misc.cm2pix(self.xys, self.win.monitor)
    def _calcFieldCoordsRendered(self):
        if self.units in ['norm', 'pix','height']:
            self._fieldSizeRendered=self.fieldSize
            self._fieldPosRendered=self.fieldPos
        elif self.units in ['deg', 'degs']:
            self._fieldSizeRendered=psychopy.misc.deg2pix(self.fieldSize, self.win.monitor)
            self._fieldPosRendered=psychopy.misc.deg2pix(self.fieldPos, self.win.monitor)
        elif self.units=='cm':
            self._fieldSizeRendered=psychopy.misc.cm2pix(self.fieldSize, self.win.monitor)
            self._fieldPosRendered=psychopy.misc.cm2pix(self.fieldPos, self.win.monitor)

    def updateElementVertices(self):
        self._calcXYsRendered()

        self._visXYZvertices=numpy.zeros([self.nElements , 4, 3],'d')
        wx = self._sizesRendered[:,0]*numpy.cos(self.oris[:]*numpy.pi/180)/2
        wy = self._sizesRendered[:,0]*numpy.sin(self.oris[:]*numpy.pi/180)/2
        hx = self._sizesRendered[:,1]*numpy.sin(self.oris[:]*numpy.pi/180)/2
        hy = -self._sizesRendered[:,1]*numpy.cos(self.oris[:]*numpy.pi/180)/2

        #X
        self._visXYZvertices[:,0,0] = self._XYsRendered[:,0] -wx + hx#TopL
        self._visXYZvertices[:,1,0] = self._XYsRendered[:,0] +wx + hx#TopR
        self._visXYZvertices[:,2,0] = self._XYsRendered[:,0] +wx - hx#BotR
        self._visXYZvertices[:,3,0] = self._XYsRendered[:,0] -wx - hx#BotL

        #Y
        self._visXYZvertices[:,0,1] = self._XYsRendered[:,1] -wy + hy
        self._visXYZvertices[:,1,1] = self._XYsRendered[:,1] +wy + hy
        self._visXYZvertices[:,2,1] = self._XYsRendered[:,1] +wy - hy
        self._visXYZvertices[:,3,1] = self._XYsRendered[:,1] -wy - hy

        #depth
        self._visXYZvertices[:,:,2] = numpy.tile(self.depths,(1,4)) + self.fieldDepth

        self.needVertexUpdate=False

    #----------------------------------------------------------------------
    def updateElementColors(self):
        """Create a new array of self._RGBAs based on self.rgbs. Not needed by the
        user (simple call setColors())

        For element arrays the self.rgbs values correspond to one element so
        this function also converts them to be one for each vertex of each element
        """
        N=self.nElements
        self._RGBAs=numpy.zeros([N,4],'d')
        if self.colorSpace in ['rgb','dkl','lms','hsv']: #these spaces are 0-centred
            self._RGBAs[:,0:3] = self.rgbs[:,:] * self.contrs[:].reshape([N,1]).repeat(3,1)/2+0.5
        else:
            self._RGBAs[:,0:3] = self.rgbs * self.contrs[:].reshape([N,1]).repeat(3,1)/255.0
        self._RGBAs[:,-1] = self.opacities.reshape([N,])
        self._RGBAs=self._RGBAs.reshape([N,1,4]).repeat(4,1)#repeat for the 4 vertices in the grid

        self.needColorUpdate=False

    def updateTextureCoords(self):
        """Create a new array of self._maskCoords"""

        N=self.nElements
        self._maskCoords=numpy.array([[0,1],[1,1],[1,0],[0,0]],'d').reshape([1,4,2])
        self._maskCoords = self._maskCoords.repeat(N,0)

        #for the main texture
        if self.units in ['norm', 'pix', 'height']:#sf is dependent on size (openGL default)
            L = -self.sfs[:,0]/2 - self.phases[:,0]+0.5
            R = +self.sfs[:,0]/2 - self.phases[:,0]+0.5
            T = +self.sfs[:,1]/2 - self.phases[:,1]+0.5
            B = -self.sfs[:,1]/2 - self.phases[:,1]+0.5
        else: #we should scale to become independent of size
            L = -self.sfs[:,0]*self.sizes[:,0]/2 - self.phases[:,0]+0.5
            R = +self.sfs[:,0]*self.sizes[:,0]/2 - self.phases[:,0]+0.5
            T = +self.sfs[:,1]*self.sizes[:,1]/2 - self.phases[:,1]+0.5
            B = -self.sfs[:,1]*self.sizes[:,1]/2 - self.phases[:,1]+0.5

        #self._texCoords=numpy.array([[1,1],[1,0],[0,0],[0,1]],'d').reshape([1,4,2])
        self._texCoords=numpy.concatenate([[L,T],[R,T],[R,B],[L,B]]) \
            .transpose().reshape([N,4,2]).astype('d')
        self.needTexCoordUpdate=False

    def setTex(self,value, log=True):
        """Change the texture (all elements have the same base texture). Avoid this
        during time-critical points in your script. Uploading new textures to the
        graphics card can be time-consuming.
        """
        self.tex = value
        createTexture(value, id=self._texID, pixFormat=GL.GL_RGB, stim=self, res=self.texRes)
        if log and self.autoLog:
            self.win.logOnFlip("Set %s tex=%s" %(self.name, value),
                level=logging.EXP,obj=self)
    def setMask(self,value, log=True):
        """Change the mask (all elements have the same mask). Avoid doing this
        during time-critical points in your script. Uploading new textures to the
        graphics card can be time-consuming."""
        self.mask = value
        createTexture(value, id=self._maskID, pixFormat=GL.GL_ALPHA, stim=self, res=self.texRes)
        if log and self.autoLog:
            self.win.logOnFlip("Set %s mask=%s" %(self.name, value),
                level=logging.EXP,obj=self)
    def __del__(self):
        self.clearTextures()#remove textures from graphics card to prevent crash
    def clearTextures(self):
        """
        Clear the textures associated with the given stimulus.
        As of v1.61.00 this is called automatically during garbage collection of
        your stimulus, so doesn't need calling explicitly by the user.
        """
        GL.glDeleteTextures(1, self._texID)
        GL.glDeleteTextures(1, self._maskID)

class MovieStim(_BaseVisualStim):
    """A stimulus class for playing movies (mpeg, avi, etc...) in PsychoPy.

    **Example**::

        mov = visual.MovieStim(myWin, 'testMovie.mp4', flipVert=False)
        print mov.duration
        print mov.format.width, mov.format.height #give the original size of the movie in pixels

        mov.draw() #draw the current frame (automagically determined)

    See MovieStim.py for demo.

    mov.contains() and mov.overlaps() will work only if the containing
    visual.Window() has units='pix'.
    """
    def __init__(self, win,
                 filename = "",
                 units   = 'pix',
                 size    = None,
                 pos      =(0.0,0.0),
                 ori     =0.0,
                 flipVert = False,
                 flipHoriz = False,
                 color=(1.0,1.0,1.0),
                 colorSpace='rgb',
                 opacity=1.0,
                 name='',
                 loop=False,
                 autoLog=True,
                 depth=0.0,):
        """
        :Parameters:

            win :
                a :class:`~psychopy.visual.Window` object (required)
            filename :
                a string giving the relative or absolute path to the movie. Can be any movie that
                AVbin can read (e.g. mpeg, DivX)
            units : **None**, 'height', 'norm', 'cm', 'deg' or 'pix'
                If None then the current units of the :class:`~psychopy.visual.Window` will be used.
                See :ref:`units` for explanation of other options.
            pos :
                position of the centre of the movie, given in the units specified
            flipVert : True or *False*
                If True then the movie will be top-bottom flipped
            flipHoriz : True or *False*
                If True then the movie will be right-left flipped
            ori :
                Orientation of the stimulus in degrees
            size :
                Size of the stimulus in units given. If not specified then the movie will take its
                original dimensions.
            color:
                Modified the weight of the colors in the movie. E,g, color="red"
                will only display the red parts of the movie and make all other
                things black. white (color=(1,1,1)) is the original colors.

                Could be a:

                    - web name for a color (e.g. 'FireBrick');
                    - hex value (e.g. '#FF0047');
                    - tuple (1.0,1.0,1.0); list [1.0,1.0, 1.0]; or numpy array.

                If the last three are used then the color space should also be given
                See :ref:`colorspaces`

            colorSpace:
                the color space controlling the interpretation of the `color`
                See :ref:`colorspaces`
            opacity :
                the movie can be made transparent by reducing this
            name : string
                The name of the object to be using during logged messages about
                this stim
            loop : bool, optional
                Whether to start the movie over from the beginning if draw is
                called and the movie is done.

        """
        _BaseVisualStim.__init__(self, win, units=units, name=name, autoLog=autoLog)

        if not havePygletMedia:
            raise ImportError, """pyglet.media is needed for MovieStim and could not be imported.
                This can occur for various reasons;
                    - psychopy.visual was imported too late (after a lib that uses scipy)
                    - no audio output is enabled (no audio card or no speakers attached)
                    - avbin is not installed
            """
        self._movie=None # the actual pyglet media object
        self._player=pyglet.media.ManagedSoundPlayer()
        self._player._on_eos=self._onEos
        self.filename=filename
        self.duration=None
        self.loop = loop
        if loop and pyglet.version>='1.2':
            logging.error("looping of movies is not currently supported for pyglet>=1.2 only for version 1.1.4")
        self.loadMovie( self.filename )
        self.format=self._movie.video_format
        self.pos = numpy.asarray(pos, float)
        self.depth=depth
        self.flipVert = flipVert
        self.flipHoriz = flipHoriz
        self.colorSpace=colorSpace
        self.setColor(color, colorSpace=colorSpace, log=False)
        self.opacity = float(opacity)
        self.status=NOT_STARTED

        #size
        if size == None: self.size= numpy.array([self.format.width,
                                                 self.format.height] , float)
        else:
            self.size = val2array(size)

        self.ori = ori
        self._calcPosRendered()
        self._calcSizeRendered()

        # enable self.contains(), overlaps(); currently win must have pix units:
        self._calcVertices()

        #check for pyglet
        if win.winType!='pyglet':
            logging.Error('Movie stimuli can only be used with a pyglet window')
            core.quit()
    def _calcVertices(self):
        R, T = self._sizeRendered / 2  # pix
        L, B = -R, -T
        self._vertices = numpy.array([[L, T], [R, T], [R, B], [L, B]])
        self.needVertexUpdate = True
    def _calcVerticesRendered(self):
        self.needVertexUpdate = False
        self._verticesRendered = self._vertices
        self._posRendered = self.pos
    def setMovie(self, filename, log=True):
        """See `~MovieStim.loadMovie` (the functions are identical).
        This form is provided for syntactic consistency with other visual stimuli.
        """
        self.loadMovie(filename, log=log)

    def loadMovie(self, filename, log=True):
        """Load a movie from file

        :Parameters:

            filename: string
                The name of the file, including path if necessary

        Brings up a warning if avbin is not found on the computer.
        After the file is loaded MovieStim.duration is updated with the movie
        duration (in seconds).
        """
        try:
            self._movie = pyglet.media.load(filename, streaming=True)
        except Exception, e:
            # pyglet.media.riff is N/A if avbin is available, and then
            # actual exception would get masked with a new one for unknown
            # (sub)module riff, thus catching any exception and tuning msg
            # up if it has to do anything with avbin
            estr = str(e)
            msg = ''
            if "avbin" in estr.lower():
                msg = "\n         It seems that avbin was not installed correctly." \
                      "\n         Please fetch/install it from http://code.google.com/p/avbin/."
            raise IOError("Caught exception '%s' while loading file '%s'.%s"
                          % (estr, filename, msg))
        self._player.queue(self._movie)
        self.duration = self._movie.duration
        while self._player.source!=self._movie:
            self._player.next()
        self.status=NOT_STARTED
        self._player.pause()#start 'playing' on the next draw command
        self.filename=filename
        if log and self.autoLog:
            self.win.logOnFlip("Set %s movie=%s" %(self.name, filename),
                level=logging.EXP,obj=self)

    def pause(self, log=True):
        """Pause the current point in the movie (sound will stop, current frame
        will not advance).  If play() is called again both will restart.
        """
        self._player.pause()
        self.status=PAUSED
        if log and self.autoLog:
            self.win.logOnFlip("Set %s paused" %(self.name),
                level=logging.EXP,obj=self)
    def stop(self, log=True):
        """Stop the current point in the movie (sound will stop, current frame
        will not advance). Once stopped the movie cannot be restarted - it must
        be loaded again. Use pause() if you may need to restart the movie.
        """
        self._player.stop()
        self.status=STOPPED
        if log and self.autoLog:
            self.win.logOnFlip("Set %s stopped" %(self.name),
                level=logging.EXP,obj=self)
    def play(self, log=True):
        """Continue a paused movie from current position
        """
        self._player.play()
        self.status=PLAYING
        if log and self.autoLog:
            self.win.logOnFlip("Set %s playing" %(self.name),
                level=logging.EXP,obj=self)
    def seek(self,timestamp, log=True):
        """ Seek to a particular timestamp in the movie.
        NB this does not seem very robust as at version 1.62 and may cause crashes!
        """
        self._player.seek(float(timestamp))
        if log and self.autoLog:
            self.win.logOnFlip("Set %s seek=%f" %(self.name,timestamp),
                level=logging.EXP,obj=self)
    def draw(self, win=None):
        """Draw the current frame to a particular visual.Window (or to the
        default win for this object if not specified). The current position in
        the movie will be determined automatically.

        This method should be called on every frame that the movie is meant to
        appear"""

        if self.status == PLAYING and not self._player.playing:
            self.status = FINISHED
        if self.status==NOT_STARTED or (self.status==FINISHED and self.loop):
            self.play()
        elif self.status == FINISHED and not self.loop:
            return

        if win==None: win=self.win
        self._selectWindow(win)

        #make sure that textures are on and GL_TEXTURE0 is active
        GL.glActiveTexture(GL.GL_TEXTURE0)
        GL.glEnable(GL.GL_TEXTURE_2D)
        if pyglet.version>='1.2': #for pyglet 1.1.4 this was done via media.dispatch_events
            self._player.update_texture()
        frameTexture = self._player.get_texture()
        if frameTexture==None:
            return

        desiredRGB = self._getDesiredRGB(self.rgb, self.colorSpace, 1)  #Contrast=1
        GL.glColor4f(desiredRGB[0],desiredRGB[1],desiredRGB[2],self.opacity)
        GL.glPushMatrix()
        #do scaling
        #scale the viewport to the appropriate size
        self.win.setScale(self._winScale)
        #move to centre of stimulus and rotate
        GL.glTranslatef(self._posRendered[0],self._posRendered[1],0)
        GL.glRotatef(-self.ori,0.0,0.0,1.0)
        flipBitX = 1-self.flipHoriz*2
        flipBitY = 1-self.flipVert*2
        frameTexture.blit(
                -self._sizeRendered[0]/2.0*flipBitX,
                -self._sizeRendered[1]/2.0*flipBitY,
                width=self._sizeRendered[0]*flipBitX,
                height=self._sizeRendered[1]*flipBitY,
                z=0)
        GL.glPopMatrix()

    def setContrast(self):
        """"Not yet implemented for MovieStim"""
        pass

    def _onEos(self):
        if self.loop:
            self.loadMovie(self.filename)
            self.play()
            self.status=PLAYING
        else:
            self.status=FINISHED
        if self.autoLog:
            self.win.logOnFlip("Set %s finished" %(self.name),
                level=logging.EXP,obj=self)
    def setAutoDraw(self, val, log=True):
        """Add or remove a stimulus from the list of stimuli that will be
        automatically drawn on each flip

        :parameters:
            - val: True/False
                True to add the stimulus to the draw list, False to remove it
        """
        if val:
            self.play(log=False)  # set to play in case stopped
        else:
            self.pause(log=False)
        #add to drawing list and update status
        _BaseVisualStim.setAutoDraw(self, val, log=log)
    def __del__(self):
        self._clearTextures()

class TextStim(_BaseVisualStim):
    """Class of text stimuli to be displayed in a :class:`~psychopy.visual.Window`
    """
    def __init__(self, win,
                 text="Hello World",
                 font="",
                 pos=(0.0,0.0),
                 depth=0,
                 rgb=None,
                 color=(1.0,1.0,1.0),
                 colorSpace='rgb',
                 opacity=1.0,
                 contrast=1.0,
                 units="",
                 ori=0.0,
                 height=None,
                 antialias=True,
                 bold=False,
                 italic=False,
                 alignHoriz='center',
                 alignVert='center',
                 fontFiles=[],
                 wrapWidth=None,
                 flipHoriz=False, flipVert=False,
                 name='', autoLog=True):
        """
        :Parameters:
            win: A :class:`Window` object.
                Required - the stimulus must know where to draw itself
            text:
                The text to be rendered
            pos:
                Position on the screen
            color:

                Could be a:

                    - web name for a color (e.g. 'FireBrick');
                    - hex value (e.g. '#FF0047');
                    - tuple (1.0,1.0,1.0); list [1.0,1.0, 1.0]; or numpy array.

                If the last three are used then the color space should also be given
                See :ref:`colorspaces`

            colorSpace:
                the color space controlling the interpretation of the `color`
                See :ref:`colorspaces`
            contrast: float (default= *1.0* )
                How far the stimulus deviates from the middle grey.
                Contrast can vary -1:1 (this is a multiplier for the
                values given in the color description of the stimulus).
            opacity: float (default= *1.0* )
                How transparent the object will be (0 for transparent, 1 for opaque)
            units : **None**, 'height', 'norm', 'cm', 'deg' or 'pix'
                If None then the current units of the :class:`~psychopy.visual.Window` will be used.
                See :ref:`units` for explanation of other options.
            ori:
                Orientation of the text
            height:
                Height of the characters (including the ascent of the letter and the descent)
            antialias:
                boolean to allow (or not) antialiasing the text
            bold:
                Make the text bold (better to use a bold font name)
            italic:
                Make the text italic (better to use an actual italic font)
            alignHoriz:
                The horizontal alignment ('left', 'right' or 'center')
            alignVert:
                The vertical alignment ('top', 'bottom' or 'center')
            fontFiles:
                A list of additional files if the font is not in the standard system location (include the full path)
            wrapWidth:
                The width the text should run before wrapping
            flipHoriz : boolean
                Mirror-reverse the text in the left-right direction
            flipVert : boolean
                Mirror-reverse the text in the up-down direction
            name : string
                The name of the object to be using during logged messages about
                this stim
            depth:
                The depth argument is deprecated and may be removed in future versions.
                Depth is controlled simply by drawing order.
        """
        _BaseVisualStim.__init__(self, win, units=units, name=name, autoLog=autoLog)

        self.useShaders = win._haveShaders  #use shaders if available by default, this is a good thing
        self._needUpdate = True
        self.alignHoriz = alignHoriz
        self.alignVert = alignVert
        self.antialias = antialias
        self.bold=bold
        self.italic=italic
        self.text='' #NB just a placeholder - real value set below
        self.depth=depth
        self.ori=ori
        self.wrapWidth=wrapWidth
        self.flipHoriz = flipHoriz
        self.flipVert = flipVert
        self._pygletTextObj=None

        self.pos= numpy.array(pos, float)

        #height in pix (needs to be done after units which is done during _Base.__init__)
        if self.units=='cm':
            if height==None: self.height = 1.0#default text height
            else: self.height = height
            self.heightPix = psychopy.misc.cm2pix(self.height, win.monitor)
        elif self.units in ['deg', 'degs']:
            if height==None: self.height = 1.0
            else: self.height = height
            self.heightPix = psychopy.misc.deg2pix(self.height, win.monitor)
        elif self.units=='norm':
            if height==None: self.height = 0.1
            else: self.height = height
            self.heightPix = self.height*win.size[1]/2
        elif self.units=='height':
            if height==None: self.height = 0.2
            else: self.height = height
            self.heightPix = self.height*win.size[1]
        else: #treat units as pix
            if height==None: self.height = 20
            else: self.height = height
            self.heightPix = self.height

        if self.wrapWidth ==None:
            if self.units in ['height','norm']: self.wrapWidth=1
            elif self.units in ['deg', 'degs']: self.wrapWidth=15
            elif self.units=='cm': self.wrapWidth=15
            elif self.units in ['pix', 'pixels']: self.wrapWidth=500
        if self.units=='norm': self._wrapWidthPix= self.wrapWidth*win.size[0]/2
        elif self.units=='height': self._wrapWidthPix= self.wrapWidth*win.size[0]
        elif self.units in ['deg', 'degs']: self._wrapWidthPix= psychopy.misc.deg2pix(self.wrapWidth, win.monitor)
        elif self.units=='cm': self._wrapWidthPix= psychopy.misc.cm2pix(self.wrapWidth, win.monitor)
        elif self.units in ['pix', 'pixels']: self._wrapWidthPix=self.wrapWidth

        #generate the texture and list holders
        self._listID = GL.glGenLists(1)
        if not self.win.winType=="pyglet":#pygame text needs a surface to render to
            self._texID = GL.GLuint()
            GL.glGenTextures(1, ctypes.byref(self._texID))

        self.colorSpace=colorSpace
        if rgb!=None:
            logging.warning("Use of rgb arguments to stimuli are deprecated. Please use color and colorSpace args instead")
            self.setColor(rgb, colorSpace='rgb', log=False)
        else:
            self.setColor(color, log=False)

        self._calcPosRendered()
        for thisFont in fontFiles:
            pyglet.font.add_file(thisFont)
        self.setFont(font, log=False)
        self.opacity = float(opacity)
        self.contrast = float(contrast)
        self.setText(text, log=False) #self.width and self.height get set with text and calcSizeRednered is called
        self._needUpdate = True
    def setHeight(self,height, log=True):
        """Set the height of the letters (including the entire box that surrounds the letters
        in the font). The width of the letters is then defined by the font.
        """
        #height in pix (needs to be done after units)
        if self.units=='cm':
            if height==None: self.height = 1.0#default text height
            else: self.height = height
            self.heightPix = psychopy.misc.cm2pix(self.height, self.win.monitor)
        elif self.units in ['deg', 'degs']:
            if height==None: self.height = 1.0
            else: self.height = height
            self.heightPix = psychopy.misc.deg2pix(self.height, self.win.monitor)
        elif self.units=='norm':
            if height==None: self.height = 0.1
            else: self.height = height
            self.heightPix = self.height*self.win.size[1]/2
        elif self.units=='height':
            if height==None: self.height = 0.2
            else: self.height = height
            self.heightPix = self.height*self.win.size[1]
        else: #treat units as pix
            if height==None: self.height = 20
            else: self.height = height
            self.heightPix = self.height
        #need to update the font to reflect the change
        self.setFont(self.fontname, log=False)
        if log and self.autoLog:
            self.win.logOnFlip("Set %s height=%.2f" %(self.name, height),
                level=logging.EXP,obj=self)
    def setFont(self, font, log=True):
        """Set the font to be used for text rendering.
        font should be a string specifying the name of the font (in system resources)
        """
        self.fontname=None#until we find one
        if self.win.winType=="pyglet":
            self._font = pyglet.font.load(font, int(self.heightPix), dpi=72, italic=self.italic, bold=self.bold)
            self.fontname=font
        else:
            if font==None or len(font)==0:
                self.fontname = pygame.font.get_default_font()
            elif font in pygame.font.get_fonts():
                self.fontname = font
            elif type(font)==str:
                #try to find a xxx.ttf file for it
                fontFilenames = glob.glob(font+'*')#check for possible matching filenames
                if len(fontFilenames)>0:
                    for thisFont in fontFilenames:
                        if thisFont[-4:] in ['.TTF', '.ttf']:
                            self.fontname = thisFont#take the first match
                            break #stop at the first one we find
                    #trhen check if we were successful
                    if self.fontname == None and font!="":
                        #we didn't find a ttf filename
                        logging.warning("Found %s but it doesn't end .ttf. Using default font." %fontFilenames[0])
                        self.fontname = pygame.font.get_default_font()

            if self.fontname is not None and os.path.isfile(self.fontname):
                self._font = pygame.font.Font(self.fontname, int(self.heightPix), italic=self.italic, bold=self.bold)
            else:
                try:
                    self._font = pygame.font.SysFont(self.fontname, int(self.heightPix), italic=self.italic, bold=self.bold)
                    self.fontname = font
                    logging.info('using sysFont ' + str(font))
                except:
                    self.fontname = pygame.font.get_default_font()
                    logging.error("Couldn't find font %s on the system. Using %s instead!\n \
                              Font names should be written as concatenated names all in lower case.\n \
                              e.g. 'arial', 'monotypecorsiva', 'rockwellextra'..." %(font, self.fontname))
                    self._font = pygame.font.SysFont(self.fontname, int(self.heightPix), italic=self.italic, bold=self.bold)
        #re-render text after a font change
        self._needSetText=True
        if log and self.autoLog:
            self.win.logOnFlip("Set %s font=%s" %(self.name, self.fontname),
                level=logging.EXP,obj=self)

    def setText(self,text=None, log=True):
        """Set the text to be rendered using the current font
        """
        if text!=None:#make sure we have unicode object to render
            self.text = unicode(text)
        if self.useShaders:
            self._setTextShaders(text)
        else:
            self._setTextNoShaders(text)
        self._needSetText=False
        if log and self.autoLog:
            self.win.logOnFlip("Set %s text=%s" %(self.name, text),
                level=logging.EXP,obj=self)
    def setRGB(self, text, operation='', log=True):
        self._set('rgb', text, operation, log=log)
        if not self.useShaders:
            self._needSetText=True
    def setColor(self, color, colorSpace=None, operation='', log=True):
        """Set the color of the stimulus. See :ref:`colorspaces` for further information
        about the various ways to specify colors and their various implications.

        :Parameters:

        color :
            Can be specified in one of many ways. If a string is given then it
            is interpreted as the name of the color. Any of the standard html/X11
            `color names <http://www.w3schools.com/html/html_colornames.asp>`
            can be used. e.g.::

                myStim.setColor('white')
                myStim.setColor('RoyalBlue')#(the case is actually ignored)

            A hex value can be provided, also formatted as with web colors. This can be
            provided as a string that begins with # (not using python's usual 0x000000 format)::

                myStim.setColor('#DDA0DD')#DDA0DD is hexadecimal for plum

            You can also provide a triplet of values, which refer to the coordinates
            in one of the :ref:`colorspaces`. If no color space is specified then the color
            space most recently used for this stimulus is used again.

                myStim.setColor([1.0,-1.0,-1.0], 'rgb')#a red color in rgb space
                myStim.setColor([0.0,45.0,1.0], 'dkl') #DKL space with elev=0, azimuth=45
                myStim.setColor([0,0,255], 'rgb255') #a blue stimulus using rgb255 space

            Lastly, a single number can be provided, x, which is equivalent to providing
            [x,x,x].

                myStim.setColor(255, 'rgb255') #all guns o max

        colorSpace : string or None

            defining which of the :ref:`colorspaces` to use. For strings and hex
            values this is not needed. If None the default colorSpace for the stimulus is
            used (defined during initialisation).

        operation : one of '+','-','*','/', or '' for no operation (simply replace value)

            for colors specified as a triplet of values (or single intensity value)
            the new value will perform this operation on the previous color

                thisStim.setColor([1,1,1],'rgb255','+')#increment all guns by 1 value
                thisStim.setColor(-1, 'rgb', '*') #multiply the color by -1 (which in this space inverts the contrast)
                thisStim.setColor([10,0,0], 'dkl', '+')#raise the elevation from the isoluminant plane by 10 deg
        """
        #call setColor from super class
        _BaseVisualStim.setColor(self, color, colorSpace=colorSpace,
            operation=operation, log=log)
        #but then update text objects if necess
        if not self.useShaders:
            self._needSetText=True
    def _setTextShaders(self,value=None):
        """Set the text to be rendered using the current font
        """
        if self.win.winType=="pyglet":
            self._pygletTextObj = pyglet.font.Text(self._font, self.text,
                                                       halign=self.alignHoriz, valign=self.alignVert,
                                                       color = (1.0,1.0,1.0, self.opacity),
                                                       width=self._wrapWidthPix)#width of the frame
#            self._pygletTextObj = pyglet.text.Label(self.text,self.fontname, int(self.heightPix),
#                                                       anchor_x=self.alignHoriz, anchor_y=self.alignVert,#the point we rotate around
#                                                       halign=self.alignHoriz,
#                                                       color = (int(127.5*self.rgb[0]+127.5),
#                                                            int(127.5*self.rgb[1]+127.5),
#                                                            int(127.5*self.rgb[2]+127.5),
#                                                            int(255*self.opacity)),
#                                                       multiline=True, width=self._wrapWidthPix)#width of the frame
            self.width, self.height = self._pygletTextObj.width, self._pygletTextObj.height
        else:
            self._surf = self._font.render(value, self.antialias, [255,255,255])
            self.width, self.height = self._surf.get_size()

            if self.antialias: smoothing = GL.GL_LINEAR
            else: smoothing = GL.GL_NEAREST
            #generate the textures from pygame surface
            GL.glEnable(GL.GL_TEXTURE_2D)
            GL.glBindTexture(GL.GL_TEXTURE_2D, self._texID)  #bind that name to the target
            GL.gluBuild2DMipmaps(GL.GL_TEXTURE_2D, 4, self.width,self.height,
                                  GL.GL_RGBA, GL.GL_UNSIGNED_BYTE, pygame.image.tostring( self._surf, "RGBA",1))
            GL.glTexParameteri(GL.GL_TEXTURE_2D,GL.GL_TEXTURE_MAG_FILTER,smoothing)    #linear smoothing if texture is stretched?
            GL.glTexParameteri(GL.GL_TEXTURE_2D,GL.GL_TEXTURE_MIN_FILTER,smoothing)    #but nearest pixel value if it's compressed?

        self._needSetText=False
        self._needUpdate = True

    def _updateListShaders(self):
        """
        This is only used with pygame text - pyglet handles all from the draw()
        """
        if self._needSetText:
            self.setText(log=False)
        GL.glNewList(self._listID, GL.GL_COMPILE)
        #GL.glPushMatrix()

        #setup the shaderprogram
        #no need to do texture maths so no need for programs?
        #If we're using pyglet then this list won't be called, and for pygame shaders aren't enabled
        GL.glUseProgram(0)#self.win._progSignedTex)
        #GL.glUniform1i(GL.glGetUniformLocation(self.win._progSignedTex, "texture"), 0) #set the texture to be texture unit 0

        #coords:
        if self.alignHoriz in ['center', 'centre']: left = -self.width/2.0;    right = self.width/2.0
        elif self.alignHoriz =='right':    left = -self.width;    right = 0.0
        else: left = 0.0; right = self.width
        #how much to move bottom
        if self.alignVert in ['center', 'centre']: bottom=-self.height/2.0; top=self.height/2.0
        elif self.alignVert =='top': bottom=-self.height; top=0
        else: bottom=0.0; top=self.height
        Btex, Ttex, Ltex, Rtex = -0.01, 0.98, 0,1.0#there seems to be a rounding err in pygame font textures

        #unbind the mask texture regardless
        GL.glActiveTexture(GL.GL_TEXTURE1)
        GL.glEnable(GL.GL_TEXTURE_2D)
        GL.glBindTexture(GL.GL_TEXTURE_2D, 0)
        if self.win.winType=="pyglet":
            #unbind the main texture
            GL.glActiveTexture(GL.GL_TEXTURE0)
#            GL.glActiveTextureARB(GL.GL_TEXTURE0_ARB)
            GL.glBindTexture(GL.GL_TEXTURE_2D, 0) #the texture is specified by pyglet.font.GlyphString.draw()
            GL.glEnable(GL.GL_TEXTURE_2D)
        else:
            #bind the appropriate main texture
            GL.glActiveTexture(GL.GL_TEXTURE0)
            GL.glBindTexture(GL.GL_TEXTURE_2D, self._texID)
            GL.glEnable(GL.GL_TEXTURE_2D)

        if self.win.winType=="pyglet":
            GL.glActiveTexture(GL.GL_TEXTURE0)
            GL.glEnable(GL.GL_TEXTURE_2D)
            self._pygletTextObj.draw()
        else:
            GL.glBegin(GL.GL_QUADS)                  # draw a 4 sided polygon
            # right bottom
            GL.glMultiTexCoord2f(GL.GL_TEXTURE0,Rtex, Btex)
            GL.glVertex3f(right,bottom,0)
            # left bottom
            GL.glMultiTexCoord2f(GL.GL_TEXTURE0,Ltex,Btex)
            GL.glVertex3f(left,bottom,0)
            # left top
            GL.glMultiTexCoord2f(GL.GL_TEXTURE0,Ltex,Ttex)
            GL.glVertex3f(left,top,0)
            # right top
            GL.glMultiTexCoord2f(GL.GL_TEXTURE0,Rtex,Ttex)
            GL.glVertex3f(right,top,0)
            GL.glEnd()

        GL.glDisable(GL.GL_TEXTURE_2D)
        GL.glUseProgram(0)
        #GL.glPopMatrix()

        GL.glEndList()
        self._needUpdate = False

    def _setTextNoShaders(self,value=None):
        """Set the text to be rendered using the current font
        """
        desiredRGB = self._getDesiredRGB(self.rgb, self.colorSpace, self.contrast)

        if self.win.winType=="pyglet":
            self._pygletTextObj = pyglet.font.Text(self._font, self.text,
                                                       halign=self.alignHoriz, valign=self.alignVert,
                                                       color = (desiredRGB[0],desiredRGB[1], desiredRGB[2], self.opacity),
                                                       width=self._wrapWidthPix,#width of the frame
                                                       )
            self.width, self.height = self._pygletTextObj.width, self._pygletTextObj.height
        else:
            self._surf = self._font.render(value, self.antialias,
                                           [desiredRGB[0]*255,
                                            desiredRGB[1]*255,
                                            desiredRGB[2]*255])
            self.width, self.height = self._surf.get_size()
            if self.antialias: smoothing = GL.GL_LINEAR
            else: smoothing = GL.GL_NEAREST
            #generate the textures from pygame surface
            GL.glEnable(GL.GL_TEXTURE_2D)
            GL.glBindTexture(GL.GL_TEXTURE_2D, self._texID)  #bind that name to the target
            GL.glTexImage2D(GL.GL_TEXTURE_2D, 0, GL.GL_RGBA,
                            self.width,self.height,0,
                            GL.GL_RGBA, GL.GL_UNSIGNED_BYTE, pygame.image.tostring( self._surf, "RGBA",1))
            GL.glTexParameteri(GL.GL_TEXTURE_2D,GL.GL_TEXTURE_MAG_FILTER,smoothing)    #linear smoothing if texture is stretched?
            GL.glTexParameteri(GL.GL_TEXTURE_2D,GL.GL_TEXTURE_MIN_FILTER,smoothing)    #but nearest pixel value if it's compressed?
        self._needUpdate = True

    def _updateListNoShaders(self):
        """
        The user shouldn't need this method since it gets called
        after every call to .set() Basically it updates the OpenGL
        representation of your stimulus if some parameter of the
        stimulus changes. Call it if you change a property manually
        rather than using the .set() command
        """
        if self._needSetText:
            self.setText(log=False)
        GL.glNewList(self._listID, GL.GL_COMPILE)

        #coords:
        if self.alignHoriz in ['center', 'centre']: left = -self.width/2.0;    right = self.width/2.0
        elif self.alignHoriz =='right':    left = -self.width;    right = 0.0
        else: left = 0.0; right = self.width
        #how much to move bottom
        if self.alignVert in ['center', 'centre']: bottom=-self.height/2.0; top=self.height/2.0
        elif self.alignVert =='top': bottom=-self.height; top=0
        else: bottom=0.0; top=self.height
        Btex, Ttex, Ltex, Rtex = -0.01, 0.98, 0,1.0#there seems to be a rounding err in pygame font textures
        if self.win.winType=="pyglet":
            #unbind the mask texture
            GL.glActiveTexture(GL.GL_TEXTURE1)
            GL.glEnable(GL.GL_TEXTURE_2D)
            GL.glBindTexture(GL.GL_TEXTURE_2D, 0)
            #unbind the main texture
            GL.glActiveTexture(GL.GL_TEXTURE0)
            GL.glEnable(GL.GL_TEXTURE_2D)
        else:
            #bind the appropriate main texture
            GL.glActiveTextureARB(GL.GL_TEXTURE0_ARB)
            GL.glEnable(GL.GL_TEXTURE_2D)
            GL.glBindTexture(GL.GL_TEXTURE_2D, self._texID)
            #unbind the mask texture regardless
            GL.glActiveTextureARB(GL.GL_TEXTURE1_ARB)
            GL.glEnable(GL.GL_TEXTURE_2D)
            GL.glBindTexture(GL.GL_TEXTURE_2D, 0)

        if self.win.winType=="pyglet":
            self._pygletTextObj.draw()
        else:
            GL.glBegin(GL.GL_QUADS)                  # draw a 4 sided polygon
            # right bottom
            GL.glMultiTexCoord2fARB(GL.GL_TEXTURE0_ARB,Rtex, Btex)
            GL.glVertex2f(right,bottom)
            # left bottom
            GL.glMultiTexCoord2fARB(GL.GL_TEXTURE0_ARB,Ltex,Btex)
            GL.glVertex2f(left,bottom)
            # left top
            GL.glMultiTexCoord2fARB(GL.GL_TEXTURE0_ARB,Ltex,Ttex)
            GL.glVertex2f(left,top)
            # right top
            GL.glMultiTexCoord2fARB(GL.GL_TEXTURE0_ARB,Rtex,Ttex)
            GL.glVertex2f(right,top)
            GL.glEnd()

        GL.glDisable(GL.GL_TEXTURE_2D)
        GL.glEndList()
        self._needUpdate = False

    def setFlipHoriz(self, newVal=True, log=True):
        """If set to True then the text will be flipped horiztonally (left-to-right).
        Note that this is relative to the original, not relative to the current state.
        """
        self.flipHoriz = newVal
        if log and self.autoLog:
            self.win.logOnFlip("Set %s flipHoriz=%s" % (self.name, newVal),
                level=logging.EXP, obj=self)
    def setFlipVert(self, newVal=True, log=True):
        """If set to True then the text will be flipped vertically (top-to-bottom).
        Note that this is relative to the original, not relative to the current state.
        """
        self.flipVert = newVal
        if log and self.autoLog:
            self.win.logOnFlip("Set %s flipVert=%s" % (self.name, newVal),
                level=logging.EXP, obj=self)
    def setFlip(self, direction, log=True):
        """(used by Builder to simplify the dialog)"""
        if direction == 'vert':
            self.setFlipVert(True, log=log)
        elif direction == 'horiz':
            self.setFlipHoriz(True, log=log)
    def draw(self, win=None):
        """
        Draw the stimulus in its relevant window. You must call
        this method after every MyWin.flip() if you want the
        stimulus to appear on that frame and then update the screen
        again.

        If win is specified then override the normal window of this stimulus.
        """
        if win==None: win=self.win
        self._selectWindow(win)

        GL.glPushMatrix()
        GL.glLoadIdentity()#for PyOpenGL this is necessary despite pop/PushMatrix, (not for pyglet)
        #scale and rotate
        prevScale = win.setScale(self._winScale)#to units for translations
        GL.glTranslatef(self._posRendered[0],self._posRendered[1],0)#NB depth is set already
        GL.glRotatef(-self.ori,0.0,0.0,1.0)
        win.setScale('pix', None, prevScale)#back to pixels for drawing surface
        GL.glScalef((1,-1)[self.flipHoriz], (1,-1)[self.flipVert], 1)  # x,y,z; -1=flipped

        if self.useShaders: #then rgb needs to be set as glColor
            #setup color
            desiredRGB = self._getDesiredRGB(self.rgb, self.colorSpace, self.contrast)
            GL.glColor4f(desiredRGB[0],desiredRGB[1],desiredRGB[2], self.opacity)

            GL.glUseProgram(self.win._progSignedTexFont)#self.win._progSignedTex)
#            GL.glUniform3iv(GL.glGetUniformLocation(self.win._progSignedTexFont, "rgb"), 1,
#                desiredRGB.ctypes.data_as(ctypes.POINTER(ctypes.c_float))) #set the texture to be texture unit 0
            GL.glUniform3f(GL.glGetUniformLocation(self.win._progSignedTexFont, "rgb"), desiredRGB[0],desiredRGB[1],desiredRGB[2])

        else: #color is set in texture, so set glColor to white
            GL.glColor4f(1,1,1,1)

        GL.glDisable(GL.GL_DEPTH_TEST) #should text have a depth or just on top?
        #update list if necss and then call it
        if win.winType=='pyglet':
            if self._needSetText:
                self.setText()
            #and align based on x anchor
            if self.alignHoriz=='right':
                GL.glTranslatef(-self.width,0,0)#NB depth is set already
            if self.alignHoriz in ['center', 'centre']:
                GL.glTranslatef(-self.width/2,0,0)#NB depth is set already

            #unbind the mask texture regardless
            GL.glActiveTexture(GL.GL_TEXTURE1)
            GL.glEnable(GL.GL_TEXTURE_2D)
            GL.glBindTexture(GL.GL_TEXTURE_2D, 0)
            #unbind the main texture
            GL.glActiveTexture(GL.GL_TEXTURE0)
            GL.glEnable(GL.GL_TEXTURE_2D)
            #then allow pyglet to bind and use texture during drawing

            self._pygletTextObj.draw()
            GL.glDisable(GL.GL_TEXTURE_2D)
        else:
            #for pygame we should (and can) use a drawing list
            if self._needUpdate:
                self._updateList()
            GL.glCallList(self._listID)
        if self.useShaders: GL.glUseProgram(0)#disable shader (but command isn't available pre-OpenGL2.0)

        #GL.glEnable(GL.GL_DEPTH_TEST)                   # Enables Depth Testing
        GL.glPopMatrix()
    def setUseShaders(self, val=True):
        """Set this stimulus to use shaders if possible.
        """
        if val==True and self.win._haveShaders==False:
            logging.warn("Shaders were requested but aren;t available. Shaders need OpenGL 2.0+ drivers")
        if val!=self.useShaders:
            self.useShaders=val
            self._needSetText=True
            self._needUpdate = True
    def overlaps(self, polygon):
        """Not implemented for TextStim
        """
        pass
    def contains(self, polygon):
        """Not implemented for TextStim
        """
        pass

class ShapeStim(_BaseVisualStim):
    """Create geometric (vector) shapes by defining vertex locations.

    Shapes can be outlines or filled, by setting lineRGB and fillRGB to
    rgb triplets, or None. They can also be rotated (stim.setOri(__)) and
    translated (stim.setPos(__)) like any other stimulus.

    NB for now the fill of objects is performed using glBegin(GL_POLYGON)
    and that is limited to convex shapes. With concavities you get unpredictable
    results (e.g. add a fill color to the arrow stim below). To create concavities,
    you can combine multiple shapes, or stick to just outlines. (If anyone wants
    to rewrite ShapeStim to use glu tesselators that would be great!)
    """
    def __init__(self,
                 win,
                 units  ='',
                 lineWidth=1.0,
                 lineColor=(1.0,1.0,1.0),
                 lineColorSpace='rgb',
                 fillColor=None,
                 fillColorSpace='rgb',
                 vertices=((-0.5,0),(0,+0.5),(+0.5,0)),
                 closeShape=True,
                 pos= (0,0),
                 size=1,
                 ori=0.0,
                 opacity=1.0,
                 contrast=1.0,
                 depth  =0,
                 interpolate=True,
                 lineRGB=None,
                 fillRGB=None,
                 name='', autoLog=True):
        """
        :Parameters:
            win :
                A :class:`~psychopy.visual.Window` object (required)

            units :  **None**, 'norm', 'cm', 'deg' or 'pix'
                If None then the current units of the :class:`~psychopy.visual.Window` will be used.
                See :ref:`units` for explanation of other options.

            lineColor :

                Could be a:

                    - web name for a color (e.g. 'FireBrick');
                    - hex value (e.g. '#FF0047');
                    - tuple (1.0,1.0,1.0); list [1.0,1.0, 1.0]; or numpy array.

                If the last three are used then the color space should also be given
                See :ref:`colorspaces`

            lineColorSpace:
                The color space controlling the interpretation of the `lineColor`.
                See :ref:`colorspaces`

            fillColor :

                Could be a:

                    - web name for a color (e.g. 'FireBrick');
                    - hex value (e.g. '#FF0047');
                    - tuple (1.0,1.0,1.0); list [1.0,1.0, 1.0]; or numpy array.

                If the last three are used then the color space should also be given
                See :ref:`colorspaces`

            lineWidth : int (or float?)
                specifying the line width in **pixels**

            vertices : a list of lists or a numpy array (Nx2)
                specifying xy positions of each vertex

            closeShape : True or False
                Do you want the last vertex to be automatically connected to the first?

            pos : tuple, list or 2x1 array
                the position of the anchor for the stimulus (relative to which the vertices are drawn)

            size : float, int, tuple, list or 2x1 array
                Scales the ShapeStim up or down. Size is independent of the units, i.e.
                setting the size to 1.5 will make the stimulus to be 1.5 times it's original size
                as defined by the vertices. Use a 2-tuple to scale asymmetrically.

            ori : float or int
                the shape can be rotated around the anchor

            opacity : float (default= *1.0* )
                1.0 is opaque, 0.0 is transparent

            contrast: float (default= *1.0* )
                How far the stimulus deviates from the middle grey.
                Contrast can vary -1:1 (this is a multiplier for the
                values given in the color description of the stimulus).

            depth:
                The depth argument is deprecated and may be removed in future versions.
                Depth is controlled simply by drawing order.

            interpolate : True or False
                If True the edge of the line will be antialiased.

            name : string
                The name of the object to be using during logged messages about
                this stim
                """


        _BaseVisualStim.__init__(self, win, units=units, name=name, autoLog=autoLog)

        self.contrast = float(contrast)
        self.opacity = float(opacity)
        self.pos = numpy.array(pos, float)
        self.closeShape=closeShape
        self.lineWidth=lineWidth
        self.interpolate=interpolate

        self.useShaders=False#since we don't ned to combine textures with colors
        self.lineColorSpace=lineColorSpace
        if lineRGB!=None:
            logging.warning("Use of rgb arguments to stimuli are deprecated. Please use color and colorSpace args instead")
            self.setLineColor(lineRGB, colorSpace='rgb')
        else:
            self.setLineColor(lineColor, colorSpace=lineColorSpace)

        self.fillColorSpace=fillColorSpace
        if fillRGB!=None:
            logging.warning("Use of rgb arguments to stimuli are deprecated. Please use color and colorSpace args instead")
            self.setFillColor(fillRGB, colorSpace='rgb')
        else:
            self.setFillColor(fillColor, colorSpace=fillColorSpace)

        self.depth=depth
        self.ori = numpy.array(ori,float)
        self.size = numpy.array([0.0,0.0])
        self.setSize(size, log=False)
        self.setVertices(vertices, log=False)
        self._calcVerticesRendered()
    def setColor(self, color, colorSpace=None, operation=''):
        """For ShapeStim use :meth:`~ShapeStim.setLineColor` or
        :meth:`~ShapeStim.setFillColor`
        """
        raise AttributeError, 'ShapeStim does not support setColor method. Please use setFillColor or setLineColor instead'
    def setLineRGB(self, value, operation=''):
        """DEPRECATED since v1.60.05: Please use :meth:`~ShapeStim.setLineColor`
        """
        self._set('lineRGB', value, operation)
    def setFillRGB(self, value, operation=''):
        """DEPRECATED since v1.60.05: Please use :meth:`~ShapeStim.setFillColor`
        """
        self._set('fillRGB', value, operation)
    def setLineColor(self, color, colorSpace=None, operation='', log=True):
        """Sets the color of the shape edge. See :meth:`psychopy.visual.GratingStim.setColor`
        for further details of how to use this function.
        """
        _setColor(self,color, colorSpace=colorSpace, operation=operation,
                    rgbAttrib='lineRGB',#the name for this rgb value
                    colorAttrib='lineColor',#the name for this color
                    log=log)
    def setFillColor(self, color, colorSpace=None, operation='', log=True):
        """Sets the color of the shape fill. See :meth:`psychopy.visual.GratingStim.setColor`
        for further details of how to use this function.

        Note that shapes where some vertices point inwards will usually not
        'fill' correctly.
        """
        #run the original setColor, which creates color and
        _setColor(self,color, colorSpace=colorSpace, operation=operation,
                    rgbAttrib='fillRGB',#the name for this rgb value
                    colorAttrib='fillColor',#the name for this color
                    log=log)
    def setSize(self, value, operation='', log=True):
        """ Sets the size of the shape.
        Size is independent of the units of shape and will simply scale the shape's vertices by the factor given.
        Use a tuple or list of two values to scale asymmetrically.
        """
        self._set('size', numpy.asarray(value), operation, log=log)
        self.needVertexUpdate=True

    def setVertices(self,value=None, operation='', log=True):
        """Set the xy values of the vertices (relative to the centre of the field).
        Values should be:

            - an array/list of Nx2 coordinates.

        """
        #make into an array
        if type(value) in [int, float, list, tuple]:
            value = numpy.array(value, dtype=float)
        #check shape
        if not (value.shape==(2,) \
            or (len(value.shape)==2 and value.shape[1]==2)
            ):
                raise ValueError("New value for setXYs should be 2x1 or Nx2")
        #set value and log
        _setWithOperation(self, 'vertices', value, operation)
        self.needVertexUpdate=True

        if log and self.autoLog:
            self.win.logOnFlip("Set %s vertices=%s" %(self.name, value),
                level=logging.EXP,obj=self)
    def draw(self, win=None):
        """
        Draw the stimulus in its relevant window. You must call
        this method after every MyWin.flip() if you want the
        stimulus to appear on that frame and then update the screen
        again.
        """
        if self.needVertexUpdate: self._calcVerticesRendered()
        if win==None: win=self.win
        self._selectWindow(win)

        nVerts = self.vertices.shape[0]

        #scale the drawing frame etc...
        GL.glPushMatrix()#push before drawing, pop after
        win.setScale(self._winScale)
        GL.glTranslatef(self._posRendered[0],self._posRendered[1],0)
        GL.glRotatef(-self.ori,0.0,0.0,1.0)
        #load Null textures into multitexteureARB - or they modulate glColor
        GL.glActiveTexture(GL.GL_TEXTURE0)
        GL.glEnable(GL.GL_TEXTURE_2D)
        GL.glBindTexture(GL.GL_TEXTURE_2D, 0)
        GL.glActiveTexture(GL.GL_TEXTURE1)
        GL.glEnable(GL.GL_TEXTURE_2D)
        GL.glBindTexture(GL.GL_TEXTURE_2D, 0)

        if self.interpolate:
            GL.glEnable(GL.GL_LINE_SMOOTH)
            GL.glEnable(GL.GL_POLYGON_SMOOTH)
        else:
            GL.glDisable(GL.GL_LINE_SMOOTH)
            GL.glDisable(GL.GL_POLYGON_SMOOTH)
        GL.glVertexPointer(2, GL.GL_DOUBLE, 0, self._verticesRendered.ctypes)#.data_as(ctypes.POINTER(ctypes.c_float)))

        GL.glEnableClientState(GL.GL_VERTEX_ARRAY)
        if nVerts>2: #draw a filled polygon first
            if self.fillRGB!=None:
                #convert according to colorSpace
                fillRGB = self._getDesiredRGB(self.fillRGB, self.fillColorSpace, self.contrast)
                #then draw
                GL.glColor4f(fillRGB[0], fillRGB[1], fillRGB[2], self.opacity)
                GL.glDrawArrays(GL.GL_POLYGON, 0, nVerts)
        if self.lineRGB!=None:
            lineRGB = self._getDesiredRGB(self.lineRGB, self.lineColorSpace, self.contrast)
            #then draw
            GL.glLineWidth(self.lineWidth)
            GL.glColor4f(lineRGB[0], lineRGB[1], lineRGB[2], self.opacity)
            if self.closeShape: GL.glDrawArrays(GL.GL_LINE_LOOP, 0, nVerts)
            else: GL.glDrawArrays(GL.GL_LINE_STRIP, 0, nVerts)
        GL.glDisableClientState(GL.GL_VERTEX_ARRAY)
        GL.glPopMatrix()

    def _calcVerticesRendered(self):
        self.needVertexUpdate=False
        if self.units in ['norm', 'pix', 'height']:
            self._verticesRendered=self.vertices
            self._posRendered=self.pos
        elif self.units in ['deg', 'degs']:
            self._verticesRendered=psychopy.misc.deg2pix(self.vertices, self.win.monitor)
            self._posRendered=psychopy.misc.deg2pix(self.pos, self.win.monitor)
        elif self.units=='cm':
            self._verticesRendered=psychopy.misc.cm2pix(self.vertices, self.win.monitor)
            self._posRendered=psychopy.misc.cm2pix(self.pos, self.win.monitor)
        self._verticesRendered = self._verticesRendered * self.size

class Polygon(ShapeStim):
    """Creates a regular polygon (triangles, pentagrams, ...) as a special case of a :class:`~psychopy.visual.ShapeStim`

    (New in version 1.72.00)
    """
    def __init__(self, win, edges=3, radius=.5, **kwargs):
        """
        Polygon accepts all input parameters that :class:`~psychopy.visual.ShapeStim` accepts, except for vertices and closeShape.

        :Parameters:

            win :
                A :class:`~psychopy.visual.Window` object (required)

            edges : int
                Number of edges of the polygon

            radius : float, int, tuple, list or 2x1 array
                Radius of the Polygon (distance from the center to the corners).
                May be a -2tuple or list to stretch the polygon asymmetrically
        """
        self.edges = edges
        self.radius = numpy.asarray(radius)
        self._calcVertices()
        kwargs['closeShape'] = True # Make sure nobody messes around here
        kwargs['vertices'] = self.vertices
        ShapeStim.__init__(self, win, **kwargs)

    def _calcVertices(self):
        d = numpy.pi*2/ self.edges
        self.vertices = numpy.asarray([
            numpy.asarray(
                (numpy.sin(e*d), numpy.cos(e*d))
            ) * self.radius
            for e in xrange(self.edges)
        ])
    def setEdges(self,edges):
        "Set the number of edges to a new value"
        self.edges=edges
        self._calcVertices()
    def setRadius(self, radius, log=True):
        """Changes the radius of the Polygon. Parameter should be

            - float, int, tuple, list or 2x1 array"""
        self.radius = numpy.asarray(radius)
        self._calcVertices()
        self.setVertices(self.vertices, log=False)
        if log and self.autoLog:
            self.win.logOnFlip("Set %s radius=%s" %(self.name, radius),
                level=logging.EXP,obj=self)

class Circle(Polygon):
    """Creates a Circle with a given radius as a special case of a :class:`~psychopy.visual.ShapeStim`

    (New in version 1.72.00)
    """
    def __init__(self, win, radius=.5, edges=32, **kwargs):
        """
        Circle accepts all input parameters that `~psychopy.visual.ShapeStim` accept, except for vertices and closeShape.

        :Parameters:

            win :
                A :class:`~psychopy.visual.Window` object (required)

            edges : float or int (default=32)
                Specifies the resolution of the polygon that is approximating the
                circle.

            radius : float, int, tuple, list or 2x1 array
                Radius of the Circle (distance from the center to the corners).
                If radius is a 2-tuple or list, the values will be interpreted as semi-major and
                semi-minor radii of an ellipse.
        """
        kwargs['edges'] = edges
        kwargs['radius'] = radius
        Polygon.__init__(self, win, **kwargs)


    def setRadius(self, radius, log=True):
        """Changes the radius of the Polygon. If radius is a 2-tuple or list, the values will be
        interpreted as semi-major and semi-minor radii of an ellipse."""
        self.radius = numpy.asarray(radius)
        self._calcVertices()
        self.setVertices(self.vertices, log=False)
        if log and self.autoLog:
            self.win.logOnFlip("Set %s radius=%s" %(self.name, radius),
                level=logging.EXP,obj=self)

class Rect(ShapeStim):
    """Creates a rectangle of given width and height as a special case of a :class:`~psychopy.visual.ShapeStim`

    (New in version 1.72.00)
    """
    def __init__(self, win, width=.5, height=.5, **kwargs):
        """
        Rect accepts all input parameters, that `~psychopy.visual.ShapeStim` accept, except for vertices and closeShape.

        :Parameters:

            win :
                A :class:`~psychopy.visual.Window` object (required)

            width : int or float
                Width of the Rectangle (in its respective units, if specified)

            height : int or float
                Height of the Rectangle (in its respective units, if specified)

        """
        self.width = width
        self.height = height
        self._calcVertices()
        kwargs['closeShape'] = True # Make sure nobody messes around here
        kwargs['vertices'] = self.vertices

        ShapeStim.__init__(self, win, **kwargs)

    def _calcVertices(self):
        self.vertices = [
            (-self.width*.5,  self.height*.5),
            ( self.width*.5,  self.height*.5),
            ( self.width*.5, -self.height*.5),
            (-self.width*.5, -self.height*.5)
        ]

    def setWidth(self, width, log=True):
        """Changes the width of the Rectangle"""
        self.width = width
        self._calcVertices()
        self.setVertices(self.vertices, log=False)
        if log and self.autoLog:
            self.win.logOnFlip("Set %s width=%s" %(self.name, width),
                level=logging.EXP,obj=self)

    def setHeight(self, height, log=True):
        """Changes the height of the Rectangle """
        self.height = height
        self._calcVertices()
        self.setVertices(self.vertices, log=False)
        if log and self.autoLog:
            self.win.logOnFlip("Set %s height=%s" %(self.name, height),
                level=logging.EXP,obj=self)

class Line(ShapeStim):
    """Creates a Line between two points.

    (New in version 1.72.00)
    """
    def __init__(self, win, start=(-.5, -.5), end=(.5, .5), **kwargs):
        """
        Line accepts all input parameters, that :class:`~psychopy.visual.ShapeStim` accepts, except
        for vertices, closeShape and fillColor.

        The methods `contains` and `overlaps` are inherited from `~psychopy.visual.ShapeStim`,
        but always return False (because a line is not a proper (2D) polygon).

        :Parameters:

            win :
                A :class:`~psychopy.visual.Window` object (required)

            start : tuple, list or 2x1 array
                Specifies the position of the start of the line

            end : tuple, list or 2x1 array
                Specifies the position of the end of the line

        """
        self.start = start
        self.end = end
        self.vertices = [start, end]
        kwargs['closeShape'] = False # Make sure nobody messes around here
        kwargs['vertices'] = self.vertices
        kwargs['fillColor'] = None
        ShapeStim.__init__(self, win, **kwargs)

    def setStart(self, start, log=True):
        """Changes the start point of the line. Argument should be

            - tuple, list or 2x1 array specifying the coordinates of the start point"""
        self.start = start
        self.setVertices([self.start, self.end], log=False)
        if log and self.autoLog:
            self.win.logOnFlip("Set %s start=%s" %(self.name, start),
                level=logging.EXP,obj=self)

    def setEnd(self, end, log=True):
        """Changes the end point of the line. Argument should be a tuple, list
        or 2x1 array specifying the coordinates of the end point"""
        self.end = end
        self.setVertices([self.start, self.end], log=False)
        if log and self.autoLog:
            self.win.logOnFlip("Set %s end=%s" %(self.name, end),
                level=logging.EXP,obj=self)

    def contains(self):
        pass
    def overlaps(self):
        pass

class ImageStim(_BaseVisualStim):
    def __init__(self,
                 win,
                 image     =None,
                 mask    =None,
                 units   ="",
                 pos     =(0.0,0.0),
                 size    =None,
                 ori     =0.0,
                 color=(1.0,1.0,1.0),
                 colorSpace='rgb',
                 contrast=1.0,
                 opacity=1.0,
                 depth=0,
                 interpolate=False,
                 flipHoriz=False,
                 flipVert=False,
                 texRes=128,
                 name='', autoLog=True,
                 maskParams=None):
        """
        :Parameters:

            win :
                a :class:`~psychopy.visual.Window` object (required)
            image :
                The image file to be presented (most formats supported)
            mask :
                The alpha mask that can be used to control the outer shape of the stimulus

                + **None**, 'circle', 'gauss', 'raisedCos'
                + or the name of an image file (most formats supported)
                + or a numpy array (1xN or NxN) ranging -1:1

            units : **None**, 'norm', 'cm', 'deg' or 'pix'
                If None then the current units of the :class:`~psychopy.visual.Window` will be used.
                See :ref:`units` for explanation of other options.

            pos :
                a tuple (0.0,0.0) or a list [0.0,0.0] for the x and y of the centre of the stimulus.
                The origin is the screen centre, the units are determined
                by units (see above). Stimuli can be position beyond the
                window!

            size :
                a tuple (0.5,0.5) or a list [0.5,0.5] for the x and y
                OR a single value (which will be applied to x and y).
                Units are specified by 'units' (see above).
                Sizes can be negative and can extend beyond the window.

                .. note::

                    If the mask is Gaussian ('gauss'), then the 'size' parameter refers to
                    the stimulus at 3 standard deviations on each side of the
                    centre (ie. sd=size/6)

            ori:
                orientation of stimulus in degrees

            color:

                Could be a:

                    - web name for a color (e.g. 'FireBrick');
                    - hex value (e.g. '#FF0047');
                    - tuple (1.0,1.0,1.0); list [1.0,1.0, 1.0]; or numpy array.

                If the last three are used then the color space should also be given
                See :ref:`colorspaces`

            colorSpace:
                the color space controlling the interpretation of the `color`
                See :ref:`colorspaces`

            contrast: float (default= *1.0* )
                How far the stimulus deviates from the middle grey.
                Contrast can vary -1:1 (this is a multiplier for the
                values given in the color description of the stimulus).

            opacity: float (default= *1.0* )
                1.0 is opaque, 0.0 is transparent

            texRes:
                Sets the resolution of the mask (this is independent of the image resolution)

            depth:
                The depth argument is deprecated and may be removed in future versions.
                Depth is controlled simply by drawing order.

            name : string
                The name of the object to be using during logged messages about
                this stim

            maskParams: Various types of input. Default to None.
                This is used to pass additional parameters to the mask if those
                are needed.
                - For the 'raisedCos' mask, pass a dict: {'fringeWidth':0.2},
                where 'fringeWidth' is a parameter (float, 0-1), determining
                the proportion of the patch that will be blurred by the raised
                cosine edge.

        """
        _BaseVisualStim.__init__(self, win, units=units, name=name, autoLog=autoLog)
        self.useShaders = win._haveShaders  #use shaders if available by default, this is a good thing

        self.interpolate=interpolate
        self.flipHoriz = flipHoriz
        self.flipVert = flipVert

        self._origSize=None#if an image texture is loaded this will be updated

        #initialise textures for stimulus
        self._texID = GL.GLuint()
        GL.glGenTextures(1, ctypes.byref(self._texID))
        self._maskID = GL.GLuint()
        GL.glGenTextures(1, ctypes.byref(self._maskID))

        # Set the maskParams (defaults to None):
        self.maskParams= maskParams

        self.texRes=texRes
        self.isLumImage = None
        self.setImage(image, log=False)
        self.setMask(mask, log=False)

        #color and contrast etc
        self.ori = float(ori)
        self.contrast = float(contrast)
        self.opacity = float(opacity)
        self.colorSpace=colorSpace
        self.setColor(color, colorSpace=colorSpace, log=False)
        self.rgbPedestal=[0,0,0]#does an rgb pedestal make sense for an image?

        #size
        self._requestedSize=size
        self.size = val2array(size)
        self.pos = numpy.array(pos,float)

        self.depth=depth
        #fix scaling to window coords
        self._calcSizeRendered()
        self._calcPosRendered()

        # _verticesRendered for .contains() and .overlaps()
        v = [(-.5,-.5), (-.5,.5), (.5,.5), (.5,-.5)]
        self._verticesRendered = numpy.array(self._sizeRendered, dtype=float) * v

        #generate a displaylist ID
        self._listID = GL.glGenLists(1)
        self._updateList()#ie refresh display list

    def _updateListShaders(self):
        """
        The user shouldn't need this method since it gets called
        after every call to .set() Basically it updates the OpenGL
        representation of your stimulus if some parameter of the
        stimulus changes. Call it if you change a property manually
        rather than using the .set() command
        """
        self._needUpdate = False
        GL.glNewList(self._listID,GL.GL_COMPILE)
        #setup the shaderprogram
        if self.isLumImage:
            GL.glUseProgram(self.win._progSignedTexMask)
            GL.glUniform1i(GL.glGetUniformLocation(self.win._progSignedTexMask, "texture"), 0) #set the texture to be texture unit 0
            GL.glUniform1i(GL.glGetUniformLocation(self.win._progSignedTexMask, "mask"), 1)  # mask is texture unit 1

        #mask
        GL.glActiveTexture(GL.GL_TEXTURE1)
        GL.glBindTexture(GL.GL_TEXTURE_2D, self._maskID)
        GL.glEnable(GL.GL_TEXTURE_2D)#implicitly disables 1D

        #main texture
        GL.glActiveTexture(GL.GL_TEXTURE0)
        GL.glBindTexture(GL.GL_TEXTURE_2D, self._texID)
        GL.glEnable(GL.GL_TEXTURE_2D)

        flipHoriz = self.flipHoriz*(-2)+1#True=(-1), False->(+1)
        flipVert = self.flipVert*(-2)+1
        #calculate coords in advance:
        L = -self._sizeRendered[0]/2 * flipHoriz#vertices
        R =  self._sizeRendered[0]/2 * flipHoriz
        T =  self._sizeRendered[1]/2 * flipVert
        B = -self._sizeRendered[1]/2 * flipVert

        GL.glBegin(GL.GL_QUADS)                  # draw a 4 sided polygon
        # right bottom
        GL.glMultiTexCoord2f(GL.GL_TEXTURE0,1,0)
        GL.glMultiTexCoord2f(GL.GL_TEXTURE1,1,0)
        GL.glVertex2f(R,B)
        # left bottom
        GL.glMultiTexCoord2f(GL.GL_TEXTURE0,0,0)
        GL.glMultiTexCoord2f(GL.GL_TEXTURE1,0,0)
        GL.glVertex2f(L,B)
        # left top
        GL.glMultiTexCoord2f(GL.GL_TEXTURE0,0,1)
        GL.glMultiTexCoord2f(GL.GL_TEXTURE1,0,1)
        GL.glVertex2f(L,T)
        # right top
        GL.glMultiTexCoord2f(GL.GL_TEXTURE0,1,1)
        GL.glMultiTexCoord2f(GL.GL_TEXTURE1,1,1)
        GL.glVertex2f(R,T)
        GL.glEnd()

        #unbind the textures
        GL.glActiveTexture(GL.GL_TEXTURE1)
        GL.glBindTexture(GL.GL_TEXTURE_2D, 0)
        GL.glDisable(GL.GL_TEXTURE_2D)#implicitly disables 1D
        #main texture
        GL.glActiveTexture(GL.GL_TEXTURE0)
        GL.glBindTexture(GL.GL_TEXTURE_2D, 0)
        GL.glDisable(GL.GL_TEXTURE_2D)

        GL.glUseProgram(0)

        GL.glEndList()

    #for the sake of older graphics cards------------------------------------
    def _updateListNoShaders(self):
        """
        The user shouldn't need this method since it gets called
        after every call to .set() Basically it updates the OpenGL
        representation of your stimulus if some parameter of the
        stimulus changes. Call it if you change a property manually
        rather than using the .set() command
        """
        self._needUpdate = False

        GL.glNewList(self._listID,GL.GL_COMPILE)
        GL.glColor4f(1.0,1.0,1.0,1.0)#glColor can interfere with multitextures
        #mask
        GL.glActiveTextureARB(GL.GL_TEXTURE1_ARB)
        GL.glEnable(GL.GL_TEXTURE_2D)#implicitly disables 1D
        GL.glBindTexture(GL.GL_TEXTURE_2D, self._maskID)

        #main texture
        GL.glActiveTextureARB(GL.GL_TEXTURE0_ARB)
        GL.glEnable(GL.GL_TEXTURE_2D)
        GL.glBindTexture(GL.GL_TEXTURE_2D, self._texID)

        flipHoriz = self.flipHoriz*(-2)+1#True=(-1), False->(+1)
        flipVert = self.flipVert*(-2)+1
        #calculate vertices
        L = -self._sizeRendered[0]/2 * flipHoriz
        R =  self._sizeRendered[0]/2 * flipHoriz
        T =  self._sizeRendered[1]/2 * flipVert
        B = -self._sizeRendered[1]/2 * flipVert

        GL.glBegin(GL.GL_QUADS)                  # draw a 4 sided polygon
        # right bottom
        GL.glMultiTexCoord2fARB(GL.GL_TEXTURE0_ARB,1,0)
        GL.glMultiTexCoord2fARB(GL.GL_TEXTURE1_ARB,1,0)
        GL.glVertex2f(R,B)
        # left bottom
        GL.glMultiTexCoord2fARB(GL.GL_TEXTURE0_ARB,0,0)
        GL.glMultiTexCoord2fARB(GL.GL_TEXTURE1_ARB,0,0)
        GL.glVertex2f(L,B)
        # left top
        GL.glMultiTexCoord2fARB(GL.GL_TEXTURE0_ARB,0,1)
        GL.glMultiTexCoord2fARB(GL.GL_TEXTURE1_ARB,0,1)
        GL.glVertex2f(L,T)
        # right top
        GL.glMultiTexCoord2fARB(GL.GL_TEXTURE0_ARB,1,1)
        GL.glMultiTexCoord2fARB(GL.GL_TEXTURE1_ARB,1,1)
        GL.glVertex2f(R,T)
        GL.glEnd()

        GL.glDisable(GL.GL_TEXTURE_2D)
        GL.glEndList()


    def __del__(self):
        self.clearTextures()#remove textures from graphics card to prevent crash

    def contains(self, x, y=None):
        """Determines if a point x,y is on the image (within its boundary).

        See :class:`~psychopy.visual.ShapeStim` `.contains()`.
        """
        if hasattr(x, 'getPos'):
            x,y = x.getPos()
        elif type(x) in [list, tuple, numpy.ndarray]:
            x,y = x[0:2]
        return pointInPolygon(x, y, self)

    def overlaps(self, polygon):
        """Determines if the image overlaps another image or shape (`polygon`).

        See :class:`~psychopy.visual.ShapeStim` `.overlaps()`.
        """
        return polygonsOverlap(self, polygon)

    def clearTextures(self):
        """
        Clear the textures associated with the given stimulus.
        As of v1.61.00 this is called automatically during garbage collection of
        your stimulus, so doesn't need calling explicitly by the user.
        """
        GL.glDeleteTextures(1, self._texID)
        GL.glDeleteTextures(1, self._maskID)
    def draw(self, win=None):
        if win==None: win=self.win
        self._selectWindow(win)

        #do scaling
        GL.glPushMatrix()#push before the list, pop after
        win.setScale(self._winScale)
        #move to centre of stimulus and rotate
        GL.glTranslatef(self._posRendered[0],self._posRendered[1],0)
        GL.glRotatef(-self.ori,0.0,0.0,1.0)
        #the list just does the texture mapping

        desiredRGB = self._getDesiredRGB(self.rgb, self.colorSpace, self.contrast)
        GL.glColor4f(desiredRGB[0],desiredRGB[1],desiredRGB[2], self.opacity)

        if self._needUpdate:
            self._updateList()
        GL.glCallList(self._listID)

        #return the view to previous state
        GL.glPopMatrix()
    def setImage(self, value, log=True):
        """Set the image to be used for the stimulus to this new value
        """
        self._imName = value

        wasLumImage = self.isLumImage
        self.isLumImage = createTexture(value, id=self._texID, stim=self,
            pixFormat=GL.GL_RGB, dataType=GL.GL_UNSIGNED_BYTE,
            maskParams=self.maskParams, forcePOW2=False)
        #if user requested size=None then update the size for new stim here
        if hasattr(self, '_requestedSize') and self._requestedSize==None:
            self.size = None  # set size to default
        if log and self.autoLog:
            self.win.logOnFlip("Set %s image=%s" %(self.name, value),
                level=logging.EXP,obj=self)
        #if we switched to/from lum image then need to update shader rule
        if wasLumImage != self.isLumImage:
            self.needUpdate=True
    def setMask(self,value, log=True):
        """Change the image to be used as an alpha-mask for the image
        """
        self.mask = value
        createTexture(value, id=self._maskID,
            pixFormat=GL.GL_ALPHA,dataType=GL.GL_UNSIGNED_BYTE,
            stim=self,
            res=self.texRes, maskParams=self.maskParams)
        if log and self.autoLog:
            self.win.logOnFlip("Set %s mask=%s" %(self.name, value),
                level=logging.EXP,obj=self)
class BufferImageStim(GratingStim):
    """
    Take a "screen-shot" (full or partial), save to a ImageStim()-like RBGA object.

    The class returns a screen-shot, i.e., a single collage image composed of static
    elements, ones that you want to treat as effectively a single stimulus. The
    screen-shot can be of the visible screen (front buffer) or hidden (back buffer).

    BufferImageStim aims to provide fast rendering, while still allowing dynamic
    orientation, position, and opacity. Its fast to draw but slow to init (like
    ImageStim). There is no support for dynamic depth.

    You specify the part of the screen to capture (in norm units), and optionally
    the stimuli themselves (as a list of items to be drawn). You get a screenshot
    of those pixels. If your OpenGL does not support arbitrary sizes, the image
    will be larger, using square powers of two if needed, with the excess image
    being invisible (using alpha). The aim is to preserve the buffer contents as
    rendered.

    Checks for OpenGL 2.1+, or uses square-power-of-2 images.

    status: seems to work on Mac, but limitations:
    - Screen units are not properly sorted out, would be better to allow pix too
    - Not tested on Windows, Linux, FreeBSD

    **Example**::

        # define lots of stimuli, make a list:
        mySimpleImageStim = ...
        myTextStim = ...
        stimList = [mySimpleImageStim, myTextStim]

        # draw stim list items & capture (slow; see EXP log for time required):
        screenshot = visual.BufferImageStim(myWin, stim=stimList)

        # render to screen (very fast, except for the first draw):
        while <conditions>:
            screenshot.draw()  # fast; can vary .ori, ._position, .opacity
            other_stuff.draw() # dynamic
            myWin.flip()

    See coder Demos > stimuli > bufferImageStim.py for a demo, with timing stats.

    :Author:
        - 2010 Jeremy Gray
    """
    def __init__(self, win, buffer='back', rect=(-1, 1, 1, -1), sqPower2=False,
        stim=(), interpolate=True, flipHoriz=False, flipVert=False, mask='None', pos=(0,0),
        name='', autoLog=True):
        """
        :Parameters:

            win :
                A :class:`~psychopy.visual.Window` object (required)
            buffer :
                the screen buffer to capture from, default is 'back' (hidden).
                'front' is the buffer in view after win.flip()
            rect :
                a list of edges [left, top, right, bottom] defining a screen rectangle
                which is the area to capture from the screen, given in norm units.
                default is fullscreen: [-1, 1, 1, -1]
            stim :
                a list of item(s) to be drawn to the back buffer (in order). The back
                buffer is first cleared (without the win being flip()ed), then stim items
                are drawn, and finally the buffer (or part of it) is captured.
                Each item needs to have its own .draw() method, and have the same
                window as win.
            interpolate :
                whether to use interpolation (default = True, generally good,
                especially if you change the orientation)
            sqPower2 :
                - False (default) = use rect for size if OpenGL = 2.1+
                - True = use square, power-of-two image sizes
            flipHoriz :
                horizontally flip (mirror) the captured image, default = False
            flipVert :
                vertically flip (mirror) the captured image; default = False
            name : string
                The name of the object to be using in log messages about this stim
        """
        # depends on: window._getRegionOfFrame

        _clock = core.Clock()
        if stim: # draw all stim to the back buffer
            win.clearBuffer()
            logging.debug('BufferImageStim.__init__: clearing back buffer')
            buffer = 'back'
            for stimulus in list(stim):
                try:
                    if stimulus.win == win:
                        stimulus.draw()
                    else:
                        logging.warning('BufferImageStim.__init__: user requested "%s" drawn in another window' % repr(stimulus))
                except AttributeError:
                    logging.warning('BufferImageStim.__init__: "%s" failed to draw' % repr(stimulus))

        # take a screenshot of the buffer using win._getRegionOfFrame():
        glversion = pyglet.gl.gl_info.get_version()
        if glversion >= '2.1' and not sqPower2:
            region = win._getRegionOfFrame(buffer=buffer, rect=rect)
        else:
            if not sqPower2:
                logging.debug('BufferImageStim.__init__: defaulting to square power-of-2 sized image (%s)' % glversion )
            region = win._getRegionOfFrame(buffer=buffer, rect=rect, squarePower2=True)
        if stim:
            win.clearBuffer()

        # turn the RGBA region into a GratingStim()-like object:
        if win.units in ['norm']:
            pos *= win.size/2.
        GratingStim.__init__(self, win, tex=region, units='pix', mask=mask, pos=pos,
                             interpolate=interpolate, name=name, autoLog=autoLog)

        # to improve drawing speed, move these out of draw:
        self.desiredRGB = self._getDesiredRGB(self.rgb, self.colorSpace, self.contrast)
        self.thisScale = 2.0/numpy.array(self.win.size)
        self.flipHoriz = flipHoriz
        self.flipVert = flipVert

        logging.exp('BufferImageStim %s: took %.1fms to initialize' % (name, 1000 * _clock.getTime()))

    def setFlipHoriz(self, newVal=True, log=True):
        """If set to True then the image will be flipped horiztonally (left-to-right).
        Note that this is relative to the original image, not relative to the current state.
        """
        self.flipHoriz = newVal
        if log and self.autoLog:
            self.win.logOnFlip("Set %s flipHoriz=%s" % (self.name, newVal),
                level=logging.EXP, obj=self)
    def setFlipVert(self, newVal=True, log=True):
        """If set to True then the image will be flipped vertically (top-to-bottom).
        Note that this is relative to the original image, not relative to the current state.
        """
        set.flipVert = newVal
        if log and self.autoLog:
            self.win.logOnFlip("Set %s flipVert=%s" % (self.name, newVal),
                level=logging.EXP, obj=self)
    def setTex(self, tex, interpolate=True, log=True):
        """(This is not typically called directly.)"""
        # setTex is called only once
        self.tex = tex
        id = self._texID
        pixFormat = GL.GL_RGB
        useShaders = self.useShaders
        self.interpolate = interpolate

        im = tex.transpose(Image.FLIP_TOP_BOTTOM)
        self._origSize=im.size

        #im = im.convert("RGBA") # should be RGBA because win._getRegionOfFrame() returns RGBA
        intensity = numpy.array(im).astype(numpy.float32)*0.0078431372549019607 - 1  # same as *2/255-1, but much faster

        if useShaders:#pixFormat==GL.GL_RGB and not wasLum
            internalFormat = GL.GL_RGB32F_ARB
            dataType = GL.GL_FLOAT
            data = intensity
        else: #pixFormat==GL.GL_RGB:# not wasLum, not useShaders  - an RGB bitmap with no shader options
            internalFormat = GL.GL_RGB
            dataType = GL.GL_UNSIGNED_BYTE
            data = psychopy.misc.float_uint8(intensity)

        pixFormat=GL.GL_RGBA # because win._getRegionOfFrame() returns RGBA
        internalFormat=GL.GL_RGBA32F_ARB

        if self.win.winType=='pygame':
            texture = data.tostring()#serialise
        else:#pyglet on linux needs ctypes instead of string object!?
            texture = data.ctypes#serialise

        #bind the texture in openGL
        GL.glEnable(GL.GL_TEXTURE_2D)
        GL.glBindTexture(GL.GL_TEXTURE_2D, id) #bind that name to the target
        GL.glTexParameteri(GL.GL_TEXTURE_2D,GL.GL_TEXTURE_WRAP_S,GL.GL_REPEAT) #makes the texture map wrap (this is actually default anyway)
        #important if using bits++ because GL_LINEAR
        #sometimes extrapolates to pixel vals outside range
        if interpolate:
            GL.glTexParameteri(GL.GL_TEXTURE_2D,GL.GL_TEXTURE_MAG_FILTER,GL.GL_LINEAR)
            if useShaders:#GL_GENERATE_MIPMAP was only available from OpenGL 1.4
                GL.glTexParameteri(GL.GL_TEXTURE_2D, GL.GL_TEXTURE_MIN_FILTER, GL.GL_LINEAR)
                GL.glTexParameteri(GL.GL_TEXTURE_2D, GL.GL_GENERATE_MIPMAP, GL.GL_TRUE)
                GL.glTexImage2D(GL.GL_TEXTURE_2D, 0, internalFormat,
                    data.shape[1], data.shape[0], 0,
                    pixFormat, dataType, texture)
            else:#use glu
                GL.glTexParameteri(GL.GL_TEXTURE_2D, GL.GL_TEXTURE_MIN_FILTER, GL.GL_LINEAR_MIPMAP_NEAREST)
                GL.gluBuild2DMipmaps(GL.GL_TEXTURE_2D, internalFormat,
                    data.shape[1], data.shape[0], pixFormat, dataType, texture)
        else:
            GL.glTexParameteri(GL.GL_TEXTURE_2D, GL.GL_TEXTURE_MAG_FILTER, GL.GL_NEAREST)
            GL.glTexParameteri(GL.GL_TEXTURE_2D, GL.GL_TEXTURE_MIN_FILTER, GL.GL_NEAREST)
            GL.glTexImage2D(GL.GL_TEXTURE_2D, 0, internalFormat,
                            data.shape[1], data.shape[0], 0,
                            pixFormat, dataType, texture)

        if log and self.autoLog:
            self.win.logOnFlip("Set %s tex=%s" %(self.name, tex),
                level=logging.EXP,obj=self)
    def draw(self, win=None):
        """
        Draws the BufferImage on the screen, similar to :class:`~psychopy.visual.ImageStim` `.draw()`.
        Allows dynamic position, size, rotation, mirroring, and opacity.
        Limitations / bugs: not sure what happens with shaders & self._updateList()
        """
        if win==None: win=self.win
        self._selectWindow(win)

        GL.glPushMatrix() # preserve state
        #GL.glLoadIdentity()

        GL.glScalef(self.thisScale[0] * (1,-1)[self.flipHoriz],
                    self.thisScale[1] * (1,-1)[self.flipVert], 1.0)

        # enable dynamic position, orientation, opacity; depth not working?
        GL.glTranslatef(self._posRendered[0], self._posRendered[1], 0)
        GL.glRotatef(-self.ori, 0.0, 0.0, 1.0)
        GL.glColor4f(self.desiredRGB[0], self.desiredRGB[1], self.desiredRGB[2], self.opacity)

        GL.glCallList(self._listID) # make it happen
        GL.glPopMatrix() #return the view to previous state

class RatingScale:
    """A class for getting numeric or categorical ratings, e.g., a 1-to-7 scale.

    Returns a re-usable rating-scale object having a .draw() method, with
    customizable visual appearance and full data options, including RT and history.

    The .draw() method displays the rating scale, handles the subject's responses,
    and updates the display. When the subject makes a final response, .noResponse
    goes False (i.e., there is a response). You can then call .getRating() to
    obtain the final rating, .getRT() to get the decision time, or .getHistory()
    to obtain all intermediate values (rating, RT), up to an including the final
    one. This feature can be used to obtain continuous ratings using a single
    RatingScale object.

    The experimenter has to draw the item to be rated, i.e., draw() it in the same
    window each frame. A RatingScale instance has no idea what else is on the screen.

    The subject can
    use the arrow keys (left, right) to move the marker in small increments (e.g.,
    1/100th of a tick-mark if precision = 100).

    Auto-rescaling happens if the low-anchor is 0 and the high-anchor is a multiple
    of 10, just to reduce visual clutter.

    **Example 1**:

        The default 7-point scale::

            myItem = <create your text, image, movie, ...>
            myRatingScale = visual.RatingScale(myWin)
            while myRatingScale.noResponse:
                myItem.draw()
                myRatingScale.draw()
                myWin.flip()
            rating = myRatingScale.getRating()
            decisionTime = myRatingScale.getRT()
            choiceHistory = myRatingScale.getHistory()

    **Example 2**:

        Key-board only. Considerable customization is possible. For fMRI, if your
        response box sends keys 1-4, you could specify left, right, and accept
        keys, and no mouse::

            myRatingScale = visual.RatingScale(myWin, markerStart=4,
                leftKeys='1', rightKeys = '2', acceptKeys='4')

    **Example 3**:

        Non-numeric choices (categorical, unordered)::

            myRatingScale = visual.RatingScale(myWin, choices=['agree', 'disagree'])

        A text version of the item will be displayed, but the value returned by
        getResponse() will be of type you gave it::

            var = 3.14
            myRatingScale = visual.RatingScale(myWin,
                                choices=['cherry', 'apple', True, var, 'pie'])

        So if the subject chooses True,
        getResponse() will return True (bool) and not u'True' (unicode).

    See Coder Demos -> stimuli -> ratingScale.py for examples. As another example,
    fMRI_launchScan.py uses a rating scale for the experimenter to choose between
    two modes (and not for subjects giving ratings).

    The Builder RatingScale component gives a restricted set of options, but also
    allows full control over a RatingScale (via 'customizeEverything').

    :Authors:
        2010 Jeremy Gray, with on-going updates
        2012 Henrik Singmann: tickMarks, labels, ticksAboveLine
    """
    def __init__(self,
                win,
                scale='<default>',
                choices=None,
                low=1,
                high=7,
                lowAnchorText=None,
                highAnchorText=None,
                tickMarks=None,
                labels=None,
                precision=1,
                textSizeFactor=1.0,
                textColor='LightGray',
                textFont='Helvetica Bold',
                showValue=True,
                showScale=True,
                showAnchors=True,
                showAccept=True,
                acceptKeys='return',
                acceptPreText='key, click',
                acceptText='accept?',
                acceptSize=1.0,
                leftKeys='left',
                rightKeys='right',
                lineColor='White',
                ticksAboveLine=True,
                markerStyle='triangle',
                markerColor=None,
                markerStart=False,
                markerExpansion=1,
                customMarker=None,
                escapeKeys=None,
                allowSkip=True,
                skipKeys='tab',
                mouseOnly=False,
                singleClick=False,
                displaySizeFactor=1.0,
                stretchHoriz=1.0,
                pos=None,
                minTime=1.0,
                maxTime=0.0,
                disappear=False,
                name='',
                autoLog=True):
        """
    :Parameters:

        win :
            A :class:`~psychopy.visual.Window` object (required)
        scale :
            explanation of the numbers to display to the subject, shown above the line;
            string, default = '<low>=not at all, <high>=extremely'.
            To suppress all text above the line, set `showScale=False`.
            If `labels` is not `False` and `choices` or `tickMarks` exists,
            `scale` defaults to `False`.
        choices :
            a list of items which the subject can choose among;
            takes precedence over `low`, `high`, `lowAnchorText`, `highAnchorText`,
            `showScale`, `tickMarks`, `precision`.
        low :
            lowest numeric rating / low anchor (integer, default = 1)
        high :
            highest numeric rating / high anchor (integer, default = 7; at least `low + 1`)
        lowAnchorText :
            text to dsiplay for the low end of the scale (default = numeric low value)
        highAnchorText :
            text to display for the high end of the scale (default = numeric high value)
        tickMarks :
            list of positions at which tick marks should be placed
            (low and high need to be included if tick marks should be at the edges of the scale).
            If `None` (the default), tick marks are automatically equally spaced,
            one per integer value; auto-rescaling (by a factor of 10) can happen to reduce visual clutter.
        labels :
            text to be placed at each tick mark as placed by tickMarks and controls where labels
            of choices are displayed. Default is `None`.
            If `None` and `choices`:  choices will be plotted at ticks and
            `showAnchors=False`, but `scale` can be used for plotting above the line.
            If `None` and  `tickMarks`: `tickMarks` will be used and `showAnchors=False`.
            If `False`, no labels are plotted at tick marks.
        precision :
            portions of a tick to accept as input [1, 10, 100], default = 1 tick (no fractional parts)

            .. note:: pressing a key in `leftKeys` or `rightKeys` will move the marker by one portion of a tick.

            .. note:: precision is incompatible with `choices`.

        textSizeFactor :
            the size of text elements of the scale.
            For larger than default text (expand) set > 1; for smaller, set < 1.
        textColor :
            color to use for anchor and scale text (assumed to be RGB), default = 'LightGray'
        textFont :
            name of the font to use, default = 'Helvetica Bold'
        showValue :
            show the subject their currently selected number, default = `True`
        showScale :
            show the `scale` text (the text above the line), default = `True`.
            If `False`, will not show any text above the line.
        showAnchors :
            show the two end points of the scale (`low`, `high`), default = `True`
        showAccept :
            show the button to click to accept the current value by using the mouse, default = `True`

            .. note::
                If showAccept is False and acceptKeys is empty, `acceptKeys` is reset to `['return']`
                to give the subject a way to respond.

        acceptKeys :
            a key or list of keys that are used to mean "accept the current response", default = `['return']`
        acceptPreText :
            text to display before any value has been selected
        acceptText :
            text to display in the 'accept' button after a value has been selected
        acceptSize :
            width of the accept box relative to the default (e.g., 2 is twice as wide)
        leftKeys :
            a key or list of keys that mean "move leftwards", default = `['left']`
        rightKeys :
            a key or list of keys that mean "move rightwards", default = `['right']`
        lineColor :
            color to use for the scale line, default = 'White'
        ticksAboveLine :
            should the tick marks be displayed above the line (the default) or below
        markerStyle :
            'triangle' (DarkBlue), 'circle' (DarkRed), 'glow' (White, expanding),
            or 'slider' (translucent Black, looks best with `precision=100`)
        markerColor :
            `None` = use defaults; or any legal RGB colorname, e.g., '#123456', 'DarkRed'
        markerStart :
            `False`, or the value in [`low`..`high`] to be pre-selected upon initial display
        markerExpansion :
            how much the glow marker expands when moving to the right; 0=none, negative shrinks; try 10 or -10
        customMarker :
            allows for a user-defined marker; must have a `.draw()` method, such as a
            :class:`~psychopy.visual.TextStim()` or :class:`~psychopy.visual.GratingStim()`
        escapeKeys :
            keys that will quit the experiment if pressed by the subject (by calling
            `core.quit()`). default = `[ ]` (no escape keys).

            .. note:: in the Builder, the default is `['escape']` (to be consistent
            with other Builder conventions)

        allowSkip :
            if True, the subject can skip an item by pressing a key in `skipKeys`, default = `True`
        skipKeys :
            list of keys the subject can use to skip a response, default = `['tab']`

            .. note::
                to require a response to every item, use `allowSkip=False`

        mouseOnly :
            require the subject use the mouse only (no keyboard), default = `False`.
            can be used to avoid competing with other objects for keyboard input.

            .. note::
                `mouseOnly=True` and `showAccept=False` is a bad combination,
                so `showAccept` wins (`mouseOnly` is reset to `False`);
                similarly, `mouseOnly` and `allowSkip` can conflict, because
                skipping an item is done via key press (`mouseOnly` wins)
                `mouseOnly=True` is helpful if there will be something else
                on the screen expecting keyboard input
        singleClick :
            enable a mouse click to both indicate and accept the rating, default = `False`.
            Note that the 'accept' box is visible, but clicking it has no effect,
            its just to display the value. A legal key press will also count as a singleClick.
        pos : tuple (x, y)
            where to position the rating scale (x, y) in terms of the window's units (pix, norm);
            default `(0.0, -0.4)` in norm units
        displaySizeFactor :
            how much to expand or contract the overall rating scale display
            (not just the line length)
        stretchHoriz:
            how much to stretch (or compress) the scale
            horizontally (3 -> use the whole window);
            acts like `displaySizeFactor`, but only in the horizontal direction
        minTime :
            number of seconds that must elapse before a reponse can be accepted,
            default = `1.0`.
        maxTime :
            number of seconds after which a reponse cannot be made accepted.
            if `maxTime` <= `minTime`, there's unlimited time.
            default = `0.0` (wait forever).
        disappear :
            if `True`, the rating scale will be hidden after a value is accepted;
            useful when showing multiple scales. The default is to remain on-screen.

        name : string
            The name of the object to be using during logged messages about
            this stim
        autolog :
            whether logging should be done automatically
        """

        logging.exp('RatingScale %s: init()' % name)
        self.win = win
        self.name = name
        self.autoLog = autoLog
        self.disappear = disappear

        # internally work in norm units, restore to orig units at the end of __init__:
        self.savedWinUnits = self.win.units
        self.win.units = 'norm'

        # make things well-behaved if the requested value(s) would be trouble:
        self._initFirst(showAccept, mouseOnly, singleClick, acceptKeys,
                        markerStart, low, high, precision, choices, lowAnchorText,
                        highAnchorText, scale, showScale, showAnchors,
                        tickMarks, labels, ticksAboveLine)
        self._initMisc(minTime, maxTime)

        # Set scale & position, key-bindings:
        self._initPosScale(pos, displaySizeFactor, stretchHoriz)
        self._initKeys(self.acceptKeys, skipKeys, escapeKeys, leftKeys, rightKeys, allowSkip)

        # Construct the visual elements:
        self._initLine(tickMarkValues=tickMarks, lineColor=lineColor)
        self._initMarker(customMarker, markerExpansion, markerColor, markerStyle)
        self._initTextElements(win, self.lowAnchorText, self.highAnchorText,
            self.scale, textColor, textFont, textSizeFactor, showValue, tickMarks)
        self._initAcceptBox(self.showAccept, acceptPreText, acceptText, acceptSize,
            self.markerColor, self.textSizeSmall, textSizeFactor, self.textFont)

        # List-ify the visual elements; self.marker is handled separately
        self.visualDisplayElements = []
        if self.showScale:   self.visualDisplayElements += [self.scaleDescription]
        if self.showAnchors: self.visualDisplayElements += [self.lowAnchor, self.highAnchor]
        if self.showAccept:  self.visualDisplayElements += [self.acceptBox, self.accept]
        if self.labelTexts:
            for text in self.labels:
                self.visualDisplayElements.append(text)
        self.visualDisplayElements += [self.line]  # last b/c win xp had display issues

        # Final touches:
        self.origScaleDescription = self.scaleDescription.text
        self.reset()  # sets .status, among other things
        self.win.units = self.savedWinUnits

    def _initFirst(self, showAccept, mouseOnly, singleClick, acceptKeys,
                   markerStart, low, high, precision, choices,
                   lowAnchorText, highAnchorText, scale, showScale, showAnchors,
                   tickMarks, labels, ticksAboveLine):
        """some sanity checking; various things are set, especially those that are
        used later; choices, anchors, markerStart settings are handled here
        """
        self.showAccept = bool(showAccept)
        self.mouseOnly = bool(mouseOnly)
        self.singleClick = bool(singleClick)
        self.acceptKeys = acceptKeys
        if choices and precision != 1:
            precision = 1  # a fractional choice is undefined
            logging.exp('RatingScale: precision is incompatible with choices')
        self.precision = precision
        self.showAnchors = bool(showAnchors)
        self.labelTexts = None
        self.ticksAboveLine = ticksAboveLine

        if not self.showAccept:
            # the accept button is the mouse-based way to accept the current response
            if len(list(self.acceptKeys)) == 0:
                # make sure there is in fact a way to respond using a key-press:
                self.acceptKeys = ['return']
            if self.mouseOnly and not self.singleClick:
                # then there's no way to respond, so deny mouseOnly / enable using keys:
                self.mouseOnly = False
                logging.warning("RatingScale %s: ignoring mouseOnly (because showAccept and singleClick are False)" % self.name)

        # 'choices' is a list of non-numeric (unordered) alternatives:
        self.scale = scale
        self.showScale = showScale
        self.lowAnchorText = lowAnchorText
        self.highAnchorText = highAnchorText
        if choices and len(list(choices)) < 2:
            logging.warning("RatingScale %s: ignoring choices=[ ]; it requires 2 or more list elements" % self.name)
        if choices and len(list(choices)) >= 2:
            low = 0
            high = len(list(choices)) - 1
            if labels is False:
                # anchor text defaults to blank, unless low or highAnchorText is requested explicitly:
                if lowAnchorText is None and highAnchorText is None:
                    self.showAnchors = False
                else:
                    self.lowAnchorText = unicode(lowAnchorText)
                    self.highAnchorText = unicode(highAnchorText)
                self.scale = '  '.join(map(unicode, choices)) # unicode for display
                self.choices = choices
            else:
                # anchor text is ignored when choices are present (HS, 16/11/2012)
                self.showAnchors = False
                self.labelTexts = choices
                self.choices = choices
                if self.scale == "<default>":
                    self.scale = False
        else:
            self.choices = False

        # Anchors need to be well-behaved [do after choices]:
        try:
            self.low = int(low) # low anchor
        except:
            self.low = 1
        try:
            self.high = int(high) # high anchor
        except:
            self.high = self.low + 1
        if self.high <= self.low:
            self.high = self.low + 1
            self.precision = 100

        if tickMarks:
            if not(labels is False):
                self.showAnchors = False # To avoid overplotting.
                if labels is None:
                    self.labelTexts = tickMarks
                else:
                    self.labelTexts = labels
                if len(self.labelTexts) != len(tickMarks):
                    logging.warning("RatingScale %s: len(labels) not equal to len(tickMarks), using tickMarcks as labels" % self.name)
                    self.labelTexts = tickMarks
                if self.scale == "<default>":
                    self.scale = False

        # Marker preselected and valid? [do after anchors]
        if ( (type(markerStart) == float and self.precision > 1 or
                type(markerStart) == int) and
                markerStart >= self.low and markerStart <= self.high):
            self.markerStart = markerStart
            self.markerPlacedAt = markerStart
            self.markerPlaced = True
        elif isinstance(markerStart, basestring) and type(self.choices) == list and markerStart in self.choices:
            self.markerStart = self.choices.index(markerStart)
            self.markerPlacedAt = markerStart
            self.markerPlaced = True
        else:
            self.markerStart = None
            self.markerPlaced = False

    def _initMisc(self, minTime, maxTime):
        # precision is the fractional parts of a tick mark to be sensitive to, in [1,10,100]:
        if type(self.precision) != int or self.precision < 10:
            self.precision = 1
            self.fmtStr = "%.0f" # decimal places, purely for display
        elif self.precision < 100:
            self.precision = 10
            self.fmtStr = "%.1f"
        else:
            self.precision = 100
            self.fmtStr = "%.2f"

        self.clock = core.Clock() # for decision time
        try:
            self.minTime = float(minTime)
        except ValueError:
            self.minTime = 1.0
        self.minTime = max(self.minTime, 0.)
        try:
            self.maxTime = float(maxTime)
        except ValueError:
            self.maxTime = 0.0
        self.allowTimeOut = bool(self.minTime < self.maxTime)

        self.myMouse = event.Mouse(win=self.win, visible=True)
        # Mouse-click-able 'accept' button pulsates (cycles its brightness over frames):
        frames_per_cycle = 100
        self.pulseColor = [0.6 + 0.22 * float(cos(i/15.65)) for i in range(frames_per_cycle)]

    def _initPosScale(self, pos, displaySizeFactor, stretchHoriz):
        """position (x,y) and magnitification (size) of the rating scale
        """
        # Screen position (translation) of the rating scale as a whole:
        if pos:
            if len(list(pos)) == 2:
                offsetHoriz, offsetVert = pos
            else:
                logging.warning("RatingScale %s: pos expects a tuple (x,y)" % self.name)
        try:
            self.offsetHoriz = float(offsetHoriz)
        except:
            if self.savedWinUnits == 'pix':
                self.offsetHoriz = 0
            else: # default x in norm units:
                self.offsetHoriz = 0.0
        try:
            self.offsetVert = float(offsetVert)
        except:
            if self.savedWinUnits == 'pix':
                self.offsetVert = int(self.win.size[1] / -5.0)
            else: # default y in norm units:
                self.offsetVert = -0.4
        # pos=(x,y) will consider x,y to be in win units, but want norm internally
        if self.savedWinUnits == 'pix':
            self.offsetHoriz = float(self.offsetHoriz) / self.win.size[0] / 0.5
            self.offsetVert = float(self.offsetVert) / self.win.size[1] / 0.5
        self.pos = [self.offsetHoriz, self.offsetVert] # just expose; not used elsewhere yet

        # Scale size (magnification) of the rating scale as a whole:
        try:
            self.stretchHoriz = float(stretchHoriz)
        except:
            self.stretchHoriz = 1.
        try:
            self.displaySizeFactor = float(displaySizeFactor) * 0.6
        except:
            self.displaySizeFactor = 0.6
        if not 0.06 < self.displaySizeFactor < 3:
            logging.warning("RatingScale %s: unusual displaySizeFactor" % self.name)

    def _initKeys(self, acceptKeys, skipKeys, escapeKeys, leftKeys, rightKeys, allowSkip):
        # keys for accepting the currently selected response:
        if self.mouseOnly:
            self.acceptKeys = [ ] # no valid keys, so must use mouse
        else:
            if type(acceptKeys) not in [list, tuple]:
                acceptKeys = [acceptKeys]
            self.acceptKeys = acceptKeys
        self.skipKeys = [ ]
        if allowSkip and not self.mouseOnly:
            if skipKeys is None:
                skipKeys = [ ]
            elif type(skipKeys) not in [list, tuple]:
                skipKeys = [skipKeys]
            self.skipKeys = list(skipKeys)
        if type(escapeKeys) not in [list, tuple]:
            if escapeKeys is None:
                escapeKeys = [ ]
            else:
                escapeKeys = [escapeKeys]
        self.escapeKeys = escapeKeys
        if type(leftKeys) not in [list, tuple]:
            leftKeys = [leftKeys]
        self.leftKeys = leftKeys
        if type(rightKeys) not in [list, tuple]:
            rightKeys = [rightKeys]
        self.rightKeys = rightKeys

        # allow responding via numeric keys if the response range is in 0-9:
        self.respKeys = [ ]
        if (not self.mouseOnly and self.low > -1 and self.high < 10):
            self.respKeys = [str(i) for i in range(self.low, self.high + 1)]
        # but if any digit is used as an action key, that should take precedence
        # so disable using numeric keys:
        if (set(self.respKeys).intersection(self.leftKeys + self.rightKeys +
                                self.acceptKeys + self.skipKeys + self.escapeKeys) == set([]) ):
            self.enableRespKeys = True
        else:
            self.enableRespKeys = False

        self.allKeys = (self.rightKeys + self.leftKeys + self.acceptKeys +
                        self.escapeKeys + self.skipKeys + self.respKeys)

    def _initLine(self, tickMarkValues=None, lineColor='White'):
        """define a ShapeStim to be a graphical line, with tick marks.

        ### Notes (JRG Aug 2010)
        Conceptually, the response line is always -0.5 to +0.5 ("internal" units). This line, of unit length,
        is scaled and translated for display. The line is effectively "center justified", expanding both left
        and right with scaling, with pos[] specifiying the screen coordinate (in window units, norm or pix)
        of the mid-point of the response line. Tick marks are in integer units, internally 0 to (high-low),
        with 0 being the left end and (high-low) being the right end. (Subjects see low to high on the screen.)
        Non-numeric (categorical) choices are selected using tick-marks interpreted as an index, choice[tick].
        Tick units get mapped to "internal" units based on their proportion of the total ticks (--> 0. to 1.).
        The unit-length internal line is expanded / contracted by stretchHoriz and displaySizeFactor, and then
        is translated to position pos (offsetHoriz=pos[0], offsetVert=pos[1]). pos is the name of the arg, and
        its values appear in the code as offsetHoriz and offsetVert only for historical reasons (should be
        refactored for clarity).

        Auto-rescaling reduces the number of tick marks shown on the
        screen by a factor of 10, just for nicer appearance, without affecting the internal representation.

        Thus, the horizontal screen position of the i-th tick mark, where i in [0,n], for n total ticks (n = high-low),
        in screen units ('norm') will be:
          tick-i             == offsetHoriz + (-0.5 + i/n ) * stretchHoriz * displaySizeFactor
        So two special cases are:
          tick-0 (left end)  == offsetHoriz - 0.5 * stretchHoriz * displaySizeFactor
          tick-n (right end) == offsetHoriz + 0.5 * stretchHoriz * displaySizeFactor
        The vertical screen position is just offsetVert (in screen norm units).
        To elaborate: tick-0 is the left-most tick, or "low anchor"; here 0 is internal, the subject sees <low>.
        tick-n is the right-most tick, or "high anchor", or internal-tick-(high-low), and the subject sees <high>.
        Intermediate ticks, i, are located proportionally between -0.5 to + 0.5, based on their proportion
        of the total number of ticks, float(i)/n. The "proportion of total" is used because its a line of unit length,
        i.e., the same length as used to internally represent the scale (-0.5 to +0.5).
        If precision > 1, the user / experimenter is asking for fractional ticks. These map correctly
        onto [0, 1] as well without requiring special handling (just do ensure float() ).

        Another note: -0.5 to +0.5 looked too big to be the default size of the rating line in screen norm units,
        so I set the internal displaySizeFactor = 0.6 to compensate (i.e., making everything smaller). The user can
        adjust the scaling around the default by setting displaySizeFactor, stretchHoriz, or both.
        This means that the user / experimenter can just think of > 1 being expansion (and < 1 == contraction)
        relative to the default (internal) scaling, and not worry about the internal scaling.

        ### Notes (HS November 2012)
        To allow for labels at the ticks, the positions of the tick marks are saved in self.tickPositions.
        If tickMarks, those positions are used instead of the automatic positions.
        """

        self.lineColor = lineColor
        self.tickSize = 0.04 # vertical height of each tick, norm units
        self.tickMarks = float(self.high - self.low)  # num tick marks to display, can get autorescaled
        self.autoRescaleFactor = 1

        if tickMarkValues:
            tickTmp = numpy.asarray(tickMarkValues, dtype=numpy.float32)
            tickMarkPositions = (tickTmp - self.low) / self.tickMarks
        else:
            # visually remap 10 ticks onto 1 tick in some conditions (= cosmetic):
            if (self.low == 0 and self.tickMarks > 20 and int(self.tickMarks) % 10 == 0):
                self.autoRescaleFactor = 10
                self.tickMarks /= self.autoRescaleFactor
            tickMarkPositions = numpy.linspace(0, 1, self.tickMarks + 1)
        self.scaledPrecision = float(self.precision * self.autoRescaleFactor)

        # how far a left or right key will move the marker, in tick units:
        self.keyIncrement = 1. / self.autoRescaleFactor / self.precision
        self.hStretchTotal = self.stretchHoriz * self.displaySizeFactor

        # ends of the rating line, in norm units:
        self.lineLeftEnd  = self.offsetHoriz - 0.5 * self.hStretchTotal
        self.lineRightEnd = self.offsetHoriz + 0.5 * self.hStretchTotal

        # space around the line within which to accept mouse input:
        pad = 0.06 * self.displaySizeFactor
        self.nearLine = [
            (self.lineLeftEnd - pad, -2 * pad + self.offsetVert),
            (self.lineLeftEnd - pad, 2 * pad + self.offsetVert),
            (self.lineRightEnd + pad, 2 * pad + self.offsetVert),
            (self.lineRightEnd + pad, -2 * pad + self.offsetVert) ]

        # vertices for ShapeStim:
        self.tickPositions = []  # list to hold horizontal positions
        vertices = [(self.lineLeftEnd, self.offsetVert)]  # first vertex
        vertExcursion = self.tickSize * self.displaySizeFactor
        if not self.ticksAboveLine:
            vertExcursion *= -1  # flip ticks to display below the line
        lineLength = self.lineRightEnd - self.lineLeftEnd
        for count, tick in enumerate(tickMarkPositions):
            horizTmp = self.lineLeftEnd + lineLength * tick
            vertices += [(horizTmp, self.offsetVert + vertExcursion),
                         (horizTmp, self.offsetVert)]
            if count < len(tickMarkPositions) - 1:
                tickRelPos = lineLength * tickMarkPositions[count + 1]
                nextHorizTmp = self.lineLeftEnd + tickRelPos
                vertices.append([nextHorizTmp, self.offsetVert])
            self.tickPositions.append(horizTmp)
        vertices += [(self.lineRightEnd, self.offsetVert),
                     (self.lineLeftEnd, self.offsetVert)]

        # create the line:
        self.line = ShapeStim(win=self.win, units='norm', vertices=vertices,
            lineWidth=4, lineColor=self.lineColor, name=self.name+'.line')

    def _initMarker(self, customMarker, expansion, markerColor, style):
        """define a GratingStim or ShapeStim to be used as the indicator
        """
        # preparatory stuff:
        self.markerStyle = style
        if customMarker and not 'draw' in dir(customMarker):
            logging.warning("RatingScale: the requested customMarker has no draw method; reverting to default")
            self.markerStyle = 'triangle'
            customMarker = None
        self.markerSize = 8. * self.displaySizeFactor
        self.markerOffsetVert = 0.
        if isinstance(markerColor, basestring):
            markerColor = markerColor.replace(' ', '')

        # define self.marker:
        if customMarker:
            self.marker = customMarker
            if markerColor == None:
                if hasattr(customMarker, 'color'):
                    if not customMarker.color: # 0 causes other problems, so ignore it here
                        customMarker.color = 'DarkBlue'
                elif hasattr(customMarker, 'fillColor'):
                    customMarker.color = customMarker.fillColor
                else:
                    customMarker.color = 'DarkBlue'
                markerColor = customMarker.color
                if not hasattr(self.marker, 'name'):
                    self.marker.name = 'customMarker'
        elif self.markerStyle == 'triangle':
            scaledTickSize = self.tickSize * self.displaySizeFactor
            vert = [[-1 * scaledTickSize * 1.8, scaledTickSize * 3],
                    [ scaledTickSize * 1.8, scaledTickSize * 3], [0, -0.005]]
            if markerColor == None or not _isValidColor(markerColor):
                markerColor = 'DarkBlue'
            self.marker = ShapeStim(win=self.win, units='norm', vertices=vert,
                lineWidth=0.1, lineColor=markerColor, fillColor=markerColor,
                name=self.name+'.markerTri', autoLog=False)
        elif self.markerStyle == 'slider':
            scaledTickSize = self.tickSize * self.displaySizeFactor
            vert = [[-1 * scaledTickSize * 1.8, scaledTickSize],
                    [ scaledTickSize * 1.8, scaledTickSize],
                    [ scaledTickSize * 1.8, -1 * scaledTickSize],
                    [-1 * scaledTickSize * 1.8, -1 * scaledTickSize]]
            if markerColor == None or not _isValidColor(markerColor):
                markerColor = 'black'
            self.marker = ShapeStim(win=self.win, units='norm', vertices=vert,
                lineWidth=0.1, lineColor=markerColor, fillColor=markerColor,
                name=self.name+'.markerSlider', opacity=0.8, autoLog=False)
        elif self.markerStyle == 'glow':
            if markerColor == None or not _isValidColor(markerColor):
                markerColor = 'White'
            self.marker = PatchStim(win=self.win, tex='sin', mask='gauss',
                color=markerColor, opacity = 0.85, autoLog=False,
                name=self.name+'.markerGlow')
            self.markerBaseSize = self.tickSize * self.markerSize
            self.markerOffsetVert = .02
            self.markerExpansion = float(expansion) * 0.6
            if self.markerExpansion == 0:
                self.markerBaseSize *= self.markerSize * 0.7
                if self.markerSize > 1.2:
                    self.markerBaseSize *= .7
                self.marker.setSize(self.markerBaseSize/2.)
        else: # self.markerStyle == 'circle':
            if markerColor == None or not _isValidColor(markerColor):
                markerColor = 'DarkRed'
            x,y = self.win.size
            windowRatio = float(y)/x
            self.markerSizeVert = 3.2 * self.tickSize * self.displaySizeFactor
            size = [self.markerSizeVert * windowRatio, self.markerSizeVert]
            self.markerOffsetVert = self.markerSizeVert / 2.
            self.marker = Circle(self.win, size=size, units='norm',
                lineColor=markerColor, fillColor=markerColor,
                name=self.name+'.markerCir', autoLog=False)
            self.markerBaseSize = self.tickSize
        self.markerColor = markerColor

    def _initTextElements(self, win, lowAnchorText, highAnchorText, scale, textColor,
                          textFont, textSizeFactor, showValue, tickMarks):
        """creates TextStim for self.scaleDescription, self.lowAnchor, self.highAnchor
        """
        # text appearance (size, color, font, visibility):
        self.showValue = bool(showValue) # hide if False
        self.textColor = textColor  # rgb
        self.textFont = textFont
        if not type(textSizeFactor) in [float, int]:
            textSizeFactor = 1.0
        self.textSize = 0.2 * textSizeFactor * self.displaySizeFactor
        self.textSizeSmall = self.textSize * 0.6
        self.showValue = bool(showValue)

        if lowAnchorText:
            lowText = unicode(lowAnchorText)
        else:
            lowText = unicode(self.low)
        if highAnchorText:
            highText = unicode(highAnchorText)
        else:
            highText = unicode(self.high)
        self.lowAnchorText = lowText
        self.highAnchorText = highText
        if not scale:
            scale = ' '
        elif scale == '<default>': # set the default
            scale = lowText + u' = not at all . . . extremely = ' + highText

        # create the TextStim:
        vertPosTmp = -2 * self.textSizeSmall * self.displaySizeFactor + self.offsetVert
        self.scaleDescription = TextStim(win=self.win, height=self.textSizeSmall,
            pos=[self.offsetHoriz, 0.22 * self.displaySizeFactor + self.offsetVert],
            color=self.textColor, wrapWidth=2 * self.hStretchTotal, name=self.name+'.scale')
        self.scaleDescription.setFont(textFont)
        self.lowAnchor = TextStim(win=self.win, height=self.textSizeSmall,
            pos=[self.offsetHoriz - 0.5 * self.hStretchTotal, vertPosTmp],
            color=self.textColor, name=self.name+'.lowAnchor')
        self.lowAnchor.setFont(textFont)
        self.lowAnchor.setText(lowText)
        self.highAnchor = TextStim(win=self.win, height=self.textSizeSmall,
            pos=[self.offsetHoriz + 0.5 * self.hStretchTotal, vertPosTmp],
            color=self.textColor, name=self.name+'.highAnchor')
        self.highAnchor.setFont(textFont)
        self.highAnchor.setText(highText)
        self.labels = []
        if self.labelTexts:
            for c, lab in enumerate(self.labelTexts):
                self.labels.append(TextStim(win=self.win, text=unicode(lab), font=textFont,
                    pos=[self.tickPositions[c], vertPosTmp], height=self.textSizeSmall,
                    color=self.textColor, name=self.name+'.tickLabel.'+unicode(lab)))
        self.setDescription(scale) # do after having set the relevant things
    def setDescription(self, scale=None):
        """Method to set the text description that appears above the rating line.

        Useful when using the same RatingScale object to rate several dimensions.
        `setDescription(None)` will reset the description to its initial state.
        Set to a space character (' ') to make the description invisible.
        The description will not be visible if `showScale` is False.
        """
        if scale is None:
            scale = self.origScaleDescription
        self.scaleDescription.setText(scale)
        logging.exp('RatingScale %s: setDescription="%s"' % (self.name, self.scaleDescription.text))
        if not self.showScale:
            logging.exp('RatingScale %s: description set but showScale is False' % self.name)

    def _initAcceptBox(self, showAccept, acceptPreText, acceptText, acceptSize,
                       markerColor, textSizeSmall, textSizeFactor, textFont):
        """creates a ShapeStim for self.acceptBox (mouse-click-able 'accept'  button)
        and a TextStim for self.accept (container for the text shown inside the box)
        """
        if not showAccept: # then no point creating things that won't be used
            return

        self.acceptLineColor = [-.2, -.2, -.2]
        self.acceptFillColor = [.2, .2, .2]

        if self.labelTexts:
            boxVert = [0.3, 0.47]
        else:
            boxVert = [0.2, 0.37]

        # define self.acceptBox:
        sizeFactor = self.displaySizeFactor * textSizeFactor
        leftRightAdjust = 0.2 * max(0.1, acceptSize) * sizeFactor
        self.acceptBoxtop = acceptBoxtop = self.offsetVert - boxVert[0] * sizeFactor
        self.acceptBoxbot = acceptBoxbot = self.offsetVert - boxVert[1] * sizeFactor
        self.acceptBoxleft = acceptBoxleft = self.offsetHoriz - leftRightAdjust
        self.acceptBoxright = acceptBoxright = self.offsetHoriz + leftRightAdjust

        # define a rectangle with rounded corners; for square corners, set delta2 to 0
        delta = 0.025 * self.displaySizeFactor
        delta2 = delta / 7
        acceptBoxVertices = [
            [acceptBoxleft,acceptBoxtop-delta], [acceptBoxleft+delta2,acceptBoxtop-3*delta2],
            [acceptBoxleft+3*delta2,acceptBoxtop-delta2], [acceptBoxleft+delta,acceptBoxtop],
            [acceptBoxright-delta,acceptBoxtop], [acceptBoxright-3*delta2,acceptBoxtop-delta2],
            [acceptBoxright-delta2,acceptBoxtop-3*delta2], [acceptBoxright,acceptBoxtop-delta],
            [acceptBoxright,acceptBoxbot+delta],[acceptBoxright-delta2,acceptBoxbot+3*delta2],
            [acceptBoxright-3*delta2,acceptBoxbot+delta2], [acceptBoxright-delta,acceptBoxbot],
            [acceptBoxleft+delta,acceptBoxbot], [acceptBoxleft+3*delta2,acceptBoxbot+delta2],
            [acceptBoxleft+delta2,acceptBoxbot+3*delta2], [acceptBoxleft,acceptBoxbot+delta] ]
        # interpolation looks bad on linux, as of Aug 2010
        interpolate = bool(not sys.platform.startswith('linux'))
        self.acceptBox = ShapeStim(win=self.win, vertices=acceptBoxVertices,
            fillColor=self.acceptFillColor, lineColor=self.acceptLineColor,
            interpolate=interpolate, name=self.name+'.accept', autoLog=False)

        # text to display inside accept button before a marker has been placed:
        if self.low > 0 and self.high < 10 and not self.mouseOnly:
            self.keyClick = 'key, click'
        else:
            self.keyClick = 'click line'
        if acceptPreText != 'key, click': # non-default
            self.keyClick = unicode(acceptPreText)
        self.acceptText = unicode(acceptText)

        # create the TextStim:
        self.accept = TextStim(win=self.win, text=self.keyClick, font=self.textFont,
            pos=[self.offsetHoriz, (acceptBoxtop + acceptBoxbot) / 2.],
            italic=True, height=textSizeSmall, color=self.textColor, autoLog=False)
        self.accept.setFont(textFont)

        self.acceptTextColor = markerColor
        if markerColor in ['White']:
            self.acceptTextColor = 'Black'

    def _getMarkerFromPos(self, mouseX):
        """Convert mouseX into units of tick marks, 0 .. high-low, fractional if precision > 1
        """
        value = min(max(mouseX, self.lineLeftEnd), self.lineRightEnd)
        # map mouseX==0 -> mid-point of tick scale:
        _tickStretch = self.tickMarks / self.hStretchTotal
        markerPos = (value - self.offsetHoriz) * _tickStretch + self.tickMarks/2.
        return round(markerPos * self.scaledPrecision) / self.scaledPrecision

    def _getMarkerFromTick(self, tick):
        """Convert a requested tick value into a position on the internal scale.
        Accounts for non-zero low end, autoRescale, and precision.
        """
        # ensure its on the line:
        value = max(min(self.high, tick), self.low)
        # set requested precision:
        value = round(value * self.scaledPrecision) / self.scaledPrecision
        return (value - self.low) * self.autoRescaleFactor

    def setMarkerPos(self, tick):
        """Method to allow the experimenter to set the marker's position on the
        scale (in units of tick marks). This method can also set the index within
        a list of choices (which start at 0). No range checking is done.

        Assuming you have defined rs = RatingScale(...), you can specify a tick
        position directly::

            rs.setMarkerPos(2)

        or do range checking, precision management, and auto-rescaling::

            rs.setMarkerPos(rs._getMarkerFromTick(2))

        To work from a screen coordinate, such as the X position of a mouse click::

            rs.setMarkerPos(rs._getMarkerFromPos(mouseX))

        """
        self.markerPlacedAt = tick
        self.markerPlaced = True # only needed first time, which this ensures

    def draw(self):
        """Update the visual display, check for response (key, mouse, skip).

        sets response flags as appropriate (`self.noResponse`, `self.timedOut`).
        `draw()` only draws the rating scale, not the item to be rated
        """
        self.win.units = 'norm'  # original units do get restored
        if self.firstDraw:
            self.firstDraw = False
            self.clock.reset()
            self.status = STARTED
            self.history = [(self.markerStart, 0.0)]  # this will grow
            self.beyondMinTime = False  # has minTime elapsed?
            self.timedOut = False

        if not self.beyondMinTime:
            self.beyondMinTime = bool(self.clock.getTime() > self.minTime)
        # beyond maxTime = timed out? max < min means never allow time-out
        if self.allowTimeOut and not self.timedOut and self.maxTime < self.clock.getTime():
            # only do this stuff once
            self.timedOut = True
            self.noResponse = False
            # getRT() returns a value because noResponse==False
            self.history.append((self.getRating(), self.getRT()))
            logging.data('RatingScale %s: rating=%s (no response, timed out after %.3fs)' %
                         (self.name, unicode(self.getRating()), self.maxTime) )
            logging.data('RatingScale %s: rating RT=%.3fs' % (self.name, self.getRT()) )

        # 'disappear' == draw nothing if subj is done:
        if self.noResponse == False and self.disappear:
            self.win.units = self.savedWinUnits
            return

        # draw everything except the marker:
        for visualElement in self.visualDisplayElements:
            visualElement.draw()

        # draw a fixed marker if the scale is being drawn after a response:
        if self.noResponse == False:
            # fix the marker position on the line
            if not self.markerPosFixed:
                try:
                    self.marker.setFillColor('DarkGray', log=False)
                except AttributeError:
                    try:
                        self.marker.setColor('DarkGray', log=False)
                    except:
                        pass
                self.marker.setPos((0, -.012), '+')  # drop it onto the line
                self.markerPosFixed = True  # flag to park it there
            self.marker.draw()
            if self.showAccept:
                self.acceptBox.draw()  # hides the text
            self.win.units = self.savedWinUnits
            return  # makes the marker unresponsive

        mouseX, mouseY = self.myMouse.getPos() # norm units

        # draw a dynamic marker:
        if self.markerPlaced or self.singleClick:
            # expansion for 'glow', based on proportion of total line
            proportion = self.markerPlacedAt / self.tickMarks
            if self.markerStyle == 'glow' and self.markerExpansion:
                if self.markerExpansion > 0:
                    newSize = 0.1 * self.markerExpansion * proportion
                    newOpacity = 0.2 + proportion
                else:  # self.markerExpansion < 0:
                    newSize = - 0.1 * self.markerExpansion * (1 - proportion)
                    newOpacity = 1.2 - proportion
                self.marker.setSize(self.markerBaseSize + newSize)
                self.marker.setOpacity(min(1, max(0, newOpacity)))
            # update position:
            if self.singleClick and pointInPolygon(mouseX, mouseY, self.nearLine):
                self.setMarkerPos(self._getMarkerFromPos(mouseX))
            elif not hasattr(self, 'markerPlacedAt'):
                self.markerPlacedAt = False
            # set the marker's screen position based on tick (== markerPlacedAt)
            if self.markerPlacedAt is not False:
                x = self.offsetHoriz + self.hStretchTotal * (-0.5 + proportion)
                y = self.offsetVert + self.markerOffsetVert
                self.marker.setPos((x, y))
                self.marker.draw()
            if self.showAccept:
                self.frame = (self.frame + 1) % 100
                self.acceptBox.setFillColor(self.pulseColor[self.frame], log=False)
                self.acceptBox.setLineColor(self.pulseColor[self.frame], log=False)
                self.accept.setColor(self.acceptTextColor, log=False)
                if self.showValue and self.markerPlacedAt is not False:
                    if self.choices:
                        val = unicode(self.choices[int(self.markerPlacedAt)])
                    else:
                        valTmp = self.markerPlacedAt + self.low
                        val = self.fmtStr % (valTmp * self.autoRescaleFactor)
                    self.accept.setText(val)
                elif self.markerPlacedAt is not False:
                    self.accept.setText(self.acceptText)

        # handle key responses:
        if not self.mouseOnly:
            for key in event.getKeys(self.allKeys):
                if key in self.escapeKeys:
                    core.quit()
                if key in self.skipKeys:
                    self.markerPlacedAt = None
                    self.noResponse = False
                elif self.enableRespKeys and key in self.respKeys:
                    # place the marker at the corresponding tick (from key)
                    self.markerPlaced = True
                    self.markerPlacedAt = self._getMarkerFromTick(int(key))
                    proportion = self.markerPlacedAt / self.tickMarks
                    self.marker.setPos([self.displaySizeFactor * (-0.5 + proportion), 0])
                    if self.singleClick and self.beyondMinTime:
                        self.noResponse = False
                        self.marker.setPos((0, self.offsetVert), '+')
                        logging.data('RatingScale %s: (key single-click) rating=%s' %
                                     (self.name, unicode(self.getRating())) )
                if not self.markerPlaced:
                    continue
                elif key in self.leftKeys:
                    leftwards = self.markerPlacedAt - self.keyIncrement
                    self.markerPlacedAt = max(0, leftwards)
                elif key in self.rightKeys:
                    rightwards = self.markerPlacedAt + self.keyIncrement
                    self.markerPlacedAt = min(self.tickMarks, rightwards)
                elif key in self.acceptKeys and self.beyondMinTime:
                    self.noResponse = False
                    self.history.append((self.getRating(), self.getRT()))  # RT when accept pressed
                    logging.data('RatingScale %s: (key response) rating=%s' %
                                     (self.name, unicode(self.getRating())) )

        # handle mouse left-click:
        if self.myMouse.getPressed()[0]:
            #mouseX, mouseY = self.myMouse.getPos() # done above
            # if click near the line, place the marker there:
            if pointInPolygon(mouseX, mouseY, self.nearLine):
                self.markerPlaced = True
                self.markerPlacedAt = self._getMarkerFromPos(mouseX)
                if self.singleClick and self.beyondMinTime:
                    self.noResponse = False
                    logging.data('RatingScale %s: (mouse single-click) rating=%s' %
                                 (self.name, unicode(self.getRating())) )
            # if click in accept box and conditions are met, accept the response:
            elif (self.showAccept and self.markerPlaced and self.beyondMinTime and
                    self.acceptBox.contains(mouseX, mouseY)):
                self.noResponse = False  # accept the currently marked value
                self.history.append((self.getRating(), self.getRT()))
                logging.data('RatingScale %s: (mouse response) rating=%s' %
                            (self.name, unicode(self.getRating())) )

        # decision time = secs from first .draw() to when first 'accept' value:
        if not self.noResponse and self.decisionTime == 0:
            self.decisionTime = self.clock.getTime()
            logging.data('RatingScale %s: rating RT=%.3f' % (self.name, self.decisionTime))
            # minimum time is enforced during key and mouse handling
            self.status = FINISHED
            if self.showAccept:
                self.acceptBox.setFillColor(self.acceptFillColor, log=False)
                self.acceptBox.setLineColor(self.acceptLineColor, log=False)

        # build up response history:
        tmpRating = self.getRating()
        if self.history[-1][0] != tmpRating:
            self.history.append((tmpRating, self.getRT()))  # tuple

        # restore user's units:
        self.win.units = self.savedWinUnits

    def reset(self):
        """Restores the rating-scale to its post-creation state.

        The history is cleared, and the status is set to NOT_STARTED. Does not
        restore the scale text description (such reset is needed between
        items when rating multiple items)
        """
        # only resets things that are likely to have changed when the ratingScale instance is used by a subject
        self.noResponse = True
        self.markerPlaced = False
        self.markerPlacedAt = False
        #NB markerStart could be 0; during __init__, its forced to be numeric and valid, or None (not boolean)
        if self.markerStart != None:
            self.markerPlaced = True
            self.markerPlacedAt = self.markerStart - self.low # __init__ assures this is valid
        self.firstDraw = True # triggers self.clock.reset() at start of draw()
        self.decisionTime = 0
        self.markerPosFixed = False
        self.frame = 0 # a counter used only to 'pulse' the 'accept' box
        if self.showAccept:
            self.acceptBox.setFillColor(self.acceptFillColor, 'rgb')
            self.acceptBox.setLineColor(self.acceptLineColor, 'rgb')
            self.accept.setColor('#444444','rgb') # greyed out
            self.accept.setText(self.keyClick)
        logging.exp('RatingScale %s: reset()' % self.name)
        self.status = NOT_STARTED
        self.history = None

    def getRating(self):
        """Returns the final, accepted rating, or the current (non-accepted) intermediate
        selection. The rating is None if the subject skipped this item, or False
        if not available. Returns the currently indicated rating even if it has
        not been accepted yet (and so might change until accept is pressed).
        """
        if self.noResponse and self.status == FINISHED:
            return False
        if not type(self.markerPlacedAt) in [float, int]:
            return None # eg, if skipped a response

        if self.precision == 1: # set type for the response, based on what was wanted
            response = int(self.markerPlacedAt * self.autoRescaleFactor) + self.low
        else:
            response = float(self.markerPlacedAt) * self.autoRescaleFactor + self.low
        if self.choices:
            response = self.choices[response]
            # retains type as given by experimenter, eg, str bool etc
            # boolean False will have an RT value, however
        return response

    def getRT(self):
        """Returns the seconds taken to make the rating (or to indicate skip).
        Returns None if no rating available, or maxTime if the response timed out.
        Returns the time elapsed so far if no rating has been accepted yet (e.g.,
        for continuous usage).
        """
        if self.status != FINISHED:
            return self.clock.getTime()
        if self.noResponse:
            if self.timedOut:
                return self.maxTime
            return None
        return self.decisionTime

    def getHistory(self):
        """Return the subject's intermediate selection history, up to and including
        the final accepted choice, as a list of (rating, time) tuples. The history
        can be retrieved at any time, allowing for continuous ratings to be
        obtained in real-time. Both numerical and categorical choices are stored
        automatically in the history.
        """
        return self.history

class Aperture:
    """Restrict a stimulus visibility area to a basic shape (circle, square, triangle)

    When enabled, any drawing commands will only operate on pixels within the
    Aperture. Once disabled, subsequent draw operations affect the whole screen
    as usual.

    See demos/stimuli/aperture.py for example usage

    :Author:
        2011, Yuri Spitsyn
        2011, Jon Peirce added units options, Jeremy Gray added shape & orientation
    """
    def __init__(self, win, size, pos=(0,0), ori=0, nVert=120, shape='circle', units=None,
            name='', autoLog=True):
        self.win=win
        self.name = name
        self.autoLog=autoLog

        #unit conversions
        if units!=None and len(units): self.units = units
        else: self.units = win.units
        if self.units in ['norm','height']: self._winScale=self.units
        else: self._winScale='pix' #set the window to have pixels coords

        if shape.lower() == 'square':
            ori += 45
            nVert = 4
        elif shape.lower() == 'triangle':
            nVert = 3
        self.ori = ori
        self.nVert = 120
        if type(nVert) == int:
            self.nVert = nVert
        self.quad=GL.gluNewQuadric() #needed for gluDisk
        self.setSize(size, needReset=False)
        self.setPos(pos, needReset=False)
        self._reset()#implicitly runs an self.enable()
    def _reset(self):
        self.enable()
        GL.glClearStencil(0)
        GL.glClear(GL.GL_STENCIL_BUFFER_BIT)

        GL.glPushMatrix()
        self.win.setScale(self._winScale)
        GL.glTranslatef(self._posRendered[0], self._posRendered[1], 0)
        GL.glRotatef(-self.ori, 0.0, 0.0, 1.0)

        GL.glDisable(GL.GL_LIGHTING)
        GL.glDisable(GL.GL_DEPTH_TEST)
        GL.glDepthMask(GL.GL_FALSE)

        GL.glStencilFunc(GL.GL_NEVER, 0, 0)
        GL.glStencilOp(GL.GL_INCR, GL.GL_INCR, GL.GL_INCR)
        GL.glColor3f(0,0,0)
        GL.gluDisk(self.quad, 0, self._sizeRendered/2.0, self.nVert, 2)
        GL.glStencilFunc(GL.GL_EQUAL, 1, 1)
        GL.glStencilOp(GL.GL_KEEP, GL.GL_KEEP, GL.GL_KEEP)

        GL.glPopMatrix()

    def setSize(self, size, needReset=True, log=True):
        """Set the size (diameter) of the Aperture
        """
        self.size = size
        self._calcSizeRendered()
        if needReset: self._reset()
        if log and self.autoLog:
             self.win.logOnFlip("Set %s size=%s" %(self.name, size),
                 level=logging.EXP,obj=self)
    def setOri(self, ori, needReset=True, log=True):
        """Set the orientation of the Aperture
        """
        self.ori = ori
        if needReset: self._reset()
        if log and self.autoLog:
             self.win.logOnFlip("Set %s ori=%s" %(self.name, ori),
                 level=logging.EXP,obj=self)
    def setPos(self, pos, needReset=True, log=True):
        """Set the pos (centre) of the Aperture
        """
        self.pos = numpy.array(pos)
        self._calcPosRendered()
        if needReset: self._reset()
        if log and self.autoLog:
             self.win.logOnFlip("Set %s pos=%s" %(self.name, pos),
                 level=logging.EXP,obj=self)
    def _calcSizeRendered(self):
        """Calculate the size of the stimulus in coords of the :class:`~psychopy.visual.Window` (normalised or pixels)"""
        if self.units in ['norm','pix', 'height']: self._sizeRendered=self.size
        elif self.units in ['deg', 'degs']: self._sizeRendered=psychopy.misc.deg2pix(self.size, self.win.monitor)
        elif self.units=='cm': self._sizeRendered=psychopy.misc.cm2pix(self.size, self.win.monitor)
        else:
            logging.ERROR("Stimulus units should be 'height', 'norm', 'deg', 'cm' or 'pix', not '%s'" %self.units)
    def _calcPosRendered(self):
        """Calculate the pos of the stimulus in coords of the :class:`~psychopy.visual.Window` (normalised or pixels)"""
        if self.units in ['norm','pix', 'height']: self._posRendered=self.pos
        elif self.units in ['deg', 'degs']: self._posRendered=psychopy.misc.deg2pix(self.pos, self.win.monitor)
        elif self.units=='cm': self._posRendered=psychopy.misc.cm2pix(self.pos, self.win.monitor)
    def enable(self):
        """Enable the aperture so that it is used in future drawing operations

        NB. The Aperture is enabled by default, when created.

        """
        GL.glEnable(GL.GL_STENCIL_TEST)
        self.enabled=True#by default
        self.status=STARTED
    def disable(self):
        """Disable the Aperture. Any subsequent drawing operations will not be
        affected by the aperture until re-enabled.
        """
        GL.glDisable(GL.GL_STENCIL_TEST)
        self.enabled=False
        self.status=STOPPED
    def __del__(self):
        self.disable()

class CustomMouse():
    """Class for more control over the mouse, including the pointer graphic and bounding box.

    Seems to work with pyglet or pygame. Not completely tested.

    Known limitations:
    - only norm units are working
    - getRel() always returns [0,0]
    - mouseMoved() is always False; maybe due to self.mouse.visible == False -> held at [0,0]
    - no idea if clickReset() works

    Author: Jeremy Gray, 2011
    """
    def __init__(self, win, newPos=None, visible=True,
                 leftLimit=None, topLimit=None, rightLimit=None, bottomLimit=None,
                 showLimitBox=False, clickOnUp=False,
                 pointer=None):
        """Class for customizing the appearance and behavior of the mouse.

        Use a custom mouse for extra control over the pointer appearance and function.
        Its probably slower to render than the regular system mouse.
        Create your `visual.Window` before creating a CustomMouse.

        :Parameters:
            win : required, `visual.Window`
                the window to which this mouse is attached
            visible : **True** or False
                makes the mouse invisbile if necessary
            newPos : **None** or [x,y]
                gives the mouse a particular starting position (pygame or pyglet)
            leftLimit :
                left edge of a virtual box within which the mouse can move
            topLimit :
                top edge of virtual box
            rightLimit :
                right edge of virtual box
            bottomLimit :
                lower edge of virtual box
            showLimitBox : default is False
                display the boundary of the area within which the mouse can move.
            pointer :
                The visual display item to use as the pointer; must have .draw()
                and setPos() methods. If your item has .setOpacity(), you can
                alter the mouse's opacity.
            clickOnUp : when to count a mouse click as having occured
                default is False, record a click when the mouse is first pressed
                down. True means record a click when the mouse button is released.
        :Note:
            CustomMouse is a new feature, and subject to change. `setPos()` does
            not work yet. `getRel()` returns `[0,0]` and `mouseMoved()` always
            returns `False`. `clickReset()` may not be working.
        """
        self.win = win
        self.mouse = event.Mouse(win=self.win)

        # maybe inheriting from Mouse would be easier? its not that simple
        self.getRel = self.mouse.getRel
        self.getWheelRel = self.mouse.getWheelRel
        self.mouseMoved = self.mouse.mouseMoved  # FAILS
        self.mouseMoveTime = self.mouse.mouseMoveTime
        self.getPressed = self.mouse.getPressed
        self.clickReset = self.mouse.clickReset  # ???
        self._pix2windowUnits = self.mouse._pix2windowUnits
        self._windowUnits2pix = self.mouse._windowUnits2pix

        # the graphic to use as the 'mouse' icon (pointer)
        if pointer:
            self.setPointer(pointer)
        else:
            #self.pointer = TextStim(win, text='+')
            self.pointer = ImageStim(win,
                    image=os.path.join(os.path.split(__file__)[0], 'pointer.png'))
        self.mouse.setVisible(False) # hide the actual (system) mouse
        self.visible = visible # the custom (virtual) mouse

        self.leftLimit = self.rightLimit = None
        self.topLimit = self.bottomLimit = None
        self.setLimit(leftLimit=leftLimit, topLimit=topLimit,
                      rightLimit=rightLimit, bottomLimit=bottomLimit)
        self.showLimitBox = showLimitBox

        self.lastPos = None
        self.prevPos = None
        if newPos is not None:
            self.lastPos = newPos
        else:
            self.lastPos = self.mouse.getPos()

        # for counting clicks:
        self.clickOnUp = clickOnUp
        self.wasDown = False # state of mouse 1 frame prior to current frame, look for changes
        self.clicks = 0 # how many mouse clicks since last reset
        self.clickButton = 0 # which button to count clicks for; 0 = left

    def _setPos(self, pos=None):
        """internal mouse position management. setting a position here leads to
        the virtual mouse being out of alignment with the hardware mouse, which
        leads to an 'invisible wall' effect for the mouse.
        """
        if pos is None:
            pos = self.getPos()
        else:
            self.lastPos = pos
        self.pointer.setPos(pos)
    def setPos(self, pos):
        """Not implemented yet. Place the mouse at a specific position.
        """
        raise NotImplementedError('setPos is not available for custom mouse')
    def getPos(self):
        """Returns the mouse's current position.
        Influenced by changes in .getRel(), constrained to be in its virtual box.
        """
        dx, dy = self.getRel()
        x = min(max(self.lastPos[0] + dx, self.leftLimit), self.rightLimit)
        y = min(max(self.lastPos[1] + dy, self.bottomLimit), self.topLimit)
        self.lastPos = numpy.array([x,y])
        return self.lastPos
    def draw(self):
        """Draw mouse (if its visible), show the limit box, update the click count.
        """
        self._setPos()
        if self.showLimitBox:
            self.box.draw()
        if self.visible:
            self.pointer.draw()
        isDownNow = self.getPressed()[self.clickButton]
        if self.clickOnUp:
            if self.wasDown and not isDownNow: # newly up
                self.clicks += 1
        else:
            if not self.wasDown and isDownNow: # newly down
                self.clicks += 1
        self.wasDown = isDownNow
    def getClicks(self):
        """Return the number of clicks since the last reset"""
        return self.clicks
    def resetClicks(self):
        """Set click count to zero"""
        self.clicks = 0
    def getVisible(self):
        """Return the mouse's visibility state"""
        return self.visible
    def setVisible(self, visible):
        """Make the mouse visible or not (pyglet or pygame)."""
        self.visible = visible
    def setPointer(self, pointer):
        """Set the visual item to be drawn as the mouse pointer."""
        if hasattr(pointer, 'draw') and hasattr(pointer, 'setPos'):
            self.pointer = pointer
        else:
            raise AttributeError, "need .draw() and .setPos() methods in pointer"
    def setLimit(self, leftLimit=None, topLimit=None, rightLimit=None, bottomLimit=None):
        """Set the mouse's bounding box by specifying the edges."""
        if type(leftLimit) in [int,float]:
            self.leftLimit = leftLimit
        elif self.leftLimit is None:
            self.leftLimit = -1
            if self.win.units == 'pix':
                self.leftLimit = self.win.size[0]/-2.
        if type(rightLimit) in [int,float]:
            self.rightLimit = rightLimit
        elif self.rightLimit is None:
            self.rightLimit = .99
            if self.win.units == 'pix':
                self.rightLimit = self.win.size[0]/2. - 5
        if type(topLimit) in [int,float]:
            self.topLimit = topLimit
        elif self.topLimit is None:
            self.topLimit = 1
            if self.win.units == 'pix':
                self.topLimit = self.win.size[1]/2.
        if type(bottomLimit) in [int,float]:
            self.bottomLimit = bottomLimit
        elif self.bottomLimit is None:
            self.bottomLimit = -0.98
            if self.win.units == 'pix':
                self.bottomLimit = self.win.size[1]/-2. + 10

        self.box = psychopy.visual.ShapeStim(self.win,
                    vertices=[[self.leftLimit,self.topLimit],[self.rightLimit,self.topLimit],
                        [self.rightLimit,self.bottomLimit],
                        [self.leftLimit,self.bottomLimit],[self.leftLimit,self.topLimit]],
                    opacity=0.35)

        # avoid accumulated relative-offsets producing a different effective limit:
        self.mouse.setVisible(True)
        self.lastPos = self.mouse.getPos() # hardware mouse's position
        self.mouse.setVisible(False)

def makeRadialMatrix(matrixSize):
    """Generate a square matrix where each element val is
    its distance from the centre of the matrix
    """
    oneStep = 2.0/(matrixSize-1)
    xx,yy = numpy.mgrid[0:2+oneStep:oneStep, 0:2+oneStep:oneStep] -1.0 #NB need to add one step length because
    rad = numpy.sqrt(xx**2 + yy**2)
    return rad

def createTexture(tex, id, pixFormat, stim, res=128, maskParams=None, forcePOW2=True, dataType=None):
    """
    :params:

        id:
            is the texture ID

        pixFormat:
            GL.GL_ALPHA, GL.GL_RGB

        useShaders:
            bool

        interpolate:
            bool (determines whether texture will use GL_LINEAR or GL_NEAREST

        res:
            the resolution of the texture (unless a bitmap image is used)

        dataType:
            None, GL.GL_UNSIGNED_BYTE, GL_FLOAT. Only affects image files (numpy arrays will be float)

    For grating stimuli (anything that needs multiple cycles) forcePOW2 should
    be set to be True. Otherwise the wrapping of the texture will not work.

    """

    """
    Create an intensity texture, ranging -1:1.0
    """
    global _nImageResizes
    notSqr=False #most of the options will be creating a sqr texture
    wasImage=False #change this if image loading works
    useShaders = stim.useShaders
    interpolate = stim.interpolate
    if dataType==None:
        if useShaders and pixFormat==GL.GL_RGB:
            dataType = GL.GL_FLOAT
        else:
            dataType = GL.GL_UNSIGNED_BYTE

    if type(tex) == numpy.ndarray:
        #handle a numpy array
        #for now this needs to be an NxN intensity array
        intensity = tex.astype(numpy.float32)
        if intensity.max()>1 or intensity.min()<-1:
            logging.error('numpy arrays used as textures should be in the range -1(black):1(white)')
        if len(tex.shape)==3:
            wasLum=False
        else: wasLum = True
        ##is it 1D?
        if tex.shape[0]==1:
            stim._tex1D=True
            res=tex.shape[1]
        elif len(tex.shape)==1 or tex.shape[1]==1:
            stim._tex1D=True
            res=tex.shape[0]
        else:
            stim._tex1D=False
            #check if it's a square power of two
            maxDim = max(tex.shape)
            powerOf2 = 2**numpy.ceil(numpy.log2(maxDim))
            if forcePOW2 and (tex.shape[0]!=powerOf2 or tex.shape[1]!=powerOf2):
                logging.error("Requiring a square power of two (e.g. 16x16, 256x256) texture but didn't receive one")
                core.quit()
            res=tex.shape[0]
    elif tex in [None,"none", "None"]:
        res=1 #4x4 (2x2 is SUPPOSED to be fine but generates wierd colors!)
        intensity = numpy.ones([res,res],numpy.float32)
        wasLum = True
    elif tex == "sin":
        onePeriodX, onePeriodY = numpy.mgrid[0:res, 0:2*pi:1j*res]# NB 1j*res is a special mgrid notation
        intensity = numpy.sin(onePeriodY-pi/2)
        wasLum = True
    elif tex == "sqr":#square wave (symmetric duty cycle)
        onePeriodX, onePeriodY = numpy.mgrid[0:res, 0:2*pi:1j*res]# NB 1j*res is a special mgrid notation
        sinusoid = numpy.sin(onePeriodY-pi/2)
        intensity = numpy.where(sinusoid>0, 1, -1)
        wasLum = True
    elif tex == "saw":
        intensity = numpy.linspace(-1.0,1.0,res,endpoint=True)*numpy.ones([res,1])
        wasLum = True
    elif tex == "tri":
        intensity = numpy.linspace(-1.0,3.0,res,endpoint=True)#-1:3 means the middle is at +1
        intensity[int(res/2.0+1):] = 2.0-intensity[int(res/2.0+1):]#remove from 3 to get back down to -1
        intensity = intensity*numpy.ones([res,1])#make 2D
        wasLum = True
    elif tex == "sinXsin":
        onePeriodX, onePeriodY = numpy.mgrid[0:2*pi:1j*res, 0:2*pi:1j*res]# NB 1j*res is a special mgrid notation
        intensity = numpy.sin(onePeriodX-pi/2)*numpy.sin(onePeriodY-pi/2)
        wasLum = True
    elif tex == "sqrXsqr":
        onePeriodX, onePeriodY = numpy.mgrid[0:2*pi:1j*res, 0:2*pi:1j*res]# NB 1j*res is a special mgrid notation
        sinusoid = numpy.sin(onePeriodX-pi/2)*numpy.sin(onePeriodY-pi/2)
        intensity = numpy.where(sinusoid>0, 1, -1)
        wasLum = True
    elif tex == "circle":
        rad=makeRadialMatrix(res)
        intensity = (rad<=1)*2-1
        fromFile=0
        wasLum=True
    elif tex == "gauss":
        rad=makeRadialMatrix(res)
        sigma = 1/3.0;
        intensity = numpy.exp( -rad**2.0 / (2.0*sigma**2.0) )*2-1 #3sd.s by the edge of the stimulus
        fromFile=0
        wasLum=True
    elif tex == "radRamp":#a radial ramp
        rad=makeRadialMatrix(res)
        intensity = 1-2*rad
        intensity = numpy.where(rad<-1, intensity, -1)#clip off the corners (circular)
        fromFile=0
        wasLum=True
    elif tex == "raisedCos": # A raised cosine
        wasLum=True
        hamming_len = 1000 # This affects the 'granularity' of the raised cos

        # If no user input was provided:
        if maskParams is None:
            fringe_proportion = 0.2 # This one affects the proportion of the
                                # stimulus diameter that is devoted to the
                                # raised cosine.

        # Users can provide the fringe proportion through a dict, maskParams
        # input:
        else:
            fringe_proportion = maskParams['fringeWidth']

        rad = makeRadialMatrix(res)
        intensity = numpy.zeros_like(rad)
        intensity[numpy.where(rad < 1)] = 1
        raised_cos_idx = numpy.where(
            [numpy.logical_and(rad <= 1, rad >= 1-fringe_proportion)])[1:]

        # Make a raised_cos (half a hamming window):
        raised_cos = numpy.hamming(hamming_len)[:hamming_len/2]
        raised_cos -= numpy.min(raised_cos)
        raised_cos /= numpy.max(raised_cos)

        # Measure the distance from the edge - this is your index into the hamming window:
        d_from_edge = numpy.abs((1 - fringe_proportion)- rad[raised_cos_idx])
        d_from_edge /= numpy.max(d_from_edge)
        d_from_edge *= numpy.round(hamming_len/2)

        # This is the indices into the hamming (larger for small distances from the edge!):
        portion_idx = (-1 * d_from_edge).astype(int)

        # Apply the raised cos to this portion:
        intensity[raised_cos_idx] = raised_cos[portion_idx]

        # Scale it into the interval -1:1:
        intensity = intensity - 0.5
        intensity = intensity / numpy.max(intensity)

        #Sometimes there are some remaining artifacts from this process, get rid of them:
        artifact_idx = numpy.where(numpy.logical_and(intensity == -1,
                                                     rad < 0.99))
        intensity[artifact_idx] = 1
        artifact_idx = numpy.where(numpy.logical_and(intensity == 1, rad >
                                                     0.99))
        intensity[artifact_idx] = 0

    else:
        if type(tex) in [str, unicode, numpy.string_]:
            # maybe tex is the name of a file:
            if not os.path.isfile(tex):
                logging.error("Couldn't find image file '%s'; check path?" %(tex)); logging.flush()
                raise OSError, "Couldn't find image file '%s'; check path? (tried: %s)" \
                    % (tex, os.path.abspath(tex))#ensure we quit
            try:
                im = Image.open(tex)
                im = im.transpose(Image.FLIP_TOP_BOTTOM)
            except IOError:
                logging.error("Found file '%s' but failed to load as an image" %(tex)); logging.flush()
                raise IOError, "Found file '%s' [= %s] but it failed to load as an image" \
                    % (tex, os.path.abspath(tex))#ensure we quit
        else:
            # can't be a file; maybe its an image already in memory?
            try:
                im = tex.copy().transpose(Image.FLIP_TOP_BOTTOM) # ? need to flip if in mem?
            except AttributeError: # nope, not an image in memory
                logging.error("Couldn't make sense of requested image."); logging.flush()
                raise AttributeError, "Couldn't make sense of requested image."#ensure we quit
        # at this point we have a valid im
        stim._origSize=im.size
        wasImage=True
        #is it 1D?
        if im.size[0]==1 or im.size[1]==1:
            logging.error("Only 2D textures are supported at the moment")
        else:
            maxDim = max(im.size)
            powerOf2 = int(2**numpy.ceil(numpy.log2(maxDim)))
            if im.size[0]!=powerOf2 or im.size[1]!=powerOf2:
                if not forcePOW2:
                    notSqr=True
                elif _nImageResizes<reportNImageResizes:
                    logging.warning("Image '%s' was not a square power-of-two image. Linearly interpolating to be %ix%i" %(tex, powerOf2, powerOf2))
                    _nImageResizes+=1
                    im=im.resize([powerOf2,powerOf2],Image.BILINEAR)
                elif _nImageResizes==reportNImageResizes:
                    logging.warning("Multiple images have needed resizing - I'll stop bothering you!")
                    im=im.resize([powerOf2,powerOf2],Image.BILINEAR)

        #is it Luminance or RGB?
        if im.mode=='L' and pixFormat==GL.GL_ALPHA:
            wasLum = True
        elif pixFormat==GL.GL_ALPHA:#we have RGB and need Lum
            wasLum = True
            im = im.convert("L")#force to intensity (in case it was rgb)
        elif pixFormat==GL.GL_RGB:#we have RGB and keep it that way
            #texture = im.tostring("raw", "RGB", 0, -1)
            im = im.convert("RGBA")#force to rgb (in case it was CMYK or L)
            wasLum=False
        if dataType==GL.GL_FLOAT:
            #convert from ubyte to float
            intensity = numpy.array(im).astype(numpy.float32)*0.0078431372549019607-1.0 # much faster to avoid division 2/255
        else:
            intensity = numpy.array(im)
        if wasLum and intensity.shape!=im.size:
            intensity.shape=im.size

    if pixFormat==GL.GL_RGB and wasLum and dataType==GL.GL_FLOAT:
        #keep as float32 -1:1
        if sys.platform!='darwin' and stim.win.glVendor.startswith('nvidia'):
            #nvidia under win/linux might not support 32bit float
            internalFormat = GL.GL_RGB16F_ARB #could use GL_LUMINANCE32F_ARB here but check shader code?
        else:#we've got a mac or an ATI card and can handle 32bit float textures
            internalFormat = GL.GL_RGB32F_ARB #could use GL_LUMINANCE32F_ARB here but check shader code?
        data = numpy.ones((intensity.shape[0],intensity.shape[1],3),numpy.float32)#initialise data array as a float
        data[:,:,0] = intensity#R
        data[:,:,1] = intensity#G
        data[:,:,2] = intensity#B
    elif pixFormat==GL.GL_RGB and wasLum:#and not using shaders
        #scale by rgb and convert to ubyte
        internalFormat = GL.GL_RGB
        if stim.colorSpace in ['rgb', 'dkl', 'lms','hsv']:
            rgb=stim.rgb
        else:
            rgb=stim.rgb/127.5-1.0#colour is not a float - convert to float to do the scaling
        #scale by rgb
        data = numpy.ones((intensity.shape[0],intensity.shape[1],3),numpy.float32)#initialise data array as a float
        data[:,:,0] = intensity*rgb[0]  + stim.rgbPedestal[0]#R
        data[:,:,1] = intensity*rgb[1]  + stim.rgbPedestal[1]#G
        data[:,:,2] = intensity*rgb[2]  + stim.rgbPedestal[2]#B
        #convert to ubyte
        data = psychopy.misc.float_uint8(stim.contrast*data)
    elif pixFormat==GL.GL_RGB and dataType==GL.GL_FLOAT:#not wasLum
        internalFormat = GL.GL_RGB32F_ARB
        data = intensity
    elif pixFormat==GL.GL_RGB:# not wasLum, not useShaders  - an RGB bitmap with no shader options
        internalFormat = GL.GL_RGB
        data = intensity #psychopy.misc.float_uint8(intensity)
    elif pixFormat==GL.GL_ALPHA:
        internalFormat = GL.GL_ALPHA
        if wasImage:
            data = intensity
        else:
            data = psychopy.misc.float_uint8(intensity)
    #check for RGBA textures
    if len(intensity.shape)>2 and intensity.shape[2] == 4:
        if pixFormat==GL.GL_RGB: pixFormat=GL.GL_RGBA
        if internalFormat==GL.GL_RGB: internalFormat=GL.GL_RGBA
        elif internalFormat==GL.GL_RGB32F_ARB: internalFormat=GL.GL_RGBA32F_ARB

    texture = data.ctypes#serialise
    #bind the texture in openGL
    GL.glEnable(GL.GL_TEXTURE_2D)
    GL.glBindTexture(GL.GL_TEXTURE_2D, id)#bind that name to the target
    GL.glTexParameteri(GL.GL_TEXTURE_2D,GL.GL_TEXTURE_WRAP_S,GL.GL_REPEAT) #makes the texture map wrap (this is actually default anyway)
    #important if using bits++ because GL_LINEAR
    #sometimes extrapolates to pixel vals outside range
    if interpolate:
        GL.glTexParameteri(GL.GL_TEXTURE_2D,GL.GL_TEXTURE_MAG_FILTER,GL.GL_LINEAR)
        if useShaders:#GL_GENERATE_MIPMAP was only available from OpenGL 1.4
            GL.glTexParameteri(GL.GL_TEXTURE_2D, GL.GL_TEXTURE_MIN_FILTER, GL.GL_LINEAR)
            GL.glTexParameteri(GL.GL_TEXTURE_2D, GL.GL_GENERATE_MIPMAP, GL.GL_TRUE)
            GL.glTexImage2D(GL.GL_TEXTURE_2D, 0, internalFormat,
                data.shape[1],data.shape[0], 0, # [JRG] for non-square, want data.shape[1], data.shape[0]
                pixFormat, dataType, texture)
        else:#use glu
            GL.glTexParameteri(GL.GL_TEXTURE_2D, GL.GL_TEXTURE_MIN_FILTER, GL.GL_LINEAR_MIPMAP_NEAREST)
            GL.gluBuild2DMipmaps(GL.GL_TEXTURE_2D, internalFormat,
                data.shape[1],data.shape[0], pixFormat, dataType, texture)    # [JRG] for non-square, want data.shape[1], data.shape[0]
    else:
        GL.glTexParameteri(GL.GL_TEXTURE_2D,GL.GL_TEXTURE_MAG_FILTER,GL.GL_NEAREST)
        GL.glTexParameteri(GL.GL_TEXTURE_2D,GL.GL_TEXTURE_MIN_FILTER,GL.GL_NEAREST)
        GL.glTexImage2D(GL.GL_TEXTURE_2D, 0, internalFormat,
                        data.shape[1],data.shape[0], 0, # [JRG] for non-square, want data.shape[1], data.shape[0]
                        pixFormat, dataType, texture)
    GL.glTexEnvi(GL.GL_TEXTURE_ENV, GL.GL_TEXTURE_ENV_MODE, GL.GL_MODULATE)#?? do we need this - think not!
    return wasLum

def pointInPolygon(x, y, poly):
    """Determine if a point (`x`, `y`) is inside a polygon, using the ray casting method.

    `poly` is a list of 3+ vertices as (x,y) pairs.
    If given a `ShapeStim`-based object, will use the
    rendered vertices and position as the polygon.

    Returns True (inside) or False (outside). Used by :class:`~psychopy.visual.ShapeStim` `.contains()`
    """
    if hasattr(poly, '_verticesRendered') and hasattr(poly, '_posRendered'):
        poly = poly._verticesRendered + poly._posRendered
    nVert = len(poly)
    if nVert < 3:
        msg = 'pointInPolygon expects a polygon with 3 or more vertices'
        logging.warning(msg)
        return False

    # faster if have matplotlib tools:
    if haveMatplotlib:
        if matplotlib.__version__ > '1.2':
            return mpl_Path(poly).contains_point([x,y])
        else:
            try:
                return bool(nxutils.pnpoly(x, y, poly))
            except:
                pass

    # fall through to pure python:
    # as adapted from http://local.wasp.uwa.edu.au/~pbourke/geometry/insidepoly/
    # via http://www.ariel.com.au/a/python-point-int-poly.html

    inside = False
    # trace (horizontal?) rays, flip inside status if cross an edge:
    p1x, p1y = poly[-1]
    for p2x, p2y in poly:
        if y > min(p1y, p2y) and y <= max(p1y, p2y) and x <= max(p1x, p2x):
            if p1y != p2y:
                xints = (y - p1y) * (p2x - p1x) / (p2y - p1y) + p1x
            if p1x == p2x or x <= xints:
                inside = not inside
        p1x, p1y = p2x, p2y
    return inside

def polygonsOverlap(poly1, poly2):
    """Determine if two polygons intersect; can fail for pointy polygons.

    Accepts two polygons, as lists of vertices (x,y) pairs. If given `ShapeStim`-based
    instances, will use rendered (vertices + pos) as the polygon.

    Checks if any vertex of one polygon is inside the other polygon; will fail in
    some cases, especially for pointy polygons. "crossed-swords" configurations
    overlap but may not be detected by the algorithm.

    Used by :class:`~psychopy.visual.ShapeStim` `.overlaps()`
    """
    if hasattr(poly1, '_verticesRendered') and hasattr(poly1, '_posRendered'):
        poly1 = poly1._verticesRendered + poly1._posRendered
    if hasattr(poly2, '_verticesRendered') and hasattr(poly2, '_posRendered'):
        poly2 = poly2._verticesRendered + poly2._posRendered

    # faster if have matplotlib tools:
    if haveMatplotlib:
        if matplotlib.__version__ > '1.2':
            if any(mpl_Path(poly1).contains_points(poly2)):
                return True
            return any(mpl_Path(poly2).contains_points(poly1))
        else:
            try: # deprecated in matplotlib 1.2
                if any(nxutils.points_inside_poly(poly1, poly2)):
                    return True
                return any(nxutils.points_inside_poly(poly2, poly1))
            except: pass

    # fall through to pure python:
    for p1 in poly1:
        if pointInPolygon(p1[0], p1[1], poly2):
            return True
    for p2 in poly2:
        if pointInPolygon(p2[0], p2[1], poly1):
            return True
    return False

def _setTexIfNoShaders(obj):
    """Useful decorator for classes that need to update Texture after other properties
    """
    if hasattr(obj, 'setTex') and hasattr(obj, 'tex') and not obj.useShaders:
        obj.setTex(obj.tex)

def _isValidColor(color):
    """check color validity (equivalent to existing checks in _setColor)
    """
    try:
        color = float(color)
        return True
    except:
        if isinstance(color, basestring) and len(color):
            return (color.lower() in colors.colors255.keys()
                    or color[0]=='#' or color[0:2]=='0x')
        return type(color) in [tuple, list, numpy.ndarray] or color==None

def _setColor(self, color, colorSpace=None, operation='',
                rgbAttrib='rgb', #or 'fillRGB' etc
                colorAttrib='color', #or 'fillColor' etc
                colorSpaceAttrib=None, #e.g. 'colorSpace' or 'fillColorSpace'
                log=True):
    """Provides the workings needed by setColor, and can perform this for
    any arbitrary color type (e.g. fillColor,lineColor etc)
    """

    #how this works:
    #rather than using self.rgb=rgb this function uses setattr(self,'rgb',rgb)
    #color represents the color in the native space
    #colorAttrib is the name that color will be assigned using setattr(self,colorAttrib,color)
    #rgb is calculated from converting color
    #rgbAttrib is the attribute name that rgb is stored under, e.g. lineRGB for self.lineRGB
    #colorSpace and takes name from colorAttrib+space e.g. self.lineRGBSpace=colorSpace
    try:
        color=float(color)
        isScalar=True
    except:
        isScalar=False

    if colorSpaceAttrib==None:
        colorSpaceAttrib = colorAttrib+'Space'

    if type(color) in [str, unicode, numpy.string_]:
        if color.lower() in colors.colors255.keys():
            #set rgb, color and colorSpace
            setattr(self,rgbAttrib,numpy.array(colors.colors255[color.lower()], float))
            setattr(self,colorSpaceAttrib,'named')#e.g. self.colorSpace='named'
            setattr(self,colorAttrib,color) #e.g. self.color='red'
            _setTexIfNoShaders(self)
            return
        elif color[0]=='#' or color[0:2]=='0x':
            setattr(self,rgbAttrib,numpy.array(colors.hex2rgb255(color)))#e.g. self.rgb=[0,0,0]
            setattr(self,colorAttrib,color) #e.g. self.color='#000000'
            setattr(self,colorSpaceAttrib,'hex')#e.g. self.colorSpace='hex'
            _setTexIfNoShaders(self)
            return
#                except:
#                    pass#this will be handled with AttributeError below
        #we got a string, but it isn't in the list of named colors and doesn't work as a hex
        raise AttributeError("PsychoPy can't interpret the color string '%s'" %color)
    elif isScalar:
        color = numpy.asarray([color,color,color],float)
    elif type(color) in [tuple,list]:
        color = numpy.asarray(color,float)
    elif type(color) ==numpy.ndarray:
        pass
    elif color==None:
        setattr(self,rgbAttrib,None)#e.g. self.rgb=[0,0,0]
        setattr(self,colorAttrib,None) #e.g. self.color='#000000'
        setattr(self,colorSpaceAttrib,None)#e.g. self.colorSpace='hex'
        _setTexIfNoShaders(self)
    else:
        raise AttributeError("PsychoPy can't interpret the color %s (type=%s)" %(color, type(color)))

    #at this point we have a numpy array of 3 vals (actually we haven't checked that there are 3)
    #check if colorSpace is given and use self.colorSpace if not
    if colorSpace==None:
        colorSpace=getattr(self,colorSpaceAttrib)
        #using previous color space - if we got this far in the _stColor function
        #then we haven't been given a color name - we don't know what color space to use.
        if colorSpace == 'named':
            logging.error("If you setColor with a numeric color value then you need to specify a color space, e.g. setColor([1,1,-1],'rgb'), unless you used a numeric value previously in which case PsychoPy will reuse that color space.)")
            return
    #check whether combining sensible colorSpaces (e.g. can't add things to hex or named colors)
    if operation!='' and getattr(self,colorSpaceAttrib) in ['named','hex']:
            raise AttributeError("setColor() cannot combine ('%s') colors within 'named' or 'hex' color spaces"\
                %(operation))
    elif operation!='' and colorSpace!=getattr(self,colorSpaceAttrib) :
            raise AttributeError("setColor cannot combine ('%s') colors from different colorSpaces (%s,%s)"\
                %(operation, self.colorSpace, colorSpace))
    else:#OK to update current color
        if hasattr(self, 'color'):
            _setWithOperation(self, colorAttrib, color, operation)
        else:
            setattr(self, colorAttrib, color)
    #get window (for color conversions)
    if colorSpace in ['dkl','lms']: #only needed for these spaces
        if hasattr(self,'dkl_rgb'):
            win=self #self is probably a Window
        elif hasattr(self, 'win'):
            win=self.win #self is probably a Stimulus
        else:
            win=None
            logging.error("_setColor() is being applied to something that has no known Window object")
    #convert new self.color to rgb space
    newColor=getattr(self, colorAttrib)
    if colorSpace in ['rgb','rgb255']:
        setattr(self,rgbAttrib, newColor)
    elif colorSpace=='dkl':
        if numpy.all(win.dkl_rgb==numpy.ones([3,3])):
            dkl_rgb=None
        else:
            dkl_rgb=win.dkl_rgb
        setattr(self,rgbAttrib, colors.dkl2rgb(numpy.asarray(newColor).transpose(), dkl_rgb) )
    elif colorSpace=='lms':
        if numpy.all(win.lms_rgb==numpy.ones([3,3])):
            lms_rgb=None
        elif win.monitor.getPsychopyVersion()<'1.76.00':
            logging.error("The LMS calibration for this monitor was carried out before version 1.76.00." +\
                      " We would STRONGLY recommend that you repeat the color calibration before using this color space (contact Jon for further info)")
            lms_rgb=win.lms_rgb
        else:
            lms_rgb=win.lms_rgb
        setattr(self,rgbAttrib, colors.lms2rgb(newColor, lms_rgb) )
    elif colorSpace=='hsv':
        setattr(self,rgbAttrib, colors.hsv2rgb(numpy.asarray(newColor)) )
    else:
        logging.error('Unknown colorSpace: %s' %colorSpace)
    setattr(self,colorSpaceAttrib, colorSpace)#store name of colorSpace for future ref and for drawing
    #if needed, set the texture too
    _setTexIfNoShaders(self)

    if log:
        if hasattr(self,'win'):
            self.win.logOnFlip("Set %s.%s=%s (%s)" %(self.name,colorAttrib,newColor,colorSpace),
                level=logging.EXP,obj=self)
        else:
            self.logOnFlip("Set Window %s=%s (%s)" %(colorAttrib,newColor,colorSpace),
                level=logging.EXP,obj=self)

def _setWithOperation(self, attrib, value, operation):
    """ Sets an object property (scalar or numpy array) with an operation
    History: introduced to avoid exec-calls"""
<<<<<<< HEAD
    if not hasattr(self,attrib):
        newValue = value
    elif operation == '':
        newValue = getattr(self, attrib) * 0 + value  # Preserves dimensions, if array
=======
    # Note: ordered according to typical call frequency for best average timing.
    oldValue = getattr(self, attrib)
    if operation == '':
        newValue = oldValue * 0 + value  # Preserves dimensions, if array
>>>>>>> 340a4fc6
    elif operation == '+':
        newValue = oldValue + value
    elif operation == '*':
        newValue = oldValue * value
    elif operation == '-':
        newValue = oldValue - value
    elif operation == '/':
        newValue = oldValue / value
    elif operation == '**':
        newValue = oldValue ** value
    elif operation == '%':
        newValue = oldValue % value
    else:
        raise ValueError('Unsupported value "', operation, '" for operation when setting', attrib, 'in', self.__class__.__name__)
    setattr(self, attrib, newValue)

def getMsPerFrame(myWin, nFrames=60, showVisual=False, msg='', msDelay=0.):
    """Assesses the monitor refresh rate (average, median, SD) under current conditions, over at least 60 frames.

    Records time for each refresh (frame) for n frames (at least 60), while displaying an optional visual.
    The visual is just eye-candy to show that something is happening when assessing many frames. You can
    also give it text to display instead of a visual,
    e.g., msg='(testing refresh rate...)'; setting msg implies showVisual == False.
    To simulate refresh rate under cpu load, you can specify a time to wait within the loop prior to
    doing the win.flip(). If 0 < msDelay < 100, wait for that long in ms.

    Returns timing stats (in ms) of:
    - average time per frame, for all frames
    - standard deviation of all frames
    - median, as the average of 12 frame times around the median (~monitor refresh rate)

    :Author:
        - 2010 written by Jeremy Gray
    """

    #from psychopy import visual # which imports core, so currently need to do here in core.msPerFrame()

    nFrames = max(60, nFrames)  # lower bound of 60 samples--need enough to estimate the SD
    num2avg = 12  # how many to average from around the median
    if len(msg):
        showVisual = False
        showText = True
        myMsg = TextStim(myWin, text=msg, italic=True,
                            color=(.7,.6,.5),colorSpace='rgb', height=0.1)
    else:
        showText = False
    if showVisual:
        x,y = myWin.size
        myStim = GratingStim(myWin, tex='sin', mask='gauss',
            size=[.6*y/float(x),.6], sf=3.0, opacity=.2,
            autoLog=False)
    clockt = [] # clock times
    drawt  = [] # end of drawing time, in clock time units, for testing how long myStim.draw() takes

    if msDelay > 0 and msDelay < 100:
        doWait = True
        delayTime = msDelay/1000. #sec
    else:
        doWait = False

    winUnitsSaved = myWin.units
    myWin.units = 'norm' # norm is required for the visual (or text) display, as coded below

    # accumulate secs per frame (and time-to-draw) for a bunch of frames:
    rush(True)
    for i in range(5): # wake everybody up
        myWin.flip()
    for i in range(nFrames): # ... and go for real this time
        clockt.append(core.getTime())
        if showVisual:
            myStim.setPhase(1.0/nFrames, '+')
            myStim.sf += 3./nFrames
            myStim.setOri(12./nFrames,'+')
            myStim.setOpacity(.9/nFrames, '+')
            myStim.draw()
        elif showText:
            myMsg.draw()
        if doWait:
            core.wait(delayTime)
        drawt.append(core.getTime())
        myWin.flip()
    rush(False)

    myWin.units = winUnitsSaved # restore

    frameTimes = [(clockt[i] - clockt[i-1]) for i in range(1,len(clockt))]
    drawTimes  = [(drawt[i] - clockt[i]) for i in range(len(clockt))] # == drawing only
    freeTimes = [frameTimes[i] - drawTimes[i] for i in range(len(frameTimes))] # == unused time

    # cast to float so that the resulting type == type(0.123)
    frameTimes.sort() # for median
    msPFmed = 1000. * float(numpy.average(frameTimes[ (nFrames-num2avg)/2 : (nFrames+num2avg)/2 ])) # median-most slice
    msPFavg = 1000. * float(numpy.average(frameTimes))
    msPFstd = 1000. * float(numpy.std(frameTimes))
    msdrawAvg = 1000. * float(numpy.average(drawTimes))
    msdrawSD = 1000. * float(numpy.std(drawTimes))
    msfree = 1000. * float(numpy.average(freeTimes))

    return msPFavg, msPFstd, msPFmed #, msdrawAvg, msdrawSD, msfree<|MERGE_RESOLUTION|>--- conflicted
+++ resolved
@@ -96,7 +96,6 @@
 
     withNone: True/False. should 'None' be passed?
     withScalar: True/False. is a scalar an accepted input? Will be converted to array of this scalar
-<<<<<<< HEAD
     elements: False/2/3. Number of elements input should have or be converted to. Might be False (do not accept arrays or convert to such)"""
     if value is None:
         if withNone:
@@ -105,11 +104,6 @@
             raise ValueError('Invalid parameter. None is not accepted as value.')
     value = numpy.asarray(value, float)
     if numpy.product(value.shape)==1:
-=======
-    length: False/2/3. Number of elements input should have or be converted to. Might be False (do not accept arrays or convert to such)"""
-
-    if type(value) in (int, float):
->>>>>>> 340a4fc6
         if withScalar:
             return numpy.repeat(value, length)  # e.g. 5 becomes array([5.0, 5.0, 5.0]) for length=3
         else:
@@ -1210,19 +1204,10 @@
         self.setRecordFrameIntervals(True)
         for frameN in range(nMaxFrames):
             self.flip()
-<<<<<<< HEAD
-            if len(self.frameIntervals)>=10 and numpy.std(self.frameIntervals[-10:])<(threshold/1000.0):
-                rate = 1.0/numpy.mean(self.frameIntervals[-10:])
-                if self.screen==None:
-                    scrStr=""
-                else:
-                    scrStr = " (%i)" %self.screen
-=======
             if len(self.frameIntervals)>=nIdentical and numpy.std(self.frameIntervals[-nIdentical:])<(threshold/1000.0):
                 rate = 1.0/numpy.mean(self.frameIntervals[-nIdentical:])
                 if self.screen==None:scrStr=""
                 else: scrStr = " (%i)" %self.screen
->>>>>>> 340a4fc6
                 logging.debug('Screen%s actual frame rate measured at %.2f' %(scrStr,rate))
                 self.setRecordFrameIntervals(recordFrmIntsOrig)
                 self.frameIntervals=[]
@@ -7765,29 +7750,22 @@
 def _setWithOperation(self, attrib, value, operation):
     """ Sets an object property (scalar or numpy array) with an operation
     History: introduced to avoid exec-calls"""
-<<<<<<< HEAD
     if not hasattr(self,attrib):
         newValue = value
     elif operation == '':
         newValue = getattr(self, attrib) * 0 + value  # Preserves dimensions, if array
-=======
-    # Note: ordered according to typical call frequency for best average timing.
-    oldValue = getattr(self, attrib)
-    if operation == '':
-        newValue = oldValue * 0 + value  # Preserves dimensions, if array
->>>>>>> 340a4fc6
     elif operation == '+':
-        newValue = oldValue + value
+        newValue = getattr(self, attrib) + value
     elif operation == '*':
-        newValue = oldValue * value
+        newValue = getattr(self, attrib) * value
     elif operation == '-':
-        newValue = oldValue - value
+        newValue = getattr(self, attrib) - value
     elif operation == '/':
-        newValue = oldValue / value
+        newValue = getattr(self, attrib) / value
     elif operation == '**':
-        newValue = oldValue ** value
+        newValue = getattr(self, attrib) ** value
     elif operation == '%':
-        newValue = oldValue % value
+        newValue = getattr(self, attrib) % value
     else:
         raise ValueError('Unsupported value "', operation, '" for operation when setting', attrib, 'in', self.__class__.__name__)
     setattr(self, attrib, newValue)
