"""To control the screen and visual stimuli for experiments
"""
# Part of the PsychoPy library
# Copyright (C) 2011 Jonathan Peirce
# Distributed under the terms of the GNU General Public License (GPL).
import psychopy #so we can get the __path__
from psychopy import core, platform_specific, log, preferences, monitors, event
import colors
import psychopy.event
#misc must only be imported *after* event or MovieStim breaks on win32 (JWP has no idea why!)
import psychopy.misc
import Image
import sys, os, platform, time, glob, copy
import makeMovies

import numpy
from numpy import sin, cos, pi

from core import rush

prefs = preferences.Preferences()#load the site/user config files
reportNDroppedFrames=5#stop raising warning after this
reportNImageResizes=5
global _nImageResizes
_nImageResizes=0

#shaders will work but require OpenGL2.0 drivers AND PyOpenGL3.0+
try:
    import ctypes
    import pyglet
    pyglet.options['debug_gl'] = False#must be done before importing pyglet.gl or pyglet.window
    #import pyglet.gl, pyglet.window, pyglet.image, pyglet.font, pyglet.event
    import _shadersPyglet
    import gamma
    havePyglet=True
except:
    havePyglet=False
try:
    from pyglet import media
    havePygletMedia=True
except:
    havePygletMedia=False

#import _shadersPygame
try:
    import OpenGL.GL, OpenGL.GL.ARB.multitexture, OpenGL.GLU
    import pygame
    havePygame=True
    if OpenGL.__version__ > '3':
        cTypesOpenGL = True
    else:
        cTypesOpenGL = False
except:
    havePygame=False

global GL, GLU, GL_multitexture, _shaders#will use these later to assign the pyglet or pyopengl equivs

#check for advanced drawing abilities
#actually FBO isn't working yet so disable
try:
    import OpenGL.GL.EXT.framebuffer_object as FB
    haveFB=False
except:
    haveFB=False


#try to get GLUT
try:
    from OpenGL import GLUT
    haveGLUT=True
except:
    log.warning('GLUT not available - is the GLUT library installed on the path?')
    haveGLUT=False

global DEBUG; DEBUG=False

#symbols for MovieStim
from psychopy.constants import *
#PLAYING=1
#STARTED=1
#PAUSED=2
#NOT_STARTED=0
#FINISHED=-1

class Window:
    """Used to set up a context in which to draw objects,
    using either PyGame (python's SDL binding) or pyglet.

    The pyglet backend allows multiple windows to be created, allows the user to specify
    which screen to use (if more than one is available, duh!) and allows movies to be
    rendered.

    Pygame has fewer bells and whistles, but does seem a little faster in text rendering.
    Pygame is used for all sound production and for monitoring the joystick.

    """
    def __init__(self,
                 size = (800,600),
                 pos = None,
                 color=(0,0,0),
                 colorSpace='rgb',
                 rgb = None,
                 dkl=None,
                 lms=None,
                 fullscr=None,
                 allowGUI=None,
                 monitor=dict([]),
                 bitsMode=None,
                 winType=None,
                 units=None,
                 gamma = None,
                 blendMode='avg',
                 screen=0,
                 viewScale = None,
                 viewPos  = None,
                 viewOri  = 0.0,
                 waitBlanking=True,
                 allowStencil=False):
        """
        :Parameters:

            size : (800,600)
                Size of the window in pixels (X,Y)
            pos : *None* or (x,y)
                Location of the window on the screen
            rgb : [0,0,0]
                Color of background as [r,g,b] list or single value. Each gun can take values betweeen -1 and 1
            fullscr : *None*, True or False
                Better timing can be achieved in full-screen mode
            allowGUI :  *None*, True or False (if None prefs are used)
                If set to False, window will be drawn with no frame and no buttons to close etc...
            winType :  *None*, 'pyglet', 'pygame'
                If None then PsychoPy will revert to user/site preferences
            monitor : *None*, string or a `~psychopy.monitors.Monitor` object
                The monitor to be used during the experiment
            units :  *None*, 'height' (of the window), 'norm' (normalised),'deg','cm','pix'
                Defines the default units of stimuli drawn in the window (can be overridden by each stimulus)
                See :ref:`units` for explanation of options.
            screen : *0*, 1 (or higher if you have many screens)
                Specifies the physical screen that stimuli will appear on (pyglet winType only)
            viewScale : *None* or [x,y]
                Can be used to apply a custom scaling to the current units of the :class:`~psychopy.visual.Window`.
            viewPos : *None*, or [x,y]
                If not None, redefines the origin for the window
            viewOri : *0* or any numeric value
                A single value determining the orientation of the view in degs
            waitBlanking : *None*, True or False.
                After a call to flip() should we wait for the blank before the script continues
            gamma :
                Monitor gamma for linearisation (will use Bits++ if possible). Overrides monitor settings
            bitsMode : None, 'fast', ('slow' mode is deprecated).
                Defines how (and if) the Bits++ box will be used. 'fast' updates every frame by drawing a hidden line on the top of the screen.
            allowStencil : True or *False*
                When set to True, this allows operations that use the OpenGL stencil buffer
                (notably, allowing the class:`~psychopy.visual.Aperture` to be used).

            :note: Preferences. Some parameters (e.g. units) can now be given default values in the user/site preferences and these will be used if None is given here. If you do specify a value here it will take precedence over preferences.

        """

        self.size = numpy.array(size, numpy.int)
        self.pos = pos
        self.winHandle=None#this will get overridden once the window is created

        self._defDepth=0.0

        #settings for the monitor: local settings (if available) override monitor
        #if we have a monitors.Monitor object (psychopy 0.54 onwards)
        #convert to a Monitor object
        if monitor==None:
            self.monitor = monitors.Monitor('__blank__')
        if type(monitor) in [str, unicode]:
            self.monitor = monitors.Monitor(monitor)
        elif type(monitor)==dict:
            #convert into a monitor object
            self.monitor = monitors.Monitor('temp',currentCalib=monitor,verbose=False)
        else:
            self.monitor = monitor

        #otherwise monitor will just be a dict
        self.scrWidthCM=self.monitor.getWidth()
        self.scrDistCM=self.monitor.getDistance()

        scrSize = self.monitor.getSizePix()
        if scrSize==None:
            self.scrWidthPIX=None
        else:self.scrWidthPIX=scrSize[0]

        if fullscr==None: self._isFullScr = prefs.general['fullscr']
        else: self._isFullScr = fullscr
        if units==None: self.units = prefs.general['units']
        else: self.units = units
        if allowGUI==None: self.allowGUI = prefs.general['allowGUI']
        else: self.allowGUI = allowGUI
        self.screen = screen

        #parameters for transforming the overall view
        #scale
        if type(viewScale) in [list, tuple]:
            self.viewScale = numpy.array(viewScale, numpy.float64)
        elif type(viewScale) in [int, float]:
            self.viewScale = numpy.array([viewScale,viewScale], numpy.float64)
        else: self.viewScale = viewScale
        #pos
        if type(viewPos) in [list, tuple]:
            self.viewPos = numpy.array(viewPos, numpy.float64)
        else: self.viewPos = viewPos
        self.viewOri  = float(viewOri)

        #setup bits++ if possible
        self.bitsMode = bitsMode #could be [None, 'fast', 'slow']
        if self.bitsMode!=None:
            from psychopy.hardware.crs import bits
            self.bits = bits.BitsBox(self)
            self.haveBits = True

        #gamma
        if self.bitsMode!=None and hasattr(self.monitor, 'lineariseLums'):
            #rather than a gamma value we could use bits++ and provide a complete linearised lookup table
            #using monitor.lineariseLums(lumLevels)
            self.gamma=None
        if gamma != None and (type(gamma) in [float, int]):
            #an integer that needs to be an array
            self.gamma=[gamma,gamma,gamma]
            self.useNativeGamma=False
        elif gamma != None:# and (type(gamma) not in [float, int]):
            #an array (hopefully!)
            self.gamma=gamma
            self.useNativeGamma=False
        elif type(self.monitor.getGammaGrid())==numpy.ndarray:
            self.gamma = self.monitor.getGammaGrid()[1:,2]
            if self.monitor.gammaIsDefault(): #are we using the default gamma for all monitors?
                self.useNativeGamma=True
            else:self.useNativeGamma=False
        elif self.monitor.getGamma()!=None:
            self.gamma = self.monitor.getGamma()
            self.useNativeGamma=False
        else:
            self.gamma = None #gamma wasn't set anywhere
            self.useNativeGamma=True

        #load color conversion matrices
        dkl_rgb = self.monitor.getDKL_RGB()
        if dkl_rgb!=None:
            self.dkl_rgb=dkl_rgb
        else: self.dkl_rgb = None
        lms_rgb = self.monitor.getLMS_RGB()
        if lms_rgb!=None:
            self.lms_rgb=lms_rgb
        else: self.lms_rgb = None

        #set screen color
        self.colorSpace=colorSpace
        if rgb!=None:
            log.warning("Use of rgb arguments to stimuli are deprecated. Please use color and colorSpace args instead")
            self.setColor(rgb, colorSpace='rgb')
        elif dkl!=None:
            log.warning("Use of dkl arguments to stimuli are deprecated. Please use color and colorSpace args instead")
            self.setColor(dkl, colorSpace='dkl')
        elif lms!=None:
            log.warning("Use of lms arguments to stimuli are deprecated. Please use color and colorSpace args instead")
            self.setColor(lms, colorSpace='lms')
        else:
            self.setColor(color, colorSpace=colorSpace)

        #check whether FBOs are supported
        if blendMode=='add' and not haveFB:
            log.warning("""User requested a blendmode of "add" but framebuffer objects not available. You need PyOpenGL3.0+ to use this blend mode""")
            self.blendMode='average' #resort to the simpler blending without float rendering
        else: self.blendMode=blendMode

        self.allowStencil=allowStencil
        #setup context and openGL()
        if winType==None:#choose the default windowing
            self.winType=prefs.general['winType']
        else:
            self.winType = winType
        if self.winType=='pyglet' and not havePyglet:
            log.warning("Requested pyglet backend but pyglet is not installed or not fully working")
            self.winType='pygame'
        if self.winType=='pygame' and not havePygame:
            log.warning("Requested pygame backend but pygame (or PyOpenGL) is not installed or not fully working")
            self.winType='pyglet'
        #setup the context
        if self.winType == "glut": self._setupGlut()
        elif self.winType == "pygame": self._setupPygame()
        elif self.winType == "pyglet":
            self._setupPyglet()

        #check whether shaders are supported
        if self.winType=='pyglet':#we can check using gl_info
            if pyglet.gl.gl_info.get_version()>='2.0':
                self._haveShaders=True #also will need to check for ARB_float extension, but that should be done after context is created
            else:
                self._haveShaders=False
        else:
            self._haveShaders=False

        self._setupGL()
        self.frameClock = core.Clock()#from psycho/core
        self.frames = 0         #frames since last fps calc
        self.movieFrames=[] #list of captured frames (Image objects)

        self.recordFrameIntervals=False
        self.nDroppedFrames=0
        self.frameIntervals=[]
        self._toLog=[]
        self._toDraw=[]
        self._toDrawDepths=[]

        if self.useNativeGamma:
            log.info('Using gamma table of operating system')
        else:
            log.info('Using gamma: self.gamma' + str(self.gamma))
            self.setGamma(self.gamma)#using either pygame or bits++
        self.lastFrameT = core.getTime()

        self.waitBlanking = waitBlanking

        self._refreshThreshold=1/1.0#initial val needed by flip()
        self._monitorFrameRate = self._getActualFrameRate()#over several frames with no drawing
        if self._monitorFrameRate != None:
            self._refreshThreshold = (1.0/self._monitorFrameRate)*1.2
        else:
            self._refreshThreshold = (1.0/60)*1.2#guess its a flat panel


    def setRecordFrameIntervals(self, value=True):
        """To provide accurate measures of frame intervals, to determine whether frames
        are being dropped. Set this to False while the screen is not being updated
        e.g. during event.waitkeys() and set to True during critical parts of the script

        see also:
            Window.saveFrameIntervals()
        """
        self.recordFrameIntervals=value
        self.frameClock.reset()
    def saveFrameIntervals(self, fileName=None, clear=True):
        """Save recorded screen frame intervals to disk, as comma-separated values.

        :Parameters:

        fileName : *None* or the filename (including path if necessary) in which to store the data.
            If None then 'lastFrameIntervals.log' will be used.

        """
        if fileName==None:
            fileName = 'lastFrameIntervals.log'
        if len(self.frameIntervals):
            intervalStr = str(self.frameIntervals)[1:-1]
            f = open(fileName, 'w')
            f.write(intervalStr)
            f.close()
        if clear:
            self.frameIntervals=[]
            self.frameClock.reset()
    def whenIdle(self,func):
        """Defines the function to use during idling (GLUT only)
        """
        GLUT.glutIdleFunc(func)
    def onResize(self, width, height):
        '''A default resize event handler.

        This default handler updates the GL viewport to cover the entire
        window and sets the ``GL_PROJECTION`` matrix to be orthagonal in
        window space.  The bottom-left corner is (0, 0) and the top-right
        corner is the width and height of the :class:`~psychopy.visual.Window` in pixels.

        Override this event handler with your own to create another
        projection, for example in perspective.
        '''
        if height==0:
            height=1
        GL.glViewport(0, 0, width, height)
        GL.glMatrixMode(GL.GL_PROJECTION)
        GL.glLoadIdentity()
        GL.glOrtho(-1,1,-1,1, -1, 1)
        #GL.gluPerspective(90, 1.0*width/height, 0.1, 100.0)
        GL.glMatrixMode(GL.GL_MODELVIEW)
        GL.glLoadIdentity()
    def logOnFlip(self,msg,level,obj=None):
        """Send a log message that should be time-stamped at the next .flip()
        command.

        :parameters:
            - msg: the message to be logged
            - level: the level of importance for the message
            - obj (optional): the python object that might be associated with this message
                if desired
        """

        self._toLog.append({'msg':msg,'level':level,'obj':str(obj)})
    def flip(self, clearBuffer=True):
        """Flip the front and back buffers after drawing everything for your frame.
        (This replaces the win.update() method, better reflecting what is happening underneath).

        win.flip(clearBuffer=True)#results in a clear screen after flipping
        win.flip(clearBuffer=False)#the screen is not cleared (so represent the previous screen)
        """
        for thisStim in self._toDraw:
            thisStim.draw()

        if haveFB:
            #need blit the frambuffer object to the actual back buffer

            FB.glBindFramebufferEXT(FB.GL_FRAMEBUFFER_EXT, 0)#unbind the framebuffer as the render target

            #before flipping need to copy the renderBuffer to the frameBuffer
            GL.glActiveTexture(GL.GL_TEXTURE0)
            GL.glEnable(GL.GL_TEXTURE_2D)
            GL.glBindTexture(GL.GL_TEXTURE_2D, self.frameTexture)
            GL.glBegin( GL.GL_QUADS )
            GL.glTexCoord2f( 0.0, 0.0 ) ; GL.glVertex2f( -1.0,-1.0 )
            GL.glTexCoord2f( 0.0, 1.0 ) ; GL.glVertex2f( -1.0, 1.0 )
            GL.glTexCoord2f( 1.0, 1.0 ) ; GL.glVertex2f( 1.0,   1.0 )
            GL.glTexCoord2f( 1.0, 0.0 ) ; GL.glVertex2f( 1.0,   -1.0 )
            GL.glEnd()

        #update the bits++ LUT
        if self.bitsMode in ['fast','bits++']:
            self.bits._drawLUTtoScreen()

        if self.winType == "glut": GLUT.glutSwapBuffers()
        elif self.winType =="pyglet":
            #print "updating pyglet"
            #make sure this is current context
            self.winHandle.switch_to()

            GL.glTranslatef(0.0,0.0,-5.0)

            self.winHandle.dispatch_events()#this might need to be done even more often than once per frame?
            pyglet.media.dispatch_events()#for sounds to be processed
            self.winHandle.flip()
            #self.winHandle.clear()
            GL.glLoadIdentity()
        else:
            if pygame.display.get_init():
                pygame.display.flip()
                pygame.event.pump()#keeps us in synch with system event queue
            else:
                core.quit()#we've unitialised pygame so quit

        #rescale/reposition view of the window
        if self.viewScale != None:
            GL.glMatrixMode(GL.GL_PROJECTION)
            GL.glLoadIdentity()
            GL.glOrtho(-1,1,-1,1,-1,1)
            GL.glScalef(self.viewScale[0], self.viewScale[1], 1)
        if self.viewPos != None:
            GL.glMatrixMode(GL.GL_MODELVIEW)
#            GL.glLoadIdentity()
            if self.viewScale==None: scale=[1,1]
            else: scale=self.viewScale
            norm_rf_pos_x = self.viewPos[0]/scale[0]
            norm_rf_pos_y = self.viewPos[1]/scale[1]
            GL.glTranslatef( norm_rf_pos_x, norm_rf_pos_y, 0.0)
        if self.viewOri != None:
            GL.glRotatef( self.viewOri, 0.0, 0.0, -1.0)

        if haveFB:
            #set rendering back to the framebuffer object
            FB.glBindFramebufferEXT(FB.GL_FRAMEBUFFER_EXT, self.frameBuffer)

        #reset returned buffer for next frame
        if clearBuffer: GL.glClear(GL.GL_COLOR_BUFFER_BIT | GL.GL_DEPTH_BUFFER_BIT)
        else: GL.glClear(GL.GL_DEPTH_BUFFER_BIT)#always clear the depth bit
        self._defDepth=0.0#gets gradually updated through frame

        #waitBlanking
        if self.waitBlanking:
            GL.glBegin(GL.GL_POINTS)
            GL.glColor4f(0,0,0,0)
            GL.glVertex2i(10,10)
            GL.glEnd()
            GL.glFinish()

        #get timestamp
        now = log.defaultClock.getTime()
        if self.recordFrameIntervals:
            self.frames +=1
            deltaT = now - self.lastFrameT
            self.lastFrameT=now
            self.frameIntervals.append(deltaT)

            if deltaT>self._refreshThreshold:
                 self.nDroppedFrames+=1
                 if self.nDroppedFrames<reportNDroppedFrames:
                     log.warning('t of last frame was %.2fms (=1/%i)' %(deltaT*1000, 1/deltaT), t=now)
                 elif self.nDroppedFrames==reportNDroppedFrames:
                     log.warning("Multiple dropped frames have occurred - I'll stop bothering you about them!")

        #log events
        for logEntry in self._toLog:
            #{'msg':msg,'level':level,'obj':copy.copy(obj)}
            log.log(msg=logEntry['msg'], level=logEntry['level'], t=now, obj=logEntry['obj'])
        self._toLog = []

    def update(self):
        """Deprecated: use Window.flip() instead
        """
        self.flip(clearBuffer=True)#clearBuffer was the original behaviour for win.update()

    def clearBuffer(self):
        """Clear the back buffer (to which you are currently drawing) without flipping the window.
        Useful if you want to generate movie sequences from the back buffer without actually
        taking the time to flip the window.
        """
        #reset returned buffer for next frame
        GL.glClear(GL.GL_COLOR_BUFFER_BIT | GL.GL_DEPTH_BUFFER_BIT)
        self._defDepth=0.0#gets gradually updated through frame

    def getMovieFrame(self, buffer='front'):
        """
        Capture the current Window as an image.
        This can be done at any time (usually after a .update() command).

        Frames are stored in memory until a .saveMovieFrames(filename) command
        is issued. You can issue getMovieFrame() as often
        as you like and then save them all in one go when finished.
        """
        im = self._getFrame(buffer=buffer)
        self.movieFrames.append(im)

    def _getFrame(self, buffer='front'):
        """
        Return the current Window as an image.
        """
        #GL.glLoadIdentity()
        #do the reading of the pixels
        if buffer=='back':
            GL.glReadBuffer(GL.GL_BACK)
        else:
            GL.glReadBuffer(GL.GL_FRONT)

        #fetch the data with glReadPixels
        if self.winType=='pyglet':
            #pyglet.gl stores the data in a ctypes buffer
            bufferDat = (GL.GLubyte * (4 * self.size[0] * self.size[1]))()
            GL.glReadPixels(0,0,self.size[0],self.size[1], GL.GL_RGBA,GL.GL_UNSIGNED_BYTE,bufferDat)
            im = Image.fromstring(mode='RGBA',size=self.size, data=bufferDat)
        else:
            #pyopengl returns the data
            im = Image.fromstring(mode='RGBA',size=self.size,
                              data=GL.glReadPixels(0,0,self.size[0],self.size[1], GL.GL_RGBA,GL.GL_UNSIGNED_BYTE),
                          )

        im=im.transpose(Image.FLIP_TOP_BOTTOM)
        im=im.convert('RGB')

        return im

    def saveMovieFrames(self, fileName, mpgCodec='mpeg1video',
        fps=30, clearFrames=True):
        """
        Writes any captured frames to disk. Will write any format
        that is understood by PIL (tif, jpg, bmp, png...)

        :parameters:

            filename: name of file, including path (required)
                The extension at the end of the file determines the type of file(s)
                created. If an image type is given the multiple static frames are created.
                If it is .gif then an animated GIF image is created (although you will get higher
                quality GIF by saving PNG files and then combining them in dedicated
                image manipulation software (e.g. GIMP). On windows and linux `.mpeg` files
                can be created if `pymedia` is installed. On OS X `.mov` files can be created
                if the pyobjc-frameworks-QTKit is installed.

            mpgCodec: the code to be used **by pymedia** if the filename ends in .mpg

            fps: the frame rate to be used throughout the movie **only for quicktime (.mov) movies**

            clearFrames: set this to False if you want the frames to be kept for
                additional calls to `saveMovieFrames`

        Examples::

            myWin.saveMovieFrames('frame.tif')#writes a series of static frames as frame001.tif, frame002.tif etc...
            myWin.saveMovieFrames('stimuli.mov', fps=25)#on OS X only
            myWin.saveMovieFrames('stimuli.gif')#not great quality animated gif
            myWin.saveMovieFrames('stimuli.mpg')#not on OS X

        """
        fileRoot, fileExt = os.path.splitext(fileName)
        if len(self.movieFrames)==0:
            log.error('no frames to write - did you forget to update your window?')
            return
        else:
            log.info('writing %i frames' %len(self.movieFrames))
        if fileExt=='.gif': makeMovies.makeAnimatedGIF(fileName, self.movieFrames)
        elif fileExt in ['.mpg', '.mpeg']:
            if sys.platform=='darwin':
                raise IOError('Mpeg movies are not currently available under OSX.'+\
                    ' You can use quicktime movies (.mov) instead though.')
            makeMovies.makeMPEG(fileName, self.movieFrames, codec=mpgCodec)
        elif fileExt in ['.mov', '.MOV']:
            if sys.platform!='darwin':
                raise IOError('Quicktime movies are only currently available under OSX.'+\
                    ' Try using mpeg compression instead (.mpg).')
            mov = makeMovies.QuicktimeMovie(fileName, fps=fps)
            for frame in self.movieFrames:
                mov.addFrame(frame)
            mov.save()
        elif len(self.movieFrames)==1:
            self.movieFrames[0].save(fileName)
        else:
            frame_name_format = "%s%%0%dd%s" % (fileRoot, numpy.ceil(numpy.log10(len(self.movieFrames)+1)), fileExt)
            for frameN, thisFrame in enumerate(self.movieFrames):
               thisFileName = frame_name_format % (frameN+1,)
               thisFrame.save(thisFileName)
        if clearFrames: self.movieFrames=[]

    def _getRegionOfFrame(self, rect=[-1,1,1,-1], buffer='front', power2=False, squarePower2=False):
        """
        Capture a rectangle (Left Top Right Bottom, norm units) of the window as an RBGA image.

        power2 can be useful with older OpenGL versions to avoid interpolation in PatchStim.
        If power2 or squarePower2, it will expand rect dimensions up to next power of two.
        squarePower2 uses the max dimenions. You need to check what your hardware &
        opengl supports, and call _getRegionOfFrame as appropriate.
        """
        # Ideally: rewrite using GL frame buffer object; glReadPixels == slow

        x, y = self.size # of window, not image
        imType = 'RGBA' # not tested with anything else

        box = [(rect[0]/2. + 0.5)*x, (rect[1]/-2. + 0.5)*y, # Left Top in pix
                (rect[2]/2. + 0.5)*x, (rect[3]/-2. + 0.5)*y] # Right Bottom in pix
        box = map(int, box)
        if buffer=='back':
            GL.glReadBuffer(GL.GL_BACK)
        else:
            GL.glReadBuffer(GL.GL_FRONT)

        if self.winType == 'pyglet': #pyglet.gl stores the data in a ctypes buffer
            bufferDat = (GL.GLubyte * (4 * (box[2]-box[0]) * (box[3]-box[1])))()
            GL.glReadPixels(box[0], box[1], box[2]-box[0], box[3]-box[1], GL.GL_RGBA, GL.GL_UNSIGNED_BYTE, bufferDat)
            #http://www.opengl.org/sdk/docs/man/xhtml/glGetTexImage.xml
            #GL.glGetTexImage(GL.GL_TEXTURE_1D, 0, GL.GL_RGBA, GL.GL_UNSIGNED_BYTE, bufferDat) # not right
            im = Image.fromstring(mode='RGBA', size=(box[2]-box[0], box[3]-box[1]), data=bufferDat)
        else: # works but much slower #pyopengl returns the data
            im = Image.fromstring(mode='RGBA', size=(box[2]-box[0], box[3]-box[1]),
                                  data=GL.glReadPixels(box[0], box[1], (box[2]-box[0]),
                                        (box[3]-box[1]), GL.GL_RGBA,GL.GL_UNSIGNED_BYTE),)
        region = im.transpose(Image.FLIP_TOP_BOTTOM)

        if power2 or squarePower2: # use to avoid interpolation in PatchStim
            if squarePower2:
                xPowerOf2 = yPowerOf2 = int(2**numpy.ceil(numpy.log2(max(region.size))))
            else:
                xPowerOf2 = int(2**numpy.ceil(numpy.log2(region.size[0])))
                yPowerOf2 = int(2**numpy.ceil(numpy.log2(region.size[1])))
            imP2 = Image.new(imType, (xPowerOf2, yPowerOf2))
            imP2.paste(region, (int(xPowerOf2/2. - region.size[0]/2.),
                                int(yPowerOf2/2. - region.size[1]/2))) # paste centered
            region = imP2

        return region

    def fullScr(self):
        """Toggles fullscreen mode (GLUT only).

        Fullscreen mode for PyGame contexts must be set during initialisation
        of the :class:`~psychopy.visual.Window`
        """
        if self.winType=='glut':
            if self._isFullScr:
                GLUT.glutReshapeWindow(int(self.size[0]), int(self.size[1]))
                self._isFullScr=0
            else:
                GLUT.glutFullScreen()
                self._isFullScr=1
        else:
            log.warning('fullscreen toggling is only available to glut contexts')

    def close(self):
        """Close the window (and reset the Bits++ if necess)."""
        self.setMouseVisible(True)
        if self.winType=='GLUT':
            GLUT.glutDestroyWindow(self.handle)
        elif self.winType=='pyglet':
            self.winHandle.close()
        else:
            #pygame.quit()
            pygame.display.quit()
        if self.bitsMode!=None:
            self.bits.reset()
        log.flush()
    def go(self):
        """start the display loop (GLUT only)"""
        self.frameClock.reset()
        GLUT.glutMainLoop()

    def fps(self):
        """Report the frames per second since the last call to this function
        (or since the window was created if this is first call)"""
        fps = self.frames/(self.frameClock.getTime())
        self.frameClock.reset()
        self.frames = 0
        return fps

    def setColor(self, color, colorSpace=None, operation=''):
        """Set the color of the window.

        NB This command sets the color that the blank screen will have on the next
        clear operation. As a result it effectively takes TWO `flip()` operations to become
        visible (the first uses the color to create the new screen the second presents
        that screen to the viewer).

        See :ref:`colorspaces` for further information about the ways to specify colors and their various implications.

        :Parameters:

        color :
            Can be specified in one of many ways. If a string is given then it
            is interpreted as the name of the color. Any of the standard html/X11
            `color names <http://www.w3schools.com/html/html_colornames.asp>`
            can be used. e.g.::

                myStim.setColor('white')
                myStim.setColor('RoyalBlue')#(the case is actually ignored)

            A hex value can be provided, also formatted as with web colors. This can be
            provided as a string that begins with # (not using python's usual 0x000000 format)::

                myStim.setColor('#DDA0DD')#DDA0DD is hexadecimal for plum

            You can also provide a triplet of values, which refer to the coordinates
            in one of the :ref:`colorspaces`. If no color space is specified then the color
            space most recently used for this stimulus is used again.

                myStim.setColor([1.0,-1.0,-1.0], 'rgb')#a red color in rgb space
                myStim.setColor([0.0,45.0,1.0], 'dkl') #DKL space with elev=0, azimuth=45
                myStim.setColor([0,0,255], 'rgb255') #a blue stimulus using rgb255 space

            Lastly, a single number can be provided, x, which is equivalent to providing
            [x,x,x].

                myStim.setColor(255, 'rgb255') #all guns o max

        colorSpace : string or None

            defining which of the :ref:`colorspaces` to use. For strings and hex
            values this is not needed. If None the default colorSpace for the stimulus is
            used (defined during initialisation).

        operation : one of '+','-','*','/', or '' for no operation (simply replace value)

            for colors specified as a triplet of values (or single intensity value)
            the new value will perform this operation on the previous color

                thisStim.setColor([1,1,1],'rgb255','+')#increment all guns by 1 value
                thisStim.setColor(-1, 'rgb', '*') #multiply the color by -1 (which in this space inverts the contrast)
                thisStim.setColor([10,0,0], 'dkl', '+')#raise the elevation from the isoluminant plane by 10 deg
        """
        _setColor(self, color, colorSpace=colorSpace, operation=operation,
                    rgbAttrib='rgb', #or 'fillRGB' etc
                    colorAttrib='color')

        if self.winHandle!=None:#if it is None then this will be done during window setup
            if self.winType=='pyglet': self.winHandle.switch_to()
            GL.glClearColor((self.rgb[0]+1.0)/2.0, (self.rgb[1]+1.0)/2.0, (self.rgb[2]+1.0)/2.0, 1.0)

    def setRGB(self, newRGB):
        """Deprecated: As of v1.61.00 please use `setColor()` instead
        """
        global GL
        if type(newRGB) in [int, float]:
            self.rgb=[newRGB, newRGB, newRGB]
        else:
            self.rgb=newRGB
        if self.winType=='pyglet': self.winHandle.switch_to()
        GL.glClearColor((self.rgb[0]+1.0)/2.0, (self.rgb[1]+1.0)/2.0, (self.rgb[2]+1.0)/2.0, 1.0)

    def setScale(self, units, font='dummyFont', prevScale=(1.0,1.0)):
        """This method is called from within the draw routine and sets the
        scale of the OpenGL context to map between units. Could potentially be
        called by the user in order to draw OpenGl objects manually
        in each frame.

        The `units` can be 'height' (multiples of window height), 'norm'(normalised), 'pix'(pixels), 'cm' or
        'stroke_font'. The `font` parameter is only used if units='stroke_font'
        """
        if units=="norm":
            thisScale = numpy.array([1.0,1.0])
        elif units=="height":
            thisScale = numpy.array([2.0*self.size[1]/self.size[0],2.0])
        elif units in ["pix", "pixels"]:
            thisScale = 2.0/numpy.array(self.size)
        elif units=="cm":
            #windowPerCM = windowPerPIX / CMperPIX
            #                       = (window      /winPIX)        / (scrCm                               /scrPIX)
            if (self.scrWidthCM in [0,None]) or (self.scrWidthPIX in [0, None]):
                log.error('you didnt give me the width of the screen (pixels and cm). Check settings in MonitorCentre.')
                core.wait(1.0); core.quit()
            thisScale = (numpy.array([2.0,2.0])/self.size)/(float(self.scrWidthCM)/float(self.scrWidthPIX))
        elif units in ["deg", "degs"]:
            #windowPerDeg = winPerCM*CMperDEG
            #               = winPerCM              * tan(pi/180) * distance
            if (self.scrWidthCM in [0,None]) or (self.scrWidthPIX in [0, None]):
                log.error('you didnt give me the width of the screen (pixels and cm). Check settings in MonitorCentre.')
                core.wait(1.0); core.quit()
            cmScale = (numpy.array([2.0,2.0])/self.size)/(float(self.scrWidthCM)/float(self.scrWidthPIX))
            thisScale = cmScale * 0.017455 * self.scrDistCM
        elif units=="stroke_font":
            thisScale = numpy.array([2*font.letterWidth,2*font.letterWidth]/self.size/38.0)
        #actually set the scale as appropriate
        thisScale = thisScale/numpy.asarray(prevScale)#allows undoing of a previous scaling procedure
        GL.glScalef(thisScale[0], thisScale[1], 1.0)
        return thisScale #just in case the user wants to know?!

    def setGamma(self,gamma):
        """Set the monitor gamma, using Bits++ if possible"""
        if type(gamma) in [float, int]:
            self.gamma=[gamma,gamma,gamma]
        else:
            self.gamma=gamma

        if self.bitsMode != None:
            #first ensure that window gamma is 1.0
            if self.winType=='pygame':
                pygame.display.set_gamma(1.0,1.0,1.0)
            elif self.winType=='pyglet':
                self.winHandle.setGamma(self.winHandle, 1.0)
            #then set bits++ to desired gamma
            self.bits.setGamma(self.gamma)
        elif self.winType=='pygame':
            pygame.display.set_gamma(self.gamma[0], self.gamma[1], self.gamma[2])
        elif self.winType=='pyglet':
            self.winHandle.setGamma(self.winHandle, self.gamma)

    def _setupGlut(self):
        self.winType="glut"
        #initialise a window
        GLUT.glutInit(sys.argv)
        iconFile = os.path.join(psychopy.__path__[0], 'psychopy.gif')
        GLUT.glutSetIconTitle(iconFile)

        options = GLUT.GLUT_RGBA | GLUT.GLUT_DOUBLE | GLUT.GLUT_ALPHA | GLUT.GLUT_DEPTH
        if self.allowStencil: options = options|GLUT.GLUT_STENCIL

        GLUT.glutInitDisplayMode(options)
        self.handle = GLUT.glutCreateWindow('PsychoPy')

        if self._isFullScr:      GLUT.glutFullScreen()
        else:  GLUT.glutReshapeWindow(int(self.size[0]), int(self.size[1]))
        #set the redisplay callback
        GLUT.glutDisplayFunc(self.update)
    def _setupPyglet(self):
        global GL, GLU, GL_multitexture, _shaders#will use these later to assign the pyglet or pyopengl equivs
        self.winType = "pyglet"
        #setup the global use of pyglet.gl
        GL = pyglet.gl
        GLU = pyglet.gl
        GL_multitexture = pyglet.gl

        if self.allowStencil:
            config = GL.Config(depth_size=8, double_buffer=True, stencil_size=8)
        else:
            config = GL.Config(depth_size=8, double_buffer=True)
        allScrs = pyglet.window.get_platform().get_default_display().get_screens()
        if len(allScrs)>self.screen:
            thisScreen = allScrs[self.screen]
            log.info('configured pyglet screen %i' %self.screen)
        else:
            log.error("Requested an unavailable screen number")
        #if fullscreen check screen size
        if self._isFullScr:
            self._checkMatchingSizes(self.size,[thisScreen.width, thisScreen.height])
            w=h=None
        else:w,h=self.size
        if self.allowGUI: style=None
        else: style='borderless'
        self.winHandle = pyglet.window.Window(width=w,height=h,
                                              caption="PsychoPy",
                                              fullscreen=self._isFullScr,
                                              config=config,
                                              screen=thisScreen,
                                              style=style
                                          )
        #add these methods to the pyglet window
        self.winHandle.setGamma = gamma.setGamma
        self.winHandle.setGammaRamp = gamma.setGammaRamp
        self.winHandle.getGammaRamp = gamma.getGammaRamp
        self.winHandle.set_vsync(True)
        self.winHandle.on_key_press = psychopy.event._onPygletKey
        self.winHandle.on_mouse_press = psychopy.event._onPygletMousePress
        self.winHandle.on_mouse_release = psychopy.event._onPygletMouseRelease
        self.winHandle.on_mouse_scroll = psychopy.event._onPygletMouseWheel
        if not self.allowGUI:
            #make mouse invisible. Could go further and make it 'exclusive' (but need to alter x,y handling then)
            self.winHandle.set_mouse_visible(False)
        self.winHandle.on_resize = self.onResize
        if self.pos==None:
            #work out where the centre should be
            self.pos = [ (thisScreen.width-self.size[0])/2 , (thisScreen.height-self.size[1])/2 ]
        self.winHandle.set_location(self.pos[0]+thisScreen.x, self.pos[1]+thisScreen.y)#add the necessary amount for second screen

        try: #to load an icon for the window
            iconFile = os.path.join(psychopy.__path__[0], 'psychopy.png')
            icon = pyglet.image.load(filename=iconFile)
            self.winHandle.set_icon(icon)
        except: pass#doesn't matter
    def _checkMatchingSizes(self, requested,actual):
        """Checks whether the requested and actual screen sizes differ. If not
        then a warning is output and the window size is set to actual
        """
        if list(requested)!=list(actual):
            log.warning("User requested fullscreen with size %s, but screen is actually %s. Using actual size" \
                %(requested, actual))
            self.size=numpy.array(actual)
    def _setupPygame(self):
        self.winType = "pygame"
        global GL, GLU, GL_multitexture, _shaders#will use these later to assign the pyglet or pyopengl equivs

        #setup the global use of PyOpenGL (rather than pyglet.gl)
        GL = OpenGL.GL
        GL_multitexture = OpenGL.GL.ARB.multitexture
        GLU = OpenGL.GLU
        #pygame.mixer.pre_init(22050,16,2)#set the values to initialise sound system if it gets used
        pygame.init()
        if self.allowStencil: pygame.display.gl_set_attribute(pygame.locals.GL_STENCIL_SIZE, 8)

        try: #to load an icon for the window
            iconFile = os.path.join(psychopy.__path__[0], 'psychopy.png')
            icon = pygame.image.load(iconFile)
            pygame.display.set_icon(icon)
        except: pass#doesn't matter

        winSettings = pygame.OPENGL|pygame.DOUBLEBUF#|pygame.OPENGLBLIT #these are ints stored in pygame.locals
        if self._isFullScr:
            winSettings = winSettings | pygame.FULLSCREEN
            #check screen size if full screen
            scrInfo=pygame.display.Info()
            self._checkMatchingSizes(self.size,[scrInfo.current_w,scrInfo.current_h])
        elif self.pos==None:
            #centre video
            os.environ['SDL_VIDEO_CENTERED']="1"
        else: os.environ['SDL_VIDEO_WINDOW_POS']= '%i,%i' %(self.pos[0], self.pos[1])
        if sys.platform=='win32':
            os.environ['SDL_VIDEODRIVER'] = 'windib'
        if not self.allowGUI:
            winSettings = winSettings |pygame.NOFRAME
            self.setMouseVisible(False)
            pygame.display.set_caption('PsychoPy (NB use with allowGUI=False when running properly)')
        else:
            self.setMouseVisible(True)
            pygame.display.set_caption('PsychoPy')
        self.winHandle = pygame.display.set_mode(self.size.astype('i'),winSettings)
        pygame.display.set_gamma(1.0) #this will be set appropriately later
    def _setupGL(self):
        if self.winType=='pyglet': _shaders=_shadersPyglet
#        else: _shaders=_shadersPygame

        #setup screen color
        if self.colorSpace in ['rgb','dkl','lms']: #these spaces are 0-centred
            desiredRGB = (self.rgb+1)/2.0#RGB in range 0:1 and scaled for contrast
        else:
            desiredRGB = self.rgb/255.0
        GL.glClearColor(desiredRGB[0],desiredRGB[1],desiredRGB[2], 1.0)
        GL.glClearDepth(1.0)

        GL.glViewport(0, 0, int(self.size[0]), int(self.size[1]))

        GL.glMatrixMode(GL.GL_PROJECTION) # Reset The Projection Matrix
        GL.glLoadIdentity()
        GLU.gluOrtho2D(-1,1,-1,1)

        GL.glMatrixMode(GL.GL_MODELVIEW)# Reset The Projection Matrix
        GL.glLoadIdentity()

        GL.glDisable(GL.GL_DEPTH_TEST)
        #GL.glEnable(GL.GL_DEPTH_TEST)                   # Enables Depth Testing
        #GL.glDepthFunc(GL.GL_LESS)                      # The Type Of Depth Test To Do
        GL.glEnable(GL.GL_BLEND)
        GL.glBlendFunc(GL.GL_SRC_ALPHA, GL.GL_ONE_MINUS_SRC_ALPHA)

        GL.glShadeModel(GL.GL_SMOOTH)                   # Color Shading (FLAT or SMOOTH)
        GL.glEnable(GL.GL_POINT_SMOOTH)

        if self.winType!='pyglet':
            GL_multitexture.glInitMultitextureARB()
        else:
            #check for GL_ARB_texture_float (which is needed for shaders to be useful)
            #this needs to be done AFTER the context has been created
            if not pyglet.gl.gl_info.have_extension('GL_ARB_texture_float'):
                self._haveShaders=False

        if self.winType=='pyglet' and self._haveShaders:
            #we should be able to compile shaders (don't just 'try')
            self._progSignedTexMask = _shaders.compileProgram(_shaders.vertSimple, _shaders.fragSignedColorTexMask)#fragSignedColorTexMask
            self._progSignedTex = _shaders.compileProgram(_shaders.vertSimple, _shaders.fragSignedColorTex)
            self._progSignedTexMask1D = _shaders.compileProgram(_shaders.vertSimple, _shaders.fragSignedColorTexMask1D)
            self._progSignedTexFont = _shaders.compileProgram(_shaders.vertSimple, _shaders.fragSignedColorTexFont)
#        elif self.winType=='pygame':#on PyOpenGL we should try to get an init value
#            from OpenGL.GL.ARB import shader_objects
#            if shader_objects.glInitShaderObjectsARB():
#                self._haveShaders=True
#                self._progSignedTexMask = _shaders.compileProgram(_shaders.vertSimple, _shaders.fragSignedColorTexMask)#fragSignedColorTexMask
#                self._progSignedTex = _shaders.compileProgram(_shaders.vertSimple, _shaders.fragSignedColorTex)
#            else:
#                self._haveShaders=False

        GL.glClear(GL.GL_COLOR_BUFFER_BIT|GL.GL_DEPTH_BUFFER_BIT)

        #identify gfx card vendor
        if self.winType=='pyglet':
            self.glVendor=GL.gl_info.get_vendor().lower()
        else:
            self.glVendor=GL.glGetString(GL.GL_VENDOR).lower()

        if sys.platform=='darwin':
            platform_specific.syncSwapBuffers(1)

        if haveFB:
            self._setupFrameBuffer()

    def _setupFrameBuffer(self):
        # Setup framebuffer
        self.frameBuffer = FB.glGenFramebuffersEXT(1)

        FB.glBindFramebufferEXT(FB.GL_FRAMEBUFFER_EXT, self.frameBuffer)
        # Setup depthbuffer
        self.depthBuffer = FB.glGenRenderbuffersEXT(1)
        FB.glBindRenderbufferEXT (FB.GL_RENDERBUFFER_EXT,self.depthBuffer)
        FB.glRenderbufferStorageEXT (FB.GL_RENDERBUFFER_EXT, GL.GL_DEPTH_COMPONENT, int(self.size[0]), int(self.size[1]))

        # Create texture to render to
        self.frameTexture = GL.glGenTextures (1)
        GL.glBindTexture (GL.GL_TEXTURE_2D, self.frameTexture)
        GL.glTexParameteri (GL.GL_TEXTURE_2D, GL.GL_TEXTURE_MAG_FILTER, GL.GL_LINEAR)
        GL.glTexParameteri (GL.GL_TEXTURE_2D, GL.GL_TEXTURE_MIN_FILTER, GL.GL_LINEAR)
        GL.glTexImage2D (GL.GL_TEXTURE_2D, 0, GL.GL_RGBA32F_ARB, int(self.size[0]), int(self.size[1]), 0,
                         GL.GL_RGBA, GL.GL_FLOAT, None)

        #attach texture to the frame buffer
        FB.glFramebufferTexture2DEXT (FB.GL_FRAMEBUFFER_EXT, GL.GL_COLOR_ATTACHMENT0_EXT,
                                      GL.GL_TEXTURE_2D, self.frameTexture, 0);
        FB.glFramebufferRenderbufferEXT(FB.GL_FRAMEBUFFER_EXT, GL.GL_DEPTH_ATTACHMENT_EXT,
                                        FB.GL_RENDERBUFFER_EXT, self.depthBuffer);

        status = FB.glCheckFramebufferStatusEXT (FB.GL_FRAMEBUFFER_EXT);
        if status != FB.GL_FRAMEBUFFER_COMPLETE_EXT:
            print "Error in framebuffer activation"
            return
        GL.glDisable(GL.GL_TEXTURE_2D)

    def setMouseVisible(self,visibility):
        """Sets the visibility of the mouse cursor.

        If Window was initilised with noGUI=True then the mouse is initially
        set to invisible, otherwise it will initially be visible.

        Usage:
            ``setMouseVisible(False)``
            ``setMouseVisible(True)``
        """
        if self.winType=='pygame':wasVisible = pygame.mouse.set_visible(visibility)
        elif self.winType=='pyglet':self.winHandle.set_mouse_visible(visibility)
        self.mouseVisible = visibility
    def _getActualFrameRate(self,nMaxFrames=100,nWarmUpFrames=10, threshold=1):
        """Measures the actual fps for the screen.

        This is done by waiting (for a max of nMaxFrames) until 10 frames in a
        row have identical frame times (std dev below 1ms).

        If there are no 10 consecutive identical frames a warning is logged and
        `None` will be returned.

        :parameters:

            nMaxFrames:
                the maxmimum number of frames to wait for a matching set of 10

            nWarmUpFrames:
                the number of frames to display before starting the test (this is
                in place to allow the system to settle after opening the
                `Window` for the first time.

            threshold:
                the threshold for the std deviation (in ms) before the set are considered
                a match

        """
        recordFrmIntsOrig = self.recordFrameIntervals
        #run warm-ups
        self.setRecordFrameIntervals(False)
        for frameN in range(nWarmUpFrames):
            self.flip()
        #run test frames
        self.setRecordFrameIntervals(True)
        for frameN in range(nMaxFrames):
            self.flip()
            if len(self.frameIntervals)>=10 and numpy.std(self.frameIntervals[-10:])<(threshold/1000.0):
                rate = 1.0/numpy.mean(self.frameIntervals[-10:])
                if self.screen==None:scrStr=""
                else: scrStr = " (%i)" %self.screen
                log.debug('Screen%s actual frame rate measured at %.2f' %(scrStr,rate))
                self.setRecordFrameIntervals(recordFrmIntsOrig)
                self.frameIntervals=[]
                return rate
        #if we got here we reached end of maxFrames with no consistent value
        log.warning("Couldn't measure a consistent frame rate.\n" + \
            "  - Is your graphics card set to sync to vertical blank?\n" + \
            "  - Are you running other processes on your computer?\n")
        return None

class _BaseVisualStim:
    """A template for a stimulus class, on which PatchStim, TextStim etc... are based.
    Not finished...?
    """
    def __init__(self, win, units=None, name='', autoLog=True):
        self.win=win
        self.name=name
        self.autoLog=autoLog
        self.status = NOT_STARTED
        #unit conversions
        if units!=None and len(units): self.units = units
        else: self.units = win.units
        if self.units in ['norm','height']: self._winScale=self.units
        else: self._winScale='pix' #set the window to have pixels coords

    def draw(self):
        raise NotImplementedError('Stimulus classes must overide _BaseVisualStim.draw')
    def setPos(self, newPos, operation='', units=None):
        """Set the stimulus position in the specified (or inheritted) `units`
        """
        self._set('pos', val=newPos, op=operation)
        self._calcPosRendered()
    def setDepth(self,newDepth, operation=''):
        self._set('depth', newDepth, operation)
    def setSize(self, newSize, operation='', units=None):
        """Set the stimulus size [X,Y] in the specified (or inheritted) `units`
        """
        if units==None: units=self.units#need to change this to create several units from one
        self._set('size', newSize, op=operation)
        self._requestedSize=newSize#to track whether we're just using a default
        self._calcSizeRendered()
        if hasattr(self, '_calcCyclesPerStim'):
            self._calcCyclesPerStim()
        self.needUpdate=True
    def setOri(self, newOri, operation=''):
        """Set the stimulus orientation in degrees
        """
        self._set('ori',val=newOri, op=operation)
    def setOpacity(self,newOpacity,operation=''):
        self._set('opacity', newOpacity, operation)
        #opacity is coded by the texture, if not using shaders
        if not self._useShaders and hasattr(self,'setMask'):
            #turn off autologging
            autoLogging = self.autoLog
            self.autoLog=False
            #update mask with new opacity
            self.setMask(self._maskName)
            #reinstate autologging if needed
            self.autoLog=autoLogging
    def setDKL(self, newDKL, operation=''):
        """DEPRECATED since v1.60.05: Please use setColor
        """
        self._set('dkl', val=newDKL, op=operation)
        self.setRGB(psychopy.misc.dkl2rgb(self.dkl, self.win.dkl_rgb))
    def setLMS(self, newLMS, operation=''):
        """DEPRECATED since v1.60.05: Please use setColor
        """
        self._set('lms', value=newLMS, op=operation)
        self.setRGB(psychopy.misc.lms2rgb(self.lms, self.win.lms_rgb))
    def setRGB(self, newRGB, operation=''):
        """DEPRECATED since v1.60.05: Please use setColor
        """
        self._set('rgb', newRGB, operation)
        _setTexIfNoShaders(self)

    def setColor(self, color, colorSpace=None, operation=''):
        """Set the color of the stimulus. See :ref:`colorspaces` for further information
        about the various ways to specify colors and their various implications.

        :Parameters:

        color :
            Can be specified in one of many ways. If a string is given then it
            is interpreted as the name of the color. Any of the standard html/X11
            `color names <http://www.w3schools.com/html/html_colornames.asp>`
            can be used. e.g.::

                myStim.setColor('white')
                myStim.setColor('RoyalBlue')#(the case is actually ignored)

            A hex value can be provided, also formatted as with web colors. This can be
            provided as a string that begins with # (not using python's usual 0x000000 format)::

                myStim.setColor('#DDA0DD')#DDA0DD is hexadecimal for plum

            You can also provide a triplet of values, which refer to the coordinates
            in one of the :ref:`colorspaces`. If no color space is specified then the color
            space most recently used for this stimulus is used again.

                myStim.setColor([1.0,-1.0,-1.0], 'rgb')#a red color in rgb space
                myStim.setColor([0.0,45.0,1.0], 'dkl') #DKL space with elev=0, azimuth=45
                myStim.setColor([0,0,255], 'rgb255') #a blue stimulus using rgb255 space

            Lastly, a single number can be provided, x, which is equivalent to providing
            [x,x,x].

                myStim.setColor(255, 'rgb255') #all guns o max

        colorSpace : string or None

            defining which of the :ref:`colorspaces` to use. For strings and hex
            values this is not needed. If None the default colorSpace for the stimulus is
            used (defined during initialisation).

        operation : one of '+','-','*','/', or '' for no operation (simply replace value)

            for colors specified as a triplet of values (or single intensity value)
            the new value will perform this operation on the previous color

                thisStim.setColor([1,1,1],'rgb255','+')#increment all guns by 1 value
                thisStim.setColor(-1, 'rgb', '*') #multiply the color by -1 (which in this space inverts the contrast)
                thisStim.setColor([10,0,0], 'dkl', '+')#raise the elevation from the isoluminant plane by 10 deg
        """
        _setColor(self,color, colorSpace=colorSpace, operation=operation,
                    rgbAttrib='rgb', #or 'fillRGB' etc
                    colorAttrib='color')
        if self.autoLog:
            self.win.logOnFlip("Set %s color=%s colorSpace=%s" %(self.name, self.color, self.colorSpace),
                level=log.EXP,obj=self)
    def setContr(self, newContr, operation=''):
        """Set the contrast of the stimulus
        """
        self._set('contr', newContr, operation)
        #if we don't have shaders we need to rebuild the texture
        if not self._useShaders:
            self.setTex(self._texName)
    def _set(self, attrib, val, op=''):
        """
        Deprecated. Use methods specific to the parameter you want to set

        e.g. ::

             stim.setPos([3,2.5])
             stim.setOri(45)
             stim.setPhase(0.5, "+")

        NB this method does not flag the need for updates any more - that is
        done by specific methods as described above.
        """
        if op==None: op=''
        #format the input value as float vectors
        if type(val) in [tuple,list]:
            val=numpy.asarray(val,float)

        if op=='':#this routine can handle single value inputs (e.g. size) for multi out (e.g. h,w)
            exec('self.'+attrib+'*=0') #set all values in array to 0
            exec('self.'+attrib+'+=val') #then add the value to array
        else:
            exec('self.'+attrib+op+'=val')

        if self.autoLog:
            self.win.logOnFlip("Set %s %s=%s" %(self.name, attrib, getattr(self,attrib)),
                level=log.EXP,obj=self)

    def setUseShaders(self, val=True):
        """Set this stimulus to use shaders if possible.
        """
        #NB TextStim overrides this function, so changes here may need changing there too
        if val==True and self.win._haveShaders==False:
            log.error("Shaders were requested for PatchStim but aren't available. Shaders need OpenGL 2.0+ drivers")
        if val!=self._useShaders:
            self._useShaders=val
            self.setTex(self._texName)
            self.setMask(self._maskName)
            self.needUpdate=True

    def _updateList(self):
        """
        The user shouldn't need this method since it gets called
        after every call to .set()
        Chooses between using and not using shaders each call.
        """
        if self._useShaders:
            self._updateListShaders()
        else: self._updateListNoShaders()
    def _calcSizeRendered(self):
        """Calculate the size of the stimulus in coords of the :class:`~psychopy.visual.Window` (normalised or pixels)"""
        if self.units in ['norm','pix', 'height']: self._sizeRendered=copy.copy(self.size)
        elif self.units in ['deg', 'degs']: self._sizeRendered=psychopy.misc.deg2pix(self.size, self.win.monitor)
        elif self.units=='cm': self._sizeRendered=psychopy.misc.cm2pix(self.size, self.win.monitor)
        else:
            log.ERROR("Stimulus units should be 'height', 'norm', 'deg', 'cm' or 'pix', not '%s'" %self.units)
    def _calcPosRendered(self):
        """Calculate the pos of the stimulus in coords of the :class:`~psychopy.visual.Window` (normalised or pixels)"""
        if self.units in ['norm','pix', 'height']: self._posRendered= copy.copy(self.pos)
        elif self.units in ['deg', 'degs']: self._posRendered=psychopy.misc.deg2pix(self.pos, self.win.monitor)
        elif self.units=='cm': self._posRendered=psychopy.misc.cm2pix(self.pos, self.win.monitor)
    def setAutoDraw(self, val):
        """Add or remove a stimulus from the list of stimuli that will be
        automatically drawn on each flip

        :parameters:
            - val: True/False
                True to add the stimulus to the draw list, False to remove it
        """
        toDraw=self.win._toDraw
        toDrawDepths=self.win._toDrawDepths
        beingDrawn = (self in toDraw)
        if val == beingDrawn:
            return #nothing to do
        elif val:
            #work out where to insert the object in the autodraw list
            depthArray = numpy.array(toDrawDepths)
            iis = numpy.where(depthArray<self.depth)[0]#all indices where true
            if len(iis):#we featured somewhere before the end of the list
                toDraw.insert(iis[0], self)
                toDrawDepths.insert(iis[0], self.depth)
            else:
                toDraw.append(self)
                toDrawDepths.append(self.depth)
            #update log and status
            if self.autoLog: self.win.logOnFlip(msg=u"Started presenting %s" %self.name,
                level=log.EXP, obj=self)
            self.status = STARTED
        elif val==False:
            #remove from autodraw lists
            toDrawDepths.pop(toDraw.index(self))#remove from depths
            toDraw.remove(self)#remove from draw list
            #update log and status
            if self.autoLog: self.win.logOnFlip(msg=u"Stopped presenting %s" %self.name,
                level=log.EXP, obj=self)
            self.status = STOPPED
    def setAutoLog(self,val=True):
        """Turn on (or off) autoLogging for this stimulus.

        :parameters:
            - val: True (default) or False

        """
        self.autoLog=val

class DotStim(_BaseVisualStim):
    """
    This stimulus class defines a field of dots with an update rule that determines how they change
    on every call to the .draw() method.

    This single class can be used to generate a wide variety of dot motion types. For a review of
    possible types and their pros and cons see Scase, Braddick & Raymond (1996). All six possible
    motions they describe can be generated with appropriate choices of the signalDots (which
    determines whether signal dots are the 'same' or 'different' on each frame), noiseDots
    (which determines the locations of the noise dots on each frame) and the dotLife (which
    determines for how many frames the dot will continue before being regenerated).

    The default settings (as of v1.70.00) is for the noise dots to have identical velocity
    but random direction and signal dots that come from a different population
    to the noise dots (once a signal dot, always a signal dot).

    For further detail about the different configurations see :ref:`dots` in the Builder
    Components section of the documentation.

    If further customisation is required, then the DotStim should be subclassed and its
    _update_dotsXY and _newDotsXY methods overridden.
    """
    def __init__(self,
                 win,
                 units  ='',
                 nDots  =1,
                 coherence      =0.5,
                 fieldPos       =(0.0,0.0),
                 fieldSize      = (1.0,1.0),
                 fieldShape     = 'sqr',
                 dotSize        =2.0,
                 dotLife = 3,
                 dir    =0.0,
                 speed  =0.5,
                 rgb    =None,
                 color=(1.0,1.0,1.0),
                 colorSpace='rgb',
                 opacity =1.0,
                 depth  =0,
                 element=None,
                 signalDots='same',
                 noiseDots='direction',
                 name='', autoLog=True):
        """
        :Parameters:

            win :
                a :class:`~psychopy.visual.Window` object (required)
            units : **None**, 'norm', 'cm', 'deg' or 'pix'
                If None then the current units of the :class:`~psychopy.visual.Window` will be used.
                See :ref:`units` for explanation of other options.
            nDots : int
                number of dots to be generated
            fieldPos : (x,y) or [x,y]
                specifying the location of the centre of the stimulus.
            fieldSize : a single value, specifying the diameter of the field
                Sizes can be negative and can extend beyond the window.
            fieldShape : *'sqr'* or 'circle'
                Defines the envelope used to present the dots
            dotSize
                specified in pixels (overridden if `element` is specified)
            dotLife : int
                Number of frames each dot lives for (default=3, -1=infinite)
            dir : float (degrees)
                direction of the coherent dots
            speed : float
                speed of the dots (in *units*/frame)
            signalDots : 'same' or *'different'*
                If 'same' then the signal and noise dots are constant. If different
                then the choice of which is signal and which is noise gets
                randomised on each frame. This corresponds to Scase et al's (1996) categories of RDK.
            noiseDots : *'direction'*, 'position' or 'walk'
                Determines the behaviour of the noise dots, taken directly from
                Scase et al's (1996) categories. For 'position', noise dots take a
                random position every frame. For 'direction' noise dots follow a
                random, but constant direction. For 'walk' noise dots vary their
                direction every frame, but keep a constant speed.

            color:

                Could be a:

                    - web name for a color (e.g. 'FireBrick');
                    - hex value (e.g. '#FF0047');
                    - tuple (1.0,1.0,1.0); list [1.0,1.0, 1.0]; or numpy array.

                If the last three are used then the color space should also be given
                See :ref:`colorspaces`

            colorSpace:
                the color space controlling the interpretation of the `color`
                See :ref:`colorspaces`
            opacity : float
                1.0 is opaque, 0.0 is transparent
            depth:
                The depth argument is deprecated and may be removed in future versions.
                Depth is controlled simply by drawing order.
            element : *None* or a visual stimulus object
                This can be any object that has a ``.draw()`` method and a
                ``.setPos([x,y])`` method (e.g. a PatchStim, TextStim...)!!
                See `ElementArrayStim` for a faster implementation of this idea.
            name : string
                The name of the object to be using during logged messages about
                this stim
            """
        _BaseVisualStim.__init__(self, win, units=units, name=name, autoLog=autoLog)
        self.nDots = nDots
        #size
        if type(fieldPos) in [tuple,list]:
            self.fieldPos = numpy.array(fieldPos,float)
        else: self.fieldPos=fieldPos
        if type(fieldSize) in [tuple,list]:
            self.fieldSize = numpy.array(fieldSize)
        else:self.fieldSize=fieldSize
        if type(dotSize) in [tuple,list]:
            self.dotSize = numpy.array(dotSize)
        else:self.dotSize=dotSize
        self.fieldShape = fieldShape
        self.dir = dir
        self.speed = speed
        self.opacity = opacity
        self.element = element
        self.dotLife = dotLife
        self.signalDots = signalDots
        self.noiseDots = noiseDots

        #'rendered' coordinates represent the stimuli in the scaled coords of the window
        #(i.e. norm for units==norm, but pix for all other units)
        self._dotSizeRendered=None
        self._speedRendered=None
        self._fieldSizeRendered=None
        self._fieldPosRendered=None

        self._useShaders=False#not needed for dots?
        self.colorSpace=colorSpace
        if rgb!=None:
            log.warning("Use of rgb arguments to stimuli are deprecated. Please use color and colorSpace args instead")
            self.setColor(rgb, colorSpace='rgb')
        else:
            self.setColor(color)

        self.depth=depth

        """initialise the dots themselves - give them all random dir and then
        fix the first n in the array to have the direction specified"""

        self.coherence=round(coherence*self.nDots)/self.nDots#store actual coherence

        self._dotsXY = self._newDotsXY(self.nDots) #initialise a random array of X,Y
        self._dotsSpeed = numpy.ones(self.nDots, 'f')*self.speed#all dots have the same speed
        self._dotsLife = abs(dotLife)*numpy.random.rand(self.nDots)#abs() means we can ignore the -1 case (no life)
        #determine which dots are signal
        self._signalDots = numpy.zeros(self.nDots, dtype=bool)
        self._signalDots[0:int(self.coherence*self.nDots)]=True
        #numpy.random.shuffle(self._signalDots)#not really necessary
        #set directions (only used when self.noiseDots='direction')
        self._dotsDir = numpy.random.rand(self.nDots)*2*pi
        self._dotsDir[self._signalDots] = self.dir*pi/180

        self._calcFieldCoordsRendered()
        self._update_dotsXY()

    def _set(self, attrib, val, op=''):
        """Use this to set attributes of your stimulus after initialising it.

        :Parameters:

        attrib : a string naming any of the attributes of the stimulus (set during init)
        val : the value to be used in the operation on the attrib
        op : a string representing the operation to be performed (optional) most maths operators apply ('+','-','*'...)

        examples::

            myStim.set('rgb',0) #will simply set all guns to zero (black)
            myStim.set('rgb',0.5,'+') #will increment all 3 guns by 0.5
            myStim.set('rgb',(1.0,0.5,0.5),'*') # will keep the red gun the same and halve the others

        """
        #format the input value as float vectors
        if type(val) in [tuple,list]:
            val=numpy.array(val,float)

        #change the attribute as requested
        if op=='':
            #note: this routine can handle single value inputs (e.g. size) for multi out (e.g. h,w)
            exec('self.'+attrib+'*=0') #set all values in array to 0
            exec('self.'+attrib+'+=val') #then add the value to array
        else:
            exec('self.'+attrib+op+'=val')

        #update the actual coherence for the requested coherence and nDots
        if attrib in ['nDots','coherence']:
            self.coherence=round(self.coherence*self.nDots)/self.nDots


    def set(self, attrib, val, op=''):
        """DotStim.set() is obselete and may not be supported in future
        versions of PsychoPy. Use the specific method for each parameter instead
        (e.g. setFieldPos(), setCoherence()...)
        """
        self._set(attrib, val, op)
    def setPos(self, newPos=None, operation='', units=None):
        """Obselete - users should use setFieldPos or instead of setPos
        """
        log.error("User called DotStim.setPos(pos). Use DotStim.SetFieldPos(pos) instead.")
    def setFieldPos(self,val, op=''):
        self._set('fieldPos', val, op)
        self._calcFieldCoordsRendered()
    def setFieldCoherence(self,val, op=''):
        """Change the coherence (%) of the DotStim. This will be rounded according
        to the number of dots in the stimulus.
        """
        self._set('coherence', val, op)
        self.coherence=round(self.coherence*self.nDots)/self.nDots#store actual coherence rounded by nDots
        self._signalDots = numpy.zeros(self.nDots, dtype=bool)
        self._signalDots[0:int(self.coherence*self.nDots)]=True
        #for 'direction' method we need to update the direction of the number
        #of signal dots immediately, but for other methods it will be done during updateXY
        if self.noiseDots == 'direction':
            self._dotsDir=numpy.random.rand(self.nDots)*2*pi
            self._dotsDir[self._signalDots]=self.dir*pi/180
    def setDir(self,val, op=''):
        """Change the direction of the signal dots (units in degrees)
        """
        #check which dots are signal
        signalDots = self._dotsDir==(self.dir*pi/180)
        self._set('dir', val, op)
        #dots currently moving in the signal direction also need to update their direction
        self._dotsDir[signalDots] = self.dir*pi/180
    def setSpeed(self,val, op=''):
        """Change the speed of the dots (in stimulus `units` per second)
        """
        self._set('speed', val, op)
    def draw(self, win=None):
        """Draw the stimulus in its relevant window. You must call
        this method after every MyWin.flip() if you want the
        stimulus to appear on that frame and then update the screen
        again.
        """
        if win==None: win=self.win
        if win.winType=='pyglet': win.winHandle.switch_to()

        self._update_dotsXY()

        GL.glPushMatrix()#push before drawing, pop after

        #draw the dots
        if self.element==None:
            win.setScale(self._winScale)
            #scale the drawing frame etc...
            GL.glTranslatef(self._fieldPosRendered[0],self._fieldPosRendered[1],0)
            GL.glPointSize(self.dotSize)

            #load Null textures into multitexteureARB - they modulate with glColor
            GL.glActiveTexture(GL.GL_TEXTURE0)
            GL.glEnable(GL.GL_TEXTURE_2D)
            GL.glBindTexture(GL.GL_TEXTURE_2D, 0)
            GL.glActiveTexture(GL.GL_TEXTURE1)
            GL.glEnable(GL.GL_TEXTURE_2D)
            GL.glBindTexture(GL.GL_TEXTURE_2D, 0)

            if self.win.winType == 'pyglet':
                GL.glVertexPointer(2, GL.GL_DOUBLE, 0, self._dotsXYRendered.ctypes.data_as(ctypes.POINTER(ctypes.c_double)))
            else:
                GL.glVertexPointerd(self._dotsXYRendered)
            if self.colorSpace in ['rgb','dkl','lms']:
                GL.glColor4f(self.rgb[0]/2.0+0.5, self.rgb[1]/2.0+0.5, self.rgb[2]/2.0+0.5, 1.0)
            else:
                GL.glColor4f(self.rgb[0]/255.0, self.rgb[1]/255.0, self.rgb[2]/255.0, 1.0)
            GL.glEnableClientState(GL.GL_VERTEX_ARRAY)
            GL.glDrawArrays(GL.GL_POINTS, 0, self.nDots)
            GL.glDisableClientState(GL.GL_VERTEX_ARRAY)
        else:
            #we don't want to do the screen scaling twice so for each dot subtract the screen centre
            initialDepth=self.element.depth
            for pointN in range(0,self.nDots):
                self.element.setPos(self._dotsXY[pointN,:]+self.fieldPos)
                self.element.draw()
            self.element.setDepth(initialDepth)#reset depth before going to next frame
        GL.glPopMatrix()

    def _newDotsXY(self, nDots):
        """Returns a uniform spread of dots, according to the fieldShape and fieldSize

        usage::

            dots = self._newDots(nDots)

        """
        if self.fieldShape=='circle':#make more dots than we need and only use those that are within circle
            while True:#repeat until we have enough
                new=numpy.random.uniform(-1, 1, [nDots*2,2])#fetch twice as many as needed
                inCircle= (numpy.hypot(new[:,0],new[:,1])<1)
                if sum(inCircle)>=nDots:
                    return new[inCircle,:][:nDots,:]*self.fieldSize/2.0
        else:
            return numpy.random.uniform(-self.fieldSize/2.0, self.fieldSize/2.0, [nDots,2])

    def _update_dotsXY(self):
        """
        The user shouldn't call this - its gets done within draw()
        """

        """Find dead dots, update positions, get new positions for dead and out-of-bounds
        """
        #renew dead dots
        if self.dotLife>0:#if less than zero ignore it
            self._dotsLife -= 1 #decrement. Then dots to be reborn will be negative
            dead = (self._dotsLife<=0.0)
            self._dotsLife[dead]=self.dotLife
        else:
            dead=numpy.zeros(self.nDots, dtype=bool)

        ##update XY based on speed and dir
        #NB self._dotsDir is in radians, but self.dir is in degs
        #update which are the noise/signal dots
        if self.signalDots =='different':
            #  **up to version 1.70.00 this was the other way around, not in keeping with Scase et al**
            #noise and signal dots change identity constantly
            numpy.random.shuffle(self._dotsDir)
            self._signalDots = (self._dotsDir==(self.dir*pi/180))#and then update _signalDots from that

        #update the locations of signal and noise
        if self.noiseDots=='walk':
            # noise dots are ~self._signalDots
            self._dotsDir[~self._signalDots] = numpy.random.rand((~self._signalDots).sum())*pi*2
            #then update all positions from dir*speed
            self._dotsXY[:,0] += self.speed*numpy.reshape(numpy.cos(self._dotsDir),(self.nDots,))
            self._dotsXY[:,1] += self.speed*numpy.reshape(numpy.sin(self._dotsDir),(self.nDots,))# 0 radians=East!
        elif self.noiseDots == 'direction':
            #simply use the stored directions to update position
            self._dotsXY[:,0] += self.speed*numpy.reshape(numpy.cos(self._dotsDir),(self.nDots,))
            self._dotsXY[:,1] += self.speed*numpy.reshape(numpy.sin(self._dotsDir),(self.nDots,))# 0 radians=East!
        elif self.noiseDots=='position':
            #update signal dots
            self._dotsXY[self._signalDots,0] += \
                self.speed*numpy.reshape(numpy.cos(self._dotsDir[self._signalDots]),(self._signalDots.sum(),))
            self._dotsXY[self._signalDots,1] += \
                self.speed*numpy.reshape(numpy.sin(self._dotsDir[self._signalDots]),(self._signalDots.sum(),))# 0 radians=East!
            #update noise dots
            dead = dead+(~self._signalDots)#just create new ones

        #handle boundaries of the field
        if self.fieldShape in  [None, 'square', 'sqr']:
            dead = dead+(numpy.abs(self._dotsXY[:,0])>(self.fieldSize/2.0))+(numpy.abs(self._dotsXY[:,1])>(self.fieldSize/2.0))
        elif self.fieldShape == 'circle':
            #transform to a normalised circle (radius = 1 all around) then to polar coords to check
            normXY = self._dotsXY/(self.fieldSize/2.0)#the normalised XY position (where radius should be <1)
            dead = dead + (numpy.hypot(normXY[:,0],normXY[:,1])>1) #add out-of-bounds to those that need replacing

        #update any dead dots
        if sum(dead):
            self._dotsXY[dead,:] = self._newDotsXY(sum(dead))

        #update the pixel XY coordinates
        self._calcDotsXYRendered()

    def _calcDotsXYRendered(self):
        if self.units in ['norm','pix', 'height']: self._dotsXYRendered=self._dotsXY
        elif self.units in ['deg','degs']: self._dotsXYRendered=psychopy.misc.deg2pix(self._dotsXY, self.win.monitor)
        elif self.units=='cm': self._dotsXYRendered=psychopy.misc.cm2pix(self._dotsXY, self.win.monitor)
    def _calcFieldCoordsRendered(self):
        if self.units in ['norm', 'pix', 'height']:
            self._fieldSizeRendered=self.fieldSize
            self._fieldPosRendered=self.fieldPos
        elif self.units in ['deg', 'degs']:
            self._fieldSizeRendered=psychopy.misc.deg2pix(self.fieldSize, self.win.monitor)
            self._fieldPosRendered=psychopy.misc.deg2pix(self.fieldPos, self.win.monitor)
        elif self.units=='cm':
            self._fieldSizeRendered=psychopy.misc.cm2pix(self.fieldSize, self.win.monitor)
            self._fieldPosRendered=psychopy.misc.cm2pix(self.fieldPos, self.win.monitor)

class SimpleImageStim:
    """A simple stimulus for loading images from a file and presenting at exactly
    the resolution and color in the file (subject to gamma correction if set).

    Unlike the PatchStim, this type of stimulus cannot be rescaled, rotated or
    masked (although flipping horizontally or vertically is possible). Drawing will
    also tend to be marginally slower, because the image isn't preloaded to the
    graphics card. The advantage, however is that the stimulus will always be in its
    original aspect ratio, with no interplotation or other transformation.

    SimpleImageStim does not support a depth parameter (the OpenGL method
    that draws the pixels does not support it). Simple images will obscure any other
    stimulus type.


    """
    def __init__(self,
                 win,
                 image     ="",
                 units   ="",
                 pos     =(0.0,0.0),
                 contrast=1.0,
                 opacity=1.0,
                 flipHoriz=False,
                 flipVert=False,
                 name='', autoLog=True):
        """
        :Parameters:


            win :
                a :class:`~psychopy.visual.Window` object (required)
            image :
                The filename, including relative or absolute path. The image
                can be any format that the Python Imagin Library can import
                (which is almost all).
            units : **None**, 'height', 'norm', 'cm', 'deg' or 'pix'
                If None then the current units of the :class:`~psychopy.visual.Window` will be used.
                See :ref:`units` for explanation of other options.
            pos :
                a tuple (0.0,0.0) or a list [0.0,0.0] for the x and y of the centre of the stimulus.
                The origin is the screen centre, the units are determined
                by units (see above). Stimuli can be position beyond the
                window!
            contrast :
                How far the stimulus deviates from the middle grey.
                Contrast can vary -1:1 (this is a multiplier for the
                values given in the color description of the stimulus)
            opacity :
                1.0 is opaque, 0.0 is transparent
            name : string
                The name of the object to be using during logged messages about
                this stim
        """
        #NB most stimuli use _BaseVisualStim for the _set method and for
        # setting up win, name, units and autolog in __init__ but SimpleImage
        # shares very little with _Base so we do it manually here
        self.win=win
        self.name=name
        self.autoLog=autoLog
        #unit conversions
        if units!=None and len(units): self.units = units
        else: self.units = win.units
        if self.units in ['norm','height']: self._winScale=self.units
        else: self._winScale='pix' #set the window to have pixels coords

        if win._haveShaders: self._useShaders=True#by default, this is a good thing
        else: self._useShaders=False

        self.contrast = float(contrast)
        self.opacity = opacity
        self.pos = numpy.array(pos, float)
        self.setImage(image)

        #flip if necess
        self.flipHoriz=False#initially it is false, then so the flip according to arg above
        self.setFlipHoriz(flipHoriz)
        self.flipVert=False#initially it is false, then so the flip according to arg above
        self.setFlipVert(flipVert)

        self._calcPosRendered()
    def setFlipHoriz(self,newVal=True):
        """If set to True then the image will be flipped horiztonally (left-to-right).
        Note that this is relative to the original image, not relative to the current state.
        """
        if newVal!=self.flipHoriz: #we need to make the flip
            self.imArray = numpy.flipud(self.imArray)#numpy and pyglet disagree about ori so ud<=>lr
        self.flipHoriz=newVal
        self._needStrUpdate=True
    def setFlipVert(self,newVal=True):
        """If set to True then the image will be flipped vertically (top-to-bottom).
        Note that this is relative to the original image, not relative to the current state.
        """
        if newVal!=self.flipVert: #we need to make the flip
            self.imArray = numpy.fliplr(self.imArray)#numpy and pyglet disagree about ori so ud<=>lr
        self.flipVert=newVal
        self._needStrUpdate=True
    def setUseShaders(self, val=True):
        """Set this stimulus to use shaders if possible.
        """
        #NB TextStim overrides this function, so changes here may need changing there too
        if val==True and self.win._haveShaders==False:
            log.error("Shaders were requested for PatchStim but aren't available. Shaders need OpenGL 2.0+ drivers")
        if val!=self._useShaders:
            self._useShaders=val
            self.setImage()
    def _updateImageStr(self):
        self._imStr=self.imArray.tostring()
        self._needStrUpdate=False
    def draw(self, win=None):
        """
        Draw the stimulus in its relevant window. You must call
        this method after every MyWin.flip() if you want the
        stimulus to appear on that frame and then update the screen
        again.
        """
        #set the window to draw to
        if win==None: win=self.win
        if win.winType=='pyglet': win.winHandle.switch_to()
        #push the projection matrix and set to orthorgaphic
        GL.glMatrixMode(GL.GL_PROJECTION)
        GL.glPushMatrix()
        GL.glLoadIdentity()
        GL.glOrtho( 0, self.win.size[0],0, self.win.size[1], 0, 1 )#this also sets the 0,0 to be top-left
        #but return to modelview for rendering
        GL.glMatrixMode(GL.GL_MODELVIEW)
        GL.glLoadIdentity()

        if self._needStrUpdate: self._updateImageStr()
        #unbind any textures
        GL_multitexture.glActiveTextureARB(GL_multitexture.GL_TEXTURE0_ARB)
        GL.glEnable(GL.GL_TEXTURE_2D)
        GL.glBindTexture(GL.GL_TEXTURE_2D, 0)
        GL_multitexture.glActiveTextureARB(GL_multitexture.GL_TEXTURE1_ARB)
        GL.glEnable(GL.GL_TEXTURE_2D)
        GL.glBindTexture(GL.GL_TEXTURE_2D, 0)

        #move to centre of stimulus and rotate
        GL.glRasterPos2f(self.win.size[0]/2.0 - self.size[0]/2.0 + self._posRendered[0],
            self.win.size[1]/2.0 - self.size[1]/2.0 + self._posRendered[1])

        #GL.glDrawPixelsub(GL.GL_RGB, self.imArr)
        GL.glDrawPixels(self.size[0],self.size[1],
            self.internalFormat,self.dataType,
            self._imStr)
        #return to 3D mode (go and pop the projection matrix)
        GL.glMatrixMode( GL.GL_PROJECTION )
        GL.glPopMatrix()
        GL.glMatrixMode( GL.GL_MODELVIEW )
    def _set(self, attrib, val, op=''):
        """
        Deprecated. Use methods specific to the parameter you want to set

        e.g. ::

             stim.setPos([3,2.5])
             stim.setOri(45)
             stim.setPhase(0.5, "+")

        NB this method does not flag the need for updates any more - that is
        done by specific methods as described above.
        """
        if op==None: op=''
        #format the input value as float vectors
        if type(val) in [tuple,list]:
            val=numpy.asarray(val,float)

        if op=='':#this routine can handle single value inputs (e.g. size) for multi out (e.g. h,w)
            exec('self.'+attrib+'*=0') #set all values in array to 0
            exec('self.'+attrib+'+=val') #then add the value to array
        else:
            exec('self.'+attrib+op+'=val')

        if self.autoLog:
            self.win.logOnFlip("Set %s %s=%s" %(self.name, attrib, getattr(self,attrib)),
                level=log.EXP,obj=self)
    def setPos(self, newPos, operation='', units=None):
        self._set('pos', val=newPos, op=operation)
        self._calcPosRendered()
    def setDepth(self,newDepth, operation=''):
        self._set('depth', newDepth, operation)
    def _calcPosRendered(self):
        """Calculate the pos of the stimulus in coords of the :class:`~psychopy.visual.Window` (normalised or pixels)"""
        if self.units in ['pix', 'pixels', 'height', 'norm']: self._posRendered=self.pos
        elif self.units in ['deg', 'degs']: self._posRendered=psychopy.misc.deg2pix(self.pos, self.win.monitor)
        elif self.units=='cm': self._posRendered=psychopy.misc.cm2pix(self.pos, self.win.monitor)
    def setImage(self,filename=None):
        """Set the image to be drawn.

        :Parameters:
            - filename:
                The filename, including relative or absolute path if necessary.
                Can actually also be an image loaded by PIL.

        """
        if type(filename) in [str, unicode]:
        #is a string - see if it points to a file
            if os.path.isfile(filename):
                self.filename=filename
                im = Image.open(self.filename)
                im = im.transpose(Image.FLIP_TOP_BOTTOM)
            else:
                log.error("couldn't find image...%s" %(filename))
                core.quit()
                raise #so thatensure we quit
        else:
        #not a string - have we been passed an image?
            try:
                im = filename.copy().transpose(Image.FLIP_TOP_BOTTOM)
            except AttributeError: # ...but apparently not
                log.error("couldn't find image...%s" %(filename))
                core.quit()
                raise #ensure we quit
            self.filename = repr(filename) #'<Image.Image image ...>'

        self.size = im.size
        #set correct formats for bytes/floats
        if im.mode=='RGBA':
            self.imArray = numpy.array(im).astype(numpy.float32)/255
            self.internalFormat = GL.GL_RGBA
        else:
            self.imArray = numpy.array(im.convert("RGB")).astype(numpy.float32)/255
            self.internalFormat = GL.GL_RGB
        self.dataType = GL.GL_FLOAT
        self._needStrUpdate = True

class PatchStim(_BaseVisualStim):
    """Stimulus object for drawing arbitrary bitmaps, textures and shapes.
    One of the main stimuli for PsychoPy.

    Formally PatchStim is just a texture behind an optional
    transparency mask (an 'alpha mask'). Both the texture and mask can be
    arbitrary bitmaps and their combination allows an enormous variety of
    stimuli to be drawn in realtime.

    **Examples**::

        myGrat = PatchStim(tex='sin',mask='circle') #gives a circular patch of grating
        myGabor = PatchStim(tex='sin',mask='gauss') #gives a 'Gabor' patchgrating
        myImage = PatchStim(tex='face.jpg',mask=None) #simply draws the image face.jpg

    An PatchStim can be rotated scaled and shifted in position, its texture can
    be drifted in X and/or Y and it can have a spatial frequency in X and/or Y
    (for an image file that simply draws multiple copies in the patch).

    Also since transparency can be controlled two PatchStims can combine e.g.
    to form a plaid.

    **Using Patchstim with images from disk (jpg, tif, png...)**

    Ideally images to be rendered should be square with 'power-of-2' dimensions
    e.g. 16x16, 128x128. Any image that is not will be upscaled (with linear interp)
    to the nearest such texture by PsychoPy. The size of the stimulus should be
    specified in the normal way using the appropriate units (deg, pix, cm...). Be
    sure to get the aspect ratio the same as the image (if you don't want it
    stretched!).

    **Why can't I have a normal image, drawn pixel-by-pixel?** PatchStims are
    rendered using OpenGL textures. This is more powerful than using simple screen
    blitting - it allows the rotation, masking, transparency to work.
    """
    def __init__(self,
                 win,
                 tex     ="sin",
                 mask    ="none",
                 units   ="",
                 pos     =(0.0,0.0),
                 size    =None,
                 sf      =None,
                 ori     =0.0,
                 phase   =(0.0,0.0),
                 texRes =128,
                 rgb   =None,
                 dkl=None,
                 lms=None,
                 color=(1.0,1.0,1.0),
                 colorSpace='rgb',
                 contrast=1.0,
                 opacity=1.0,
                 depth=0,
                 rgbPedestal = (0.0,0.0,0.0),
                 interpolate=False,
                 name='', autoLog=True,
                 maskParams=None):
        """
        :Parameters:

            win :
                a :class:`~psychopy.visual.Window` object (required)
            tex :
                The texture forming the image

                + **'sin'**,'sqr', 'saw', 'tri', None
                + or the name of an image file (most formats supported)
                + or a numpy array (1xN or NxN) ranging -1:1

            mask :
                The alpha mask (forming the shape of the image)

                + **None**, 'circle', 'gauss', 'raisedCos'
                + or the name of an image file (most formats supported)
                + or a numpy array (1xN or NxN) ranging -1:1

            units : **None**, 'norm', 'cm', 'deg' or 'pix'
                If None then the current units of the :class:`~psychopy.visual.Window` will be used.
                See :ref:`units` for explanation of other options.

            pos :
                a tuple (0.0,0.0) or a list [0.0,0.0] for the x and y of the centre of the stimulus.
                The origin is the screen centre, the units are determined
                by units (see above). Stimuli can be position beyond the
                window!

            size :
                a tuple (0.5,0.5) or a list [0.5,0.5] for the x and y
                OR a single value (which will be applied to x and y).
                Units are specified by 'units' (see above).
                Sizes can be negative and can extend beyond the window.

                .. note::

                    If the mask is Gaussian ('gauss'), then the 'size' parameter refers to
                    the stimulus at 3 standard deviations on each side of the
                    centre (ie. sd=size/6)

            sf:
                a tuple (1.0,1.0) or a list [1.0,1.0] for the x and y
                OR a single value (which will be applied to x and y).
                Where `units` == 'deg' or 'cm' units are in cycles per deg/cm.
                If `units` == 'norm' then sf units are in cycles per stimulus (so scale with stimulus size).
                If texture is an image loaded from a file then sf defaults to 1/stim size to give one cycle of the image.

            ori:
                orientation of stimulus in degrees

            phase:
                a tuple (0.0,0.0) or a list [0.0,0.0] for the x and y
                OR a single value (which will be applied to x and y).
                Phase of the stimulus in each direction.
                **NB** phase has modulus 1 (rather than 360 or 2*pi)
                This is a little unconventional but has the nice effect
                that setting phase=t*n drifts a stimulus at n Hz

            texRes:
                resolution of the texture (if not loading from an image file)

            color:

                Could be a:

                    - web name for a color (e.g. 'FireBrick');
                    - hex value (e.g. '#FF0047');
                    - tuple (1.0,1.0,1.0); list [1.0,1.0, 1.0]; or numpy array.

                If the last three are used then the color space should also be given
                See :ref:`colorspaces`

            colorSpace:
                the color space controlling the interpretation of the `color`
                See :ref:`colorspaces`

            contrast:
                How far the stimulus deviates from the middle grey.
                Contrast can vary -1:1 (this is a multiplier for the
                values given in the color description of the stimulus).

            opacity:
                1.0 is opaque, 0.0 is transparent

            depth:
                The depth argument is deprecated and may be removed in future versions.
                Depth is controlled simply by drawing order.

            name : string
                The name of the object to be using during logged messages about
                this stim

            maskParams: Various types of input. Default to None.
                This is used to pass additional parameters to the mask if those
                are needed.
                - For the 'raisedCos' mask, pass a dict: {'fringeWidth':0.2},
                where 'fringeWidth' is a parameter (float, 0-1), determining
                the proportion of the patch that will be blurred by the raised
                cosine edge.

        """
        _BaseVisualStim.__init__(self, win, units=units, name=name, autoLog=autoLog)

        if win._haveShaders: self._useShaders=True#by default, this is a good thing
        else: self._useShaders=False

        self.ori = float(ori)
        self.texRes = texRes #must be power of 2
        self.contrast = float(contrast)
        self.opacity = opacity
        self.interpolate=interpolate
        self.origSize=None#if an image texture is loaded this will be updated

        self.colorSpace=colorSpace
        if rgb!=None:
            log.warning("Use of rgb arguments to stimuli are deprecated. Please use color and colorSpace args instead")
            self.setColor(rgb, colorSpace='rgb')
        elif dkl!=None:
            log.warning("Use of dkl arguments to stimuli are deprecated. Please use color and colorSpace args instead")
            self.setColor(dkl, colorSpace='dkl')
        elif lms!=None:
            log.warning("Use of lms arguments to stimuli are deprecated. Please use color and colorSpace args instead")
            self.setColor(lms, colorSpace='lms')
        else:
            self.setColor(color, colorSpace=colorSpace)

        #NB Pedestal isn't currently being used during rendering - this is a place-holder
        if type(rgbPedestal)==float or type(rgbPedestal)==int: #user may give a luminance val
            self.rgbPedestal=numpy.array((rgbPedestal,rgbPedestal,rgbPedestal), float)
        else:
            self.rgbPedestal = numpy.asarray(rgbPedestal, float)

        #phase (ranging 0:1)
        if type(phase) in [tuple,list]:
            self.phase = numpy.array(phase, float)
        else:
            self.phase = numpy.array((phase,0),float)

        #initialise textures for stimulus
        if self.win.winType=="pyglet":
            self.texID=GL.GLuint()
            GL.glGenTextures(1, ctypes.byref(self.texID))
            self.maskID=GL.GLuint()
            GL.glGenTextures(1, ctypes.byref(self.maskID))
        elif cTypesOpenGL:
            (tID, mID) = GL.glGenTextures(2)
            self.texID = GL.GLuint(int(tID))#need to convert to GLUint (via ints!!)
            self.maskID = GL.GLuint(int(mID))
        else:
            (self.texID, self.maskID) = GL.glGenTextures(2)

        # Set the maskParams (defaults to None):
        self.maskParams= maskParams

        self.setTex(tex)
        self.setMask(mask)

        #size
        self._requestedSize=size
        if size==None:
            self._setSizeToDefault()
        elif type(size) in [tuple,list]:
            self.size = numpy.array(size,float)
        else:
            self.size = numpy.array((size,size),float)#make a square if only given one dimension

        #sf
        self._requestedSf=sf
        if sf==None:
            self._setSfToDefault()
        elif type(sf) in [float, int] or len(sf)==1:
            self.sf = numpy.array((sf,sf),float)
        else:
            self.sf = numpy.array(sf,float)

        self.pos = numpy.array(pos,float)

        self.depth=depth
        #fix scaling to window coords
        self._calcCyclesPerStim()
        self._calcSizeRendered()
        self._calcPosRendered()

        #generate a displaylist ID
        self._listID = GL.glGenLists(1)
        self._updateList()#ie refresh display list


    def setSF(self,value,operation=''):
        self._set('sf', value, operation)
        self.needUpdate = 1
        self._calcCyclesPerStim()
        self._requestedSf=value#to track whether we're just using a default value
    def _setSfToDefault(self):
        """Set the sf to default (e.g. to the 1.0/size of the loaded image etc)
        """
        #calculate new sf
        if self.units in ['norm','height']:
            self.sf=numpy.array([1.0,1.0])
        elif self.units in ['pix', 'pixels'] \
            or self.origSize is not None and self.units in ['deg','cm']:
            self.sf=1.0/self.size#default to one cycle
        else:
            self.sf=numpy.array([1.0,1.0])
        #set it
        self._calcCyclesPerStim()
        self.needUpdate=True
    def _setSizeToDefault(self):
        """Set the size to default (e.g. to the size of the loaded image etc)
        """
        #calculate new size
        if self.origSize is None:#not an image from a file
            self.size=numpy.array([0.5,0.5])#this was PsychoPy's original default
        else:
            #we have an image - calculate the size in `units` that matches original pixel size
            if self.units=='pix': self.size=numpy.array(self.origSize)
            elif self.units=='deg': self.size= psychopy.misc.pix2deg(numpy.array(self.origSize, float), self.win.monitor)
            elif self.units=='cm': self.size= psychopy.misc.pix2cm(numpy.array(self.origSize, float), self.win.monitor)
            elif self.units=='norm': self.size= 2*numpy.array(self.origSize, float)/self.win.size
            elif self.units=='height': self.size= numpy.array(self.origSize, float)/self.win.size[1]
        #set it
        self._calcSizeRendered()
        if hasattr(self, 'sf'):
            self._calcCyclesPerStim()
        self.needUpdate=True
    def setPhase(self,value, operation=''):
        self._set('phase', value, operation)
        self.needUpdate = 1

    def setContrast(self,value,operation=''):
        self._set('contrast', value, operation)
        #if we don't have shaders we need to rebuild the texture
        if not self._useShaders:
            self.setTex(self._texName)

    def setTex(self,value):
        self._texName = value
        createTexture(value, id=self.texID, pixFormat=GL.GL_RGB, stim=self,
            res=self.texRes, maskParams=self.maskParams)
        #if user requested size=None then update the size for new stim here
        if hasattr(self, '_requestedSize') and self._requestedSize==None:
            self._setSizeToDefault()
        if hasattr(self, '_requestedSf') and self._requestedSf==None:
            self._setSfToDefault()
    def setMask(self,value):
        self._maskName = value
        createTexture(value, id=self.maskID, pixFormat=GL.GL_ALPHA, stim=self,
        res=self.texRes, maskParams=self.maskParams)
    def draw(self, win=None):
        """
        Draw the stimulus in its relevant window. You must call
        this method after every MyWin.flip() if you want the
        stimulus to appear on that frame and then update the screen
        again.
        """
        #set the window to draw to
        if win==None: win=self.win
        if win.winType=='pyglet': win.winHandle.switch_to()

        #do scaling
        GL.glPushMatrix()#push before the list, pop after
        win.setScale(self._winScale)
        #move to centre of stimulus and rotate
        GL.glTranslatef(self._posRendered[0],self._posRendered[1],0)
        GL.glRotatef(-self.ori,0.0,0.0,1.0)
        #the list just does the texture mapping

        if self.colorSpace in ['rgb','dkl','lms']: #these spaces are 0-centred
            desiredRGB = (self.rgb*self.contrast+1)/2.0#RGB in range 0:1 and scaled for contrast
            if numpy.any(desiredRGB>1.0) or numpy.any(desiredRGB<0):
                log.warning('Desired color %s (in RGB 0->1 units) falls outside the monitor gamut. Drawing blue instead'%desiredRGB) #AOH
                desiredRGB=[0.0,0.0,1.0]
        else:
            desiredRGB = (self.rgb*self.contrast)/255.0
        GL.glColor4f(desiredRGB[0],desiredRGB[1],desiredRGB[2], self.opacity)

        if self.needUpdate: self._updateList()
        GL.glCallList(self._listID)

        #return the view to previous state
        GL.glPopMatrix()

    def _updateListShaders(self):
        """
        The user shouldn't need this method since it gets called
        after every call to .set() Basically it updates the OpenGL
        representation of your stimulus if some parameter of the
        stimulus changes. Call it if you change a property manually
        rather than using the .set() command
        """
        #print 'updating Shaders list'
        self.needUpdate=0
        GL.glNewList(self._listID,GL.GL_COMPILE)
        #setup the shaderprogram
        GL.glUseProgram(self.win._progSignedTexMask)
        GL.glUniform1i(GL.glGetUniformLocation(self.win._progSignedTexMask, "texture"), 0) #set the texture to be texture unit 0
        GL.glUniform1i(GL.glGetUniformLocation(self.win._progSignedTexMask, "mask"), 1)  # mask is texture unit 1
        #mask
        GL.glActiveTexture(GL.GL_TEXTURE1)
        GL.glBindTexture(GL.GL_TEXTURE_2D, self.maskID)
        GL.glEnable(GL.GL_TEXTURE_2D)#implicitly disables 1D

        #main texture
        GL.glActiveTexture(GL.GL_TEXTURE0)
        GL.glBindTexture(GL.GL_TEXTURE_2D, self.texID)
        GL.glEnable(GL.GL_TEXTURE_2D)
        #calculate coords in advance:
        L = -self._sizeRendered[0]/2#vertices
        R =  self._sizeRendered[0]/2
        T =  self._sizeRendered[1]/2
        B = -self._sizeRendered[1]/2
        #depth = self.depth
        Ltex = -self._cycles[0]/2 - self.phase[0]+0.5
        Rtex = +self._cycles[0]/2 - self.phase[0]+0.5
        Ttex = +self._cycles[1]/2 - self.phase[1]+0.5
        Btex = -self._cycles[1]/2 - self.phase[1]+0.5
        Lmask=Bmask= 0.0; Tmask=Rmask=1.0#mask

        GL.glBegin(GL.GL_QUADS)                  # draw a 4 sided polygon
        # right bottom
        GL.glMultiTexCoord2f(GL.GL_TEXTURE0,Rtex, Btex)
        GL.glMultiTexCoord2f(GL.GL_TEXTURE1,Rmask,Bmask)
        GL.glVertex2f(R,B)
        # left bottom
        GL.glMultiTexCoord2f(GL.GL_TEXTURE0,Ltex,Btex)
        GL.glMultiTexCoord2f(GL.GL_TEXTURE1,Lmask,Bmask)
        GL.glVertex2f(L,B)
        # left top
        GL.glMultiTexCoord2f(GL.GL_TEXTURE0,Ltex,Ttex)
        GL.glMultiTexCoord2f(GL.GL_TEXTURE1,Lmask,Tmask)
        GL.glVertex2f(L,T)
        # right top
        GL.glMultiTexCoord2f(GL.GL_TEXTURE0,Rtex,Ttex)
        GL.glMultiTexCoord2f(GL.GL_TEXTURE1,Rmask,Tmask)
        GL.glVertex2f(R,T)
        GL.glEnd()

        #unbind the textures
        GL.glActiveTexture(GL.GL_TEXTURE1)
        GL.glBindTexture(GL.GL_TEXTURE_2D, 0)
        GL.glDisable(GL.GL_TEXTURE_2D)#implicitly disables 1D
        #main texture
        GL.glActiveTexture(GL.GL_TEXTURE0)
        GL.glBindTexture(GL.GL_TEXTURE_2D, 0)
        GL.glDisable(GL.GL_TEXTURE_2D)

        GL.glUseProgram(0)

        GL.glEndList()

    #for the sake of older graphics cards------------------------------------
    def _updateListNoShaders(self):
        """
        The user shouldn't need this method since it gets called
        after every call to .set() Basically it updates the OpenGL
        representation of your stimulus if some parameter of the
        stimulus changes. Call it if you change a property manually
        rather than using the .set() command
        """
        #print 'updating No Shaders list'
        self.needUpdate=0

        GL.glNewList(self._listID,GL.GL_COMPILE)
        GL.glColor4f(1.0,1.0,1.0,1.0)#glColor can interfere with multitextures
        #mask
        GL_multitexture.glActiveTextureARB(GL_multitexture.GL_TEXTURE1_ARB)
        GL.glEnable(GL.GL_TEXTURE_2D)#implicitly disables 1D
        GL.glBindTexture(GL.GL_TEXTURE_2D, self.maskID)

        #main texture
        GL_multitexture.glActiveTextureARB(GL_multitexture.GL_TEXTURE0_ARB)
        GL.glEnable(GL.GL_TEXTURE_2D)
        GL.glBindTexture(GL.GL_TEXTURE_2D, self.texID)
        #calculate coords in advance:
        L = -self._sizeRendered[0]/2#vertices
        R =  self._sizeRendered[0]/2
        T =  self._sizeRendered[1]/2
        B = -self._sizeRendered[1]/2
        #depth = self.depth
        Ltex = -self._cycles[0]/2 - self.phase[0]+0.5
        Rtex = +self._cycles[0]/2 - self.phase[0]+0.5
        Ttex = +self._cycles[1]/2 - self.phase[1]+0.5
        Btex = -self._cycles[1]/2 - self.phase[1]+0.5
        Lmask=Bmask= 0.0; Tmask=Rmask=1.0#mask

        GL.glBegin(GL.GL_QUADS)                  # draw a 4 sided polygon
        # right bottom
        GL_multitexture.glMultiTexCoord2fARB(GL_multitexture.GL_TEXTURE0_ARB,Rtex, Btex)
        GL_multitexture.glMultiTexCoord2fARB(GL_multitexture.GL_TEXTURE1_ARB,Rmask,Bmask)
        GL.glVertex2f(R,B)
        # left bottom
        GL_multitexture.glMultiTexCoord2fARB(GL_multitexture.GL_TEXTURE0_ARB,Ltex,Btex)
        GL_multitexture.glMultiTexCoord2fARB(GL_multitexture.GL_TEXTURE1_ARB,Lmask,Bmask)
        GL.glVertex2f(L,B)
        # left top
        GL_multitexture.glMultiTexCoord2fARB(GL_multitexture.GL_TEXTURE0_ARB,Ltex,Ttex)
        GL_multitexture.glMultiTexCoord2fARB(GL_multitexture.GL_TEXTURE1_ARB,Lmask,Tmask)
        GL.glVertex2f(L,T)
        # right top
        GL_multitexture.glMultiTexCoord2fARB(GL_multitexture.GL_TEXTURE0_ARB,Rtex,Ttex)
        GL_multitexture.glMultiTexCoord2fARB(GL_multitexture.GL_TEXTURE1_ARB,Rmask,Tmask)
        GL.glVertex2f(R,T)
        GL.glEnd()

        GL.glDisable(GL.GL_TEXTURE_2D)
        GL.glEndList()


    def __del__(self):
        self.clearTextures()#remove textures from graphics card to prevent crash

    def clearTextures(self):
        """
        Clear the textures associated with the given stimulus.
        As of v1.61.00 this is called automatically during garbage collection of
        your stimulus, so doesn't need calling explicitly by the user.
        """
        #only needed for pyglet
        if self.win.winType=='pyglet':
            GL.glDeleteTextures(1, self.texID)
            GL.glDeleteTextures(1, self.maskID)

    def _calcCyclesPerStim(self):
        if self.units in ['norm', 'height']: self._cycles=self.sf#this is the only form of sf that is not size dependent
        else: self._cycles=self.sf*self.size

class RadialStim(PatchStim):
    """Stimulus object for drawing radial stimuli, like an annulus, a rotating wedge,
    a checkerboard etc...

    Ideal for fMRI retinotopy stimuli!

    Many of the capabilities are built on top of the PatchStim.

    This stimulus is still relatively new and I'm finding occasional gliches. it also takes longer to draw
    than a typical PatchStim, so not recommended for tasks where high frame rates are needed.
    """
    def __init__(self,
                 win,
                 tex     ="sqrXsqr",
                 mask    ="none",
                 units   ="",
                 pos     =(0.0,0.0),
                 size    =(1.0,1.0),
                 radialCycles=3,
                 angularCycles=4,
                 radialPhase=0,
                 angularPhase=0,
                 ori     =0.0,
                 texRes =64,
                 angularRes=100,
                 visibleWedge=(0, 360),
                 rgb   =None,
                 color=(1.0,1.0,1.0),
                 colorSpace='rgb',
                 dkl=None,
                 lms=None,
                 contrast=1.0,
                 opacity=1.0,
                 depth=0,
                 rgbPedestal = (0.0,0.0,0.0),
                 interpolate=False,
                 name='', autoLog=True):
        """
        :Parameters:

            win :
                a :class:`~psychopy.visual.Window` object (required)
            tex :
                The texture forming the image

                - 'sqrXsqr', 'sinXsin', 'sin','sqr',None
                - or the name of an image file (most formats supported)
                - or a numpy array (1xN, NxNx1, NxNx3) ranging -1:1

            mask :
                Unlike the mask in the PatchStim, this is a 1-D mask dictating the behaviour
                from the centre of the stimulus to the surround.
            units : **None**, 'norm', 'cm', 'deg' or 'pix'
                If None then the current units of the :class:`~psychopy.visual.Window` will be used.
                See :ref:`units` for explanation of other options.
            pos :
                a tuple (0.0,0.0) or a list [0.0,0.0] for the x and y of the centre of the stimulus.
                Stimuli can be position beyond the window!
            size :
                a tuple (0.5,0.5) or a list [0.5,0.5] for the x and y
                OR a single value (which will be applied to x and y).
                Sizes can be negative and stimuli can extend beyond the window.
            ori :
                orientation of stimulus in degrees.
            texRes : (default= *128* )
                resolution of the texture (if not loading from an image file)
            angularRes : (default= *100* )
                100, the number of triangles used to make the sti
            radialPhase :
                the phase of the texture from the centre to the perimeter
                of the stimulus
            angularPhase :
                the phase of the texture around the stimulus

            color:

                Could be a:

                    - web name for a color (e.g. 'FireBrick');
                    - hex value (e.g. '#FF0047');
                    - tuple (1.0,1.0,1.0); list [1.0,1.0, 1.0]; or numpy array.

                If the last three are used then the color space should also be given
                See :ref:`colorspaces`

            colorSpace:
                the color space controlling the interpretation of the `color`
                See :ref:`colorspaces`
            contrast : (default= *1.0* )
                How far the stimulus deviates from the middle grey.
                Contrast can vary -1:1 (this is a multiplier for the
                values given in the color description of the stimulus)
            opacity :
                1.0 is opaque, 0.0 is transparent
            depth:
                The depth argument is deprecated and may be removed in future versions.
                Depth is controlled simply by drawing order.
            name : string
                The name of the object to be using during logged messages about
                this stim
        """
        _BaseVisualStim.__init__(self, win, units=units, name=name, autoLog=autoLog)

        if win._haveShaders: self._useShaders=True#by default, this is a good thing
        else: self._useShaders=False

        self.ori = float(ori)
        self.texRes = texRes #must be power of 2
        self.angularRes = angularRes
        self.radialPhase = radialPhase
        self.radialCycles = radialCycles
        self.maskRadialPhase = 0
        self.visibleWedge = visibleWedge
        self.angularCycles = angularCycles
        self.angularPhase = angularPhase
        self.contrast = float(contrast)
        self.opacity = opacity
        self.pos = numpy.array(pos, float)
        self.interpolate=interpolate

        #these are defined by the PatchStim but will just cause confusion here!
        self.setSF = None
        self.setPhase = None
        self.setSF = None

        self.colorSpace=colorSpace
        if rgb!=None:
            log.warning("Use of rgb arguments to stimuli are deprecated. Please use color and colorSpace args instead")
            self.setColor(rgb, colorSpace='rgb')
        elif dkl!=None:
            log.warning("Use of dkl arguments to stimuli are deprecated. Please use color and colorSpace args instead")
            self.setColor(dkl, colorSpace='dkl')
        elif lms!=None:
            log.warning("Use of lms arguments to stimuli are deprecated. Please use color and colorSpace args instead")
            self.setColor(lms, colorSpace='lms')
        else:
            self.setColor(color)

        if type(rgbPedestal)==float or type(rgbPedestal)==int: #user may give a luminance val
            self.rgbPedestal=numpy.array((rgbPedestal,rgbPedestal,rgbPedestal), float)
        else:
            self.rgbPedestal = numpy.asarray(rgbPedestal, float)

        self.depth=depth
        #size
        if type(size) in [tuple,list]:
            self.size = numpy.array(size,float)
        else:
            self.size = numpy.array((size,size),float)#make a square if only given one dimension
        #initialise textures for stimulus
        if self.win.winType=="pyglet":
            self.texID=GL.GLuint()
            GL.glGenTextures(1, ctypes.byref(self.texID))
            self.maskID=GL.GLuint()
            GL.glGenTextures(1, ctypes.byref(self.maskID))
        else:
            (self.texID, self.maskID) = GL.glGenTextures(2)
        self.setTex(tex)
        self.setMask(mask)

        #
        self._triangleWidth = pi*2/self.angularRes
        self._angles = numpy.arange(0,pi*2, self._triangleWidth, dtype='float64')
        #which vertices are visible?
        self._visible = (self._angles>=(self.visibleWedge[0]*pi/180))#first edge of wedge
        self._visible[(self._angles+self._triangleWidth)*180/pi>(self.visibleWedge[1])] = False#second edge of wedge
        self._nVisible = numpy.sum(self._visible)*3

        #do the scaling to the window coordinate system
        self._calcPosRendered()
        self._calcSizeRendered()#must be done BEFORE _updateXY

        self._updateTextureCoords()
        self._updateMaskCoords()
        self._updateXY()
        if not self._useShaders:
            #generate a displaylist ID
            self._listID = GL.glGenLists(1)
            self._updateList()#ie refresh display list

    def setSize(self, value, operation=''):
        self._set('size', value, operation)
        self._calcSizeRendered()
        self._updateXY()
        self.needUpdate=True
    def setAngularCycles(self,value,operation=''):
        """set the number of cycles going around the stimulus"""
        self._set('angularCycles', value, operation)
        self._updateTextureCoords()
        self.needUpdate=True
    def setRadialCycles(self,value,operation=''):
        """set the number of texture cycles from centre to periphery"""
        self._set('radialCycles', value, operation)
        self._updateTextureCoords()
        self.needUpdate=True
    def setAngularPhase(self,value, operation=''):
        """set the angular phase of the texture"""
        self._set('angularPhase', value, operation)
        self._updateTextureCoords()
        self.needUpdate=True
    def setRadialPhase(self,value, operation=''):
        """set the radial phase of the texture"""
        self._set('radialPhase', value, operation)
        self._updateTextureCoords()
        self.needUpdate=True

    def draw(self, win=None):
        """
        Draw the stimulus in its relevant window. You must call
        this method after every MyWin.flip() if you want the
        stimulus to appear on that frame and then update the screen
        again.

        If win is specified then override the normal window of this stimulus.
        """
        #set the window to draw to
        if win==None: win=self.win
        if win.winType=='pyglet': win.winHandle.switch_to()

        #do scaling
        GL.glPushMatrix()#push before the list, pop after
        #scale the viewport to the appropriate size
        self.win.setScale(self._winScale)
        #move to centre of stimulus and rotate
        GL.glTranslatef(self._posRendered[0],self._posRendered[1],0)
        GL.glRotatef(-self.ori,0.0,0.0,1.0)

        if self._useShaders:
            #setup color
            desiredRGB = (self.rgb*self.contrast+1)/2.0#RGB in range 0:1 and scaled for contrast
            if numpy.any(desiredRGB>1.0) or numpy.any(desiredRGB<0):
                log.warning('Desired color %s (in RGB 0->1 units) falls outside the monitor gamut. Drawing blue instead'%desiredRGB) #AOH
                desiredRGB=[0.0,0.0,1.0]

            GL.glColor4f(desiredRGB[0],desiredRGB[1],desiredRGB[2], self.opacity)

            #assign vertex array
            if self.win.winType=='pyglet':
                GL.glVertexPointer(2, GL.GL_DOUBLE, 0, self._visibleXY.ctypes)
            else:
                GL.glVertexPointerd(self._visibleXY)#must be reshaped in to Nx2 coordinates

            #then bind main texture
            GL.glActiveTexture(GL.GL_TEXTURE0)
            GL.glBindTexture(GL.GL_TEXTURE_2D, self.texID)
            GL.glEnable(GL.GL_TEXTURE_2D)
            #and mask
            GL.glActiveTexture(GL.GL_TEXTURE1)
            GL.glBindTexture(GL.GL_TEXTURE_1D, self.maskID)
            GL.glDisable(GL.GL_TEXTURE_2D)
            GL.glEnable(GL.GL_TEXTURE_1D)

            #setup the shaderprogram
            GL.glUseProgram(self.win._progSignedTexMask1D)
            GL.glUniform1i(GL.glGetUniformLocation(self.win._progSignedTexMask1D, "texture"), 0) #set the texture to be texture unit 0
            GL.glUniform1i(GL.glGetUniformLocation(self.win._progSignedTexMask1D, "mask"), 1)  # mask is texture unit 1

            #set pointers to visible textures
            GL.glClientActiveTexture(GL.GL_TEXTURE0)
            if self.win.winType=='pyglet':
                GL.glTexCoordPointer(2, GL.GL_DOUBLE, 0, self._visibleTexture.ctypes)
            else:
                GL.glTexCoordPointerd(self._visibleTexture)
            GL.glEnableClientState(GL.GL_TEXTURE_COORD_ARRAY)

            #mask
            GL.glClientActiveTexture(GL.GL_TEXTURE1)
            if self.win.winType=='pyglet':
                GL.glTexCoordPointer(1, GL.GL_DOUBLE, 0, self._visibleMask.ctypes)
            else:
                GL.glTexCoordPointerd(self._visibleMask)
            GL.glEnableClientState(GL.GL_TEXTURE_COORD_ARRAY)

            #do the drawing
            GL.glEnableClientState(GL.GL_VERTEX_ARRAY)
            GL.glDrawArrays(GL.GL_TRIANGLES, 0, self._nVisible)

            #unbind the textures
            GL.glClientActiveTexture(GL.GL_TEXTURE1)
            GL.glBindTexture(GL.GL_TEXTURE_2D, 0)
            #main texture
            GL.glClientActiveTexture(GL.GL_TEXTURE0)
            GL.glBindTexture(GL.GL_TEXTURE_2D, 0)
            GL.glDisable(GL.GL_TEXTURE_2D)
            #disable set states
            GL.glDisableClientState(GL.GL_VERTEX_ARRAY)
            GL.glDisableClientState(GL.GL_TEXTURE_COORD_ARRAY)

            GL.glUseProgram(0)
        else:
            #the list does the texture mapping
            if self.needUpdate: self._updateList()
            GL.glCallList(self._listID)

        #return the view to previous state
        GL.glPopMatrix()

    def _updateXY(self):
        """Update if the SIZE changes
        Update AFTER _calcSizeRendered"""
        #triangles = [trisX100, verticesX3, xyX2]
        self._XY = numpy.zeros([self.angularRes, 3, 2])
        self._XY[:,1,0] = numpy.sin(self._angles)*self._sizeRendered[0]/2 #x position of 1st outer vertex
        self._XY[:,1,1] = numpy.cos(self._angles)*self._sizeRendered[1]/2#y position of 1st outer vertex
        self._XY[:,2,0] = numpy.sin(self._angles+self._triangleWidth)*self._sizeRendered[0]/2#x position of 2nd outer vertex
        self._XY[:,2,1] = numpy.cos(self._angles+self._triangleWidth)*self._sizeRendered[1]/2#y position of 2nd outer vertex

        self._visibleXY = self._XY[self._visible,:,:]
        self._visibleXY = self._visibleXY.reshape(self._nVisible,2)

    def _updateTextureCoords(self):
        #calculate texture coordinates if angularCycles or Phase change
        self._textureCoords = numpy.zeros([self.angularRes, 3, 2])
        self._textureCoords[:,0,0] = (self._angles+self._triangleWidth/2)*self.angularCycles/(2*pi)+self.angularPhase #x position of inner vertex
        self._textureCoords[:,0,1] = 0.25+-self.radialPhase #y position of inner vertex
        self._textureCoords[:,1,0] = (self._angles)*self.angularCycles/(2*pi)+self.angularPhase #x position of 1st outer vertex
        self._textureCoords[:,1,1] = 0.25+self.radialCycles-self.radialPhase#y position of 1st outer vertex
        self._textureCoords[:,2,0] = (self._angles+self._triangleWidth)*self.angularCycles/(2*pi)+self.angularPhase#x position of 2nd outer vertex
        self._textureCoords[:,2,1] = 0.25+self.radialCycles-self.radialPhase#y position of 2nd outer vertex
        self._visibleTexture = self._textureCoords[self._visible,:,:].reshape(self._nVisible,2)

    def _updateMaskCoords(self):
        #calculate mask coords
        self._maskCoords = numpy.zeros([self.angularRes,3]) + self.maskRadialPhase
        self._maskCoords[:,1:] = 1 + self.maskRadialPhase#all outer points have mask value of 1
        self._visibleMask = self._maskCoords[self._visible,:]


    def _updateListShaders(self):
        """
        The user shouldn't need this method since it gets called
        after every call to .set() Basically it updates the OpenGL
        representation of your stimulus if some parameter of the
        stimulus changes. Call it if you change a property manually
        rather than using the .set() command
        """
        self.needUpdate=0
        GL.glNewList(self._listID,GL.GL_COMPILE)

        #assign vertex array
        if self.win.winType=='pyglet':
            arrPointer = self._visibleXY.ctypes.data_as(ctypes.POINTER(ctypes.c_float))
            GL.glVertexPointer(2, GL.GL_FLOAT, 0, arrPointer)
        else:
            GL.glVertexPointerd(self._visibleXY)#must be reshaped in to Nx2 coordinates

        #setup the shaderprogram
        GL.glUseProgram(self.win._progSignedTexMask1D)
        GL.glUniform1i(GL.glGetUniformLocation(self.win._progSignedTexMask1D, "texture"), 0) #set the texture to be texture unit 0
        GL.glUniform1i(GL.glGetUniformLocation(self.win._progSignedTexMask1D, "mask"), 1)  # mask is texture unit 1

        #set pointers to visible textures
        GL.glClientActiveTexture(GL.GL_TEXTURE0)
        if self.win.winType=='pyglet':
            arrPointer = self._visibleTexture.ctypes.data_as(ctypes.POINTER(ctypes.c_float))
            GL.glTexCoordPointer(2, GL.GL_FLOAT, 0, arrPointer)
        else:
            GL.glTexCoordPointerd(self._visibleTexture)
        GL.glEnableClientState(GL.GL_TEXTURE_COORD_ARRAY)
        #then bind main texture
        GL.glActiveTexture(GL.GL_TEXTURE0)
        GL.glBindTexture(GL.GL_TEXTURE_2D, self.texID)
        GL.glEnable(GL.GL_TEXTURE_2D)

        #mask
        GL.glClientActiveTexture(GL.GL_TEXTURE1)
        if self.win.winType=='pyglet':
            arrPointer = self._visibleMask.ctypes.data_as(ctypes.POINTER(ctypes.c_float))
            GL.glTexCoordPointer(1, GL.GL_FLOAT, 0, arrPointer)
        else:
            GL.glTexCoordPointerd(self._visibleMask)
        GL.glEnableClientState(GL.GL_TEXTURE_COORD_ARRAY)
        #and mask
        GL.glActiveTexture(GL.GL_TEXTURE1)
        GL.glBindTexture(GL.GL_TEXTURE_1D, self.maskID)
        GL.glDisable(GL.GL_TEXTURE_2D)
        GL.glEnable(GL.GL_TEXTURE_1D)

        #do the drawing
        GL.glEnableClientState(GL.GL_VERTEX_ARRAY)
        GL.glDrawArrays(GL.GL_TRIANGLES, 0, self._nVisible*3)
        #disable set states
        GL.glDisableClientState(GL.GL_VERTEX_ARRAY)
        GL.glDisableClientState(GL.GL_TEXTURE_COORD_ARRAY)
        GL.glDisable(GL.GL_TEXTURE_2D)

        GL.glUseProgram(0)
        #setup the shaderprogram
        GL.glEndList()

    def _updateListNoShaders(self):
        """
        The user shouldn't need this method since it gets called
        after every call to .set() Basically it updates the OpenGL
        representation of your stimulus if some parameter of the
        stimulus changes. Call it if you change a property manually
        rather than using the .set() command
        """
        self.needUpdate=0
        GL.glNewList(self._listID,GL.GL_COMPILE)
        GL.glColor4f(1.0,1.0,1.0,1.0)#glColor can interfere with multitextures

        #assign vertex array
        if self.win.winType=='pyglet':
            GL.glVertexPointer(2, GL.GL_DOUBLE, 0, self._visibleXY.ctypes)
        else:
            GL.glVertexPointerd(self._visibleXY)#must be reshaped in to Nx2 coordinates
        GL.glEnableClientState(GL.GL_VERTEX_ARRAY)

        #bind and enable textures
        #main texture
        GL_multitexture.glActiveTextureARB(GL_multitexture.GL_TEXTURE0_ARB)
        GL.glBindTexture(GL.GL_TEXTURE_2D, self.texID)
        GL.glEnable(GL.GL_TEXTURE_2D)
        #mask
        GL_multitexture.glActiveTextureARB(GL_multitexture.GL_TEXTURE1_ARB)
        GL.glBindTexture(GL.GL_TEXTURE_1D, self.maskID)
        GL.glDisable(GL.GL_TEXTURE_2D)
        GL.glEnable(GL.GL_TEXTURE_1D)

        #set pointers to visible textures
        #mask
        GL_multitexture.glClientActiveTextureARB(GL_multitexture.GL_TEXTURE1_ARB)
        if self.win.winType=='pyglet':
            GL.glTexCoordPointer(2, GL.GL_DOUBLE, 0, self._visibleMask.ctypes)
        else:
            GL.glTexCoordPointerd(self._visibleMask)
        GL.glEnableClientState(GL.GL_TEXTURE_COORD_ARRAY)
        #texture
        GL_multitexture.glClientActiveTextureARB(GL_multitexture.GL_TEXTURE0_ARB)
        if self.win.winType=='pyglet':
            GL.glTexCoordPointer(2, GL.GL_DOUBLE, 0,self._visibleTexture.ctypes)
        else:
            GL.glTexCoordPointerd(self._visibleTexture)
        GL.glEnableClientState(GL.GL_TEXTURE_COORD_ARRAY)

        #do the drawing
        GL.glDrawArrays(GL.GL_TRIANGLES, 0, self._nVisible)

        #disable set states
        GL.glDisableClientState(GL.GL_VERTEX_ARRAY)
        GL_multitexture.glActiveTextureARB(GL_multitexture.GL_TEXTURE0_ARB)
        GL.glDisableClientState(GL.GL_TEXTURE_COORD_ARRAY)
        GL_multitexture.glActiveTextureARB(GL_multitexture.GL_TEXTURE1_ARB)
        GL.glDisableClientState(GL.GL_TEXTURE_COORD_ARRAY)

        GL.glEndList()

    def setTex(self,value):
        self._texName = value
        createTexture(value, id=self.texID, pixFormat=GL.GL_RGB, stim=self, res=self.texRes)
    def setMask(self,value):
        """
        """
        self._maskName = value
        res = self.texRes#resolution of texture - 128 is bearable
        step = 1.0/res
        rad = numpy.arange(0,1+step,step)
        if type(self._maskName) == numpy.ndarray:
            #handle a numpy array
            intensity = 255*self._maskName.astype(float)
            res = len(intensity)
            fromFile=0
        elif type(self._maskName) == list:
            #handle a numpy array
            intensity = 255*numpy.array(self._maskName, float)
            res = len(intensity)
            fromFile=0
        elif self._maskName == "circle":
            intensity = 255.0*(rad<=1)
            fromFile=0
        elif self._maskName == "gauss":
            sigma = 1/3.0;
            intensity = 255.0*numpy.exp( -rad**2.0 / (2.0*sigma**2.0) )#3sd.s by the edge of the stimulus
            fromFile=0
        elif self._maskName == "radRamp":#a radial ramp
            intensity = 255.0-255.0*rad
            intensity = numpy.where(rad<1, intensity, 0)#half wave rectify
            fromFile=0
        elif self._maskName in [None,"none","None"]:
            res=4
            intensity = 255.0*numpy.ones(res,float)
            fromFile=0
        else:#might be a filename of a tiff
            try:
                im = Image.open(self._maskName)
                im = im.transpose(Image.FLIP_TOP_BOTTOM)
                im = im.resize([max(im.size), max(im.size)],Image.BILINEAR)#make it square
            except IOError, (details):
                log.error("couldn't load mask...%s: %s" %(value,details))
                return
            res = im.size[0]
            im = im.convert("L")#force to intensity (in case it was rgb)
            intensity = numpy.asarray(im)

        data = intensity.astype(numpy.uint8)
        mask = data.tostring()#serialise

        #do the openGL binding
        if self.interpolate: smoothing=GL.GL_LINEAR
        else: smoothing=GL.GL_NEAREST
        GL.glBindTexture(GL.GL_TEXTURE_1D, self.maskID)
        GL.glTexImage1D(GL.GL_TEXTURE_1D, 0, GL.GL_ALPHA,
                        res, 0,
                        GL.GL_ALPHA, GL.GL_UNSIGNED_BYTE, mask)
        GL.glTexParameteri(GL.GL_TEXTURE_1D,GL.GL_TEXTURE_WRAP_S,GL.GL_REPEAT) #makes the texture map wrap (this is actually default anyway)
        GL.glTexParameteri(GL.GL_TEXTURE_1D,GL.GL_TEXTURE_MAG_FILTER,smoothing)     #linear smoothing if texture is stretched
        GL.glTexParameteri(GL.GL_TEXTURE_1D,GL.GL_TEXTURE_MIN_FILTER,smoothing)
        GL.glTexEnvi(GL.GL_TEXTURE_ENV, GL.GL_TEXTURE_ENV_MODE, GL.GL_MODULATE)
        GL.glEnable(GL.GL_TEXTURE_1D)

        self.needUpdate=True

    def __del__(self):
        self.clearTextures()#remove textures from graphics card to prevent crash

    def clearTextures(self):
        """
        Clear the textures associated with the given stimulus.
        As of v1.61.00 this is called automatically during garbage collection of
        your stimulus, so doesn't need calling explicitly by the user.
        """
        #only needed for pyglet
        if self.win.winType=='pyglet':
            GL.glDeleteTextures(1, self.texID)
            GL.glDeleteTextures(1, self.maskID)



class ElementArrayStim:
    """
    This stimulus class defines a field of elements whose behaviour can be independently
    controlled. Suitable for creating 'global form' stimuli or more detailed random dot
    stimuli.
    This stimulus can draw thousands of elements without dropping a frame, but in order
    to achieve this performance, uses several OpenGL extensions only available on modern
    graphics cards (supporting OpenGL2.0). See the ElementArray demo.
    """
    def __init__(self,
                 win,
                 units = None,
                 fieldPos = (0.0,0.0),
                 fieldSize = (1.0,1.0),
                 fieldShape = 'circle',
                 nElements = 100,
                 sizes = 2.0,
                 xys = None,
                 rgbs = (1.0,1.0,1.0),
                 opacities = 1.0,
                 depths = 0,
                 fieldDepth = 0,
                 oris = 0,
                 sfs=1.0,
                 contrs = 1,
                 phases=0,
                 elementTex='sin',
                 elementMask='gauss',
                 texRes=48,
                 interpolate=True,
                 name='', autoLog=True):

        """
        :Parameters:

            win :
                a :class:`~psychopy.visual.Window` object (required)

            units : **None**, 'height', 'norm', 'cm', 'deg' or 'pix'
                If None then the current units of the :class:`~psychopy.visual.Window`
                will be used. See :ref:`units` for explanation of other options.

            fieldPos :
                The centre of the array of elements

            fieldSize :
                The size of the array of elements (this will be overridden by
                setting explicit xy positions for the elements)

            fieldShape :
                The shape of the array ('circle' or 'sqr')

            nElements :
                number of elements in the array

            sizes :
                an array of sizes Nx1, Nx2 or a single value

            xys :
                the xy positions of the elements, relative to the field centre
                (fieldPos)

            rgbs :
                specifying the color(s) of the elements.
                Should be Nx1 (different greys), Nx3 (different colors) or 1x3
                (for a single color)

            opacities :
                the opacity of each element (Nx1 or a single value)

            depths :
                the depths of the elements (Nx1), relative the overall depth
                of the field (fieldDepth)

            fieldDepth :
                the depth of the field (will be added to the depths of the
                elements)

            oris :
                the orientations of the elements (Nx1 or a single value)

            sfs :
                the spatial frequencies of the elements (Nx1, Nx2 or a single
                value)

            contrs :
                the contrasts of the elements, ranging -1 to +1 (Nx1 or a
                single value)

            phases :
                the spatial phase of the texture on the stimulus (Nx1 or a
                single value)

            elementTex :
                the texture, to be used by all elements (e.g. 'sin', 'sqr',.. ,
                'myTexture.tif', numpy.ones([48,48]))

            elementMask :
                the mask, to be used by all elements (e.g. 'circle', 'gauss',... ,
                'myTexture.tif', numpy.ones([48,48]))

            texRes :
                the number of pixels in the textures (overridden if an array
                or image is provided)

            name : string
                The name of the objec to be using during logged messages about
                this stim

        """
        self.win=win
        self.name=name
        self.autoLog=autoLog

        #unit conversions
        if units!=None and len(units): self.units = units
        else: self.units = win.units
        if self.units in ['norm','height']: self._winScale=self.units
        else: self._winScale='pix' #set the window to have pixels coords
        self.fieldPos = fieldPos
        self.fieldSize = fieldSize
        self.fieldShape = fieldShape
        self.nElements = nElements
        #info for each element
        self.sizes = sizes
        self.rgbs=rgbs
        self.xys= xys
        self.opacities = opacities
        self.oris = oris
        self.contrs = contrs
        self.phases = phases
        self.needVertexUpdate=True
        self.needColorUpdate=True
        self._useShaders=True
        self.interpolate=interpolate
        self.fieldDepth=fieldDepth
        self.depths=depths
        if self.win.winType != 'pyglet':
            raise TypeError('ElementArrayStim requires a pyglet context')
        if not self.win._haveShaders:
            raise Exception("ElementArrayStim requires shaders support and floating point textures")

        #Deal with input for fieldpos
        if type(fieldPos) in [tuple,list]:
            self.fieldPos = numpy.array(fieldPos,float)
        else:
            self.fieldPos = numpy.array((fieldPos,fieldPos),float)

        #Deal with input for fieldsize
        if type(fieldSize) in [tuple,list]:
            self.fieldSize = numpy.array(fieldSize,float)
        else:
            self.fieldSize = numpy.array((fieldSize,fieldSize),float)#make a square if only given one dimension

        #create textures
        self.texRes=texRes
        self.texID=GL.GLuint()
        GL.glGenTextures(1, ctypes.byref(self.texID))
        self.maskID=GL.GLuint()
        GL.glGenTextures(1, ctypes.byref(self.maskID))
        self.setMask(elementMask)
        self.setTex(elementTex)

        self.setContrs(contrs)
        self.setRgbs(rgbs)
        self.setOpacities(opacities)#opacities is used by setRgbs, so this needs to be early
        self.setXYs(xys)
        self.setOris(oris)
        self.setSizes(sizes) #set sizes before sfs (sfs may need it formatted)
        self.setSfs(sfs)
        self.setPhases(phases)

        self._calcFieldCoordsRendered()
        self._calcSizesRendered()
        self._calcXYsRendered()


    def setXYs(self,value=None, operation=''):
        """Set the xy values of the element centres (relative to the centre of the field).
        Values should be:

            - None
            - an array/list of Nx2 coordinates.

        If value is None then the xy positions will be generated automatically, based
        on the fieldSize and fieldPos. In this case opacity will also be overridden
        by this function (it is used to make elements outside the field invisible.
        """
        if value==None:
            if self.fieldShape in ['sqr', 'square']:
                self.xys = numpy.random.rand(self.nElements,2)*self.fieldSize - self.fieldSize/2 #initialise a random array of X,Y
                #gone outside the square
                self.xys[:,0] = ((self.xys[:,0]+self.fieldSize[0]/2) % self.fieldSize[0])-self.fieldSize[0]/2
                self.xys[:,1] = ((self.xys[:,1]+self.fieldSize[1]/2) % self.fieldSize[1])-self.fieldSize[1]/2
            elif self.fieldShape is 'circle':
                #take twice as many elements as we need (and cull the ones outside the circle)
                xys = numpy.random.rand(self.nElements*2,2)*self.fieldSize - self.fieldSize/2 #initialise a random array of X,Y
                #gone outside the square
                xys[:,0] = ((xys[:,0]+self.fieldSize[0]/2) % self.fieldSize[0])-self.fieldSize[0]/2
                xys[:,1] = ((xys[:,1]+self.fieldSize[1]/2) % self.fieldSize[1])-self.fieldSize[1]/2
                #use a circular envelope and flips dot to opposite edge if they fall
                #beyond radius.
                #NB always circular - uses fieldSize in X only
                normxy = xys/(self.fieldSize/2.0)
                dotDist = numpy.sqrt((normxy[:,0]**2.0 + normxy[:,1]**2.0))
                self.xys = xys[dotDist<1.0,:][0:self.nElements]
        else:
            #make into an array
            if type(value) in [int, float, list, tuple]:
                value = numpy.array(value, dtype=float)
            #check shape
            if not (value.shape in [(),(2,),(self.nElements,2)]):
                raise ValueError("New value for setXYs should be either None or Nx2")
            if operation=='':
                self.xys=value
            else: exec('self.xys'+operation+'=value')
        self.needVertexUpdate=True

    def setOris(self,value,operation=''):
        """Set the orientation for each element.
        Should either be a single value or an Nx1 array/list
        """
        #make into an array
        if type(value) in [int, float, list, tuple]:
            value = numpy.array(value, dtype=float)

        #check shape
        if value.shape in [(),(1,)]:
            value = value.repeat(self.nElements)
        elif value.shape in [(self.nElements,), (self.nElements,1)]:
            pass #is already Nx1
        else:
            raise ValueError("New value for setOris should be either Nx1 or a single value")
        if operation=='':
            self.oris=value
        else: exec('self.oris'+operation+'=value')
        self.needVertexUpdate=True
    #----------------------------------------------------------------------
    def setSfs(self, value,operation=''):
        """Set the spatial frequency for each element.
        Should either be:

          - a single value
          - an Nx1 array/list
          - an Nx2 array/list (spatial frequency of the element in X and Y).

        If the units for the stimulus are 'pix' or 'norm' then the units of sf
        are cycles per stimulus width. For units of 'deg' or 'cm' the units
        are c/cm or c/deg respectively.

        """

        #make into an array
        if type(value) in [int, float, list, tuple]:
            value = numpy.array(value, dtype=float)

        #check shape
        if value.shape in [(),(1,),(2,)]:
            value = numpy.resize(value, [self.nElements,2])
        elif value.shape in [(self.nElements,), (self.nElements,1)]:
            value.shape=(self.nElements,1)#set to be 2D
            value = value.repeat(2,1) #repeat once on dim 1
        elif value.shape == (self.nElements,2):
            pass#all is good
        else:
            raise ValueError("New value for setSfs should be either Nx1, Nx2 or a single value")

        if operation=='':
            self.sfs=value
        else: exec('self.sfs'+operation+'=value')

    def setOpacities(self,value,operation=''):
        """Set the opacity for each element.
        Should either be a single value or an Nx1 array/list
        """
        #make into an array
        if type(value) in [int, float, list, tuple]:
            value = numpy.array(value, dtype=float)

        #check shape
        if value.shape in [(),(1,)]:
            value = value.repeat(self.nElements)
        elif value.shape in [(self.nElements,), (self.nElements,1)]:
            pass #is already Nx1
        else:
            raise ValueError("New value for setOpacities should be either Nx1 or a single value")

        if operation=='':
            self.opacities=value
        else: exec('self.opacities'+operation+'=value')
        self.needColorUpdate =True

    def setSizes(self,value,operation=''):
        """Set the size for each element.
        Should either be:

          - a single value
          - an Nx1 array/list
          - an Nx2 array/list
        """
        #make into an array
        if type(value) in [int, float, list, tuple]:
            value = numpy.array(value, dtype=float)
        #check shape
        if value.shape in [(),(1,),(2,)]:
            value = numpy.resize(value, [self.nElements,2])
        elif value.shape in [(self.nElements,), (self.nElements,1)]:
            value.shape=(self.nElements,1)#set to be 2D
            value = value.repeat(2,1) #repeat once on dim 1
        elif value.shape == (self.nElements,2):
            pass#all is good
        else:
            raise ValueError("New value for setSizes should be either Nx1, Nx2 or a single value")

        if operation=='':
            self.sizes=value
        else: exec('self.sizes'+operation+'=value')
        self._calcSizesRendered()
        self.needVertexUpdate=True
        self.needTexCoordUpdate=True

    def setPhases(self,value,operation=''):
        """Set the phase for each element.
        Should either be:

          - a single value
          - an Nx1 array/list
          - an Nx2 array/list (for separate X and Y phase)
        """
        #make into an array
        if type(value) in [int, float, list, tuple]:
            value = numpy.array(value, dtype=float)

        #check shape
        if value.shape in [(),(1,),(2,)]:
            value = numpy.resize(value, [self.nElements,2])
        elif value.shape in [(self.nElements,), (self.nElements,1)]:
            value.shape=(self.nElements,1)#set to be 2D
            value = value.repeat(2,1) #repeat once on dim 1
        elif value.shape == (self.nElements,2):
            pass#all is good
        else:
            raise ValueError("New value for setPhases should be either Nx1, Nx2 or a single value")

        if operation=='':
            self.phases=value
        else: exec('self.phases'+operation+'=value')
        self.needTexCoordUpdate=True

    def setRgbs(self,value,operation=''):
        """Set the rgb for each element.
        Should either be:

          - a single value
          - an Nx1 array/list
          - an Nx3 array/list
        """
        #make into an array
        if type(value) in [int, float, list, tuple]:
            value = numpy.array(value, dtype=float)
        #check shape
        if value.shape in [(), (1,),(3,)]:
            value = numpy.resize(value, [self.nElements,3])
        elif value.shape in [(self.nElements,), (self.nElements,1)]:
            value.shape=(self.nElements,1)#set to be 2D
            value = value.repeat(3,1) #repeat once on dim 1
        elif value.shape == (self.nElements,3):
            pass#all is good
        else:
            raise ValueError("New value for setRgbs should be either Nx1, Nx3 or a single value")
        if operation=='':
            self.rgbs=value
        else: exec('self.rgbs'+operation+'=value')

        self.needColorUpdate=True
    def setContrs(self,value,operation=''):
        """Set the contrast for each element.
        Should either be:

          - a single value
          - an Nx1 array/list
        """
        #make into an array
        if type(value) in [int, float, list, tuple]:
            value = numpy.array(value, dtype=float)
        #check shape
        if value.shape in [(),(1,)]:
            value = value.repeat(self.nElements)
        elif value.shape in [(self.nElements,), (self.nElements,1)]:
            pass #is already Nx1
        else:
            raise ValueError("New value for setContrs should be either Nx1 or a single value")

        if operation=='':
            self.contrs=value
        else: exec('self.contrs'+operation+'=value')
        self.needColorUpdate=True
    def setFieldPos(self,value,operation=''):
        """Set the centre of the array (X,Y)
        """
        #make into an array
        if type(value) in [int, float, list, tuple]:
            value = numpy.array(value, dtype=float)
        #check shape
        if value.shape != (2,):
            raise ValueError("New value for setFieldPos should be [x,y]")

        if operation=='':
            self.fieldPos=value
        else:
            exec('self.fieldPos'+operation+'=value')
        self._calcFieldCoordsRendered()
    def setPos(self, newPos=None, operation='', units=None):
        """Obselete - users should use setFieldPos or instead of setPos
        """
        log.error("User called ElementArrayStim.setPos(pos). Use ElementArrayStim.SetFieldPos(pos) instead.")

    def setFieldSize(self,value,operation=''):
        """Set the size of the array on the screen (will override
        current XY positions of the elements)
        """
        #make into an array
        if type(value) in [int, float, list, tuple]:
            value = numpy.array(value, dtype=float)
        #check shape
        if value.shape not in [(2,),(1,)]:
            raise ValueError("New value for setFieldSize should be [x,y] or a single value")

        if operation=='':
            self.fieldSize=value
        else:
            exec('self.fieldSize'+operation+'=value')
        self.setXYs()#to reflect new settings, overriding individual xys

    def draw(self, win=None):
        """
        Draw the stimulus in its relevant window. You must call
        this method after every MyWin.update() if you want the
        stimulus to appear on that frame and then update the screen
        again.
        """
        #set the window to draw to
        if win==None: win=self.win
        if win.winType=='pyglet': win.winHandle.switch_to()

        if self.needVertexUpdate:
            self.updateElementVertices()
        if self.needColorUpdate:
            self.updataElementColors()
        if self.needTexCoordUpdate:
            self.updataTextureCoords()

        #scale the drawing frame and get to centre of field
        GL.glPushMatrix()#push before drawing, pop after
        GL.glPushClientAttrib(GL.GL_CLIENT_ALL_ATTRIB_BITS)#push the data for client attributes

        #GL.glLoadIdentity()
        self.win.setScale(self._winScale)

        GL.glTranslatef(self._fieldPosRendered[0],self._fieldPosRendered[1],0)

        GL.glColorPointer(4, GL.GL_DOUBLE, 0, self._RGBAs.ctypes.data_as(ctypes.POINTER(ctypes.c_double)))
        GL.glVertexPointer(3, GL.GL_DOUBLE, 0, self._visXYZvertices.ctypes.data_as(ctypes.POINTER(ctypes.c_double)))

        #setup the shaderprogram
        GL.glUseProgram(self.win._progSignedTexMask)
        GL.glUniform1i(GL.glGetUniformLocation(self.win._progSignedTexMask, "texture"), 0) #set the texture to be texture unit 0
        GL.glUniform1i(GL.glGetUniformLocation(self.win._progSignedTexMask, "mask"), 1)  # mask is texture unit 1

        #bind textures
        GL.glActiveTexture (GL.GL_TEXTURE1)
        GL.glBindTexture (GL.GL_TEXTURE_2D, self.maskID)
        GL.glEnable(GL.GL_TEXTURE_2D)
        GL.glActiveTexture (GL.GL_TEXTURE0)
        GL.glBindTexture (GL.GL_TEXTURE_2D, self.texID)
        GL.glEnable(GL.GL_TEXTURE_2D)

        #setup client texture coordinates first
        GL.glClientActiveTexture (GL.GL_TEXTURE0)
        GL.glTexCoordPointer (2, GL.GL_DOUBLE, 0, self._texCoords.ctypes)
        GL.glEnableClientState(GL.GL_TEXTURE_COORD_ARRAY)
        GL.glClientActiveTexture (GL.GL_TEXTURE1)
        GL.glTexCoordPointer (2, GL.GL_DOUBLE, 0, self._maskCoords.ctypes)
        GL.glEnableClientState(GL.GL_TEXTURE_COORD_ARRAY)

        GL.glEnableClientState(GL.GL_COLOR_ARRAY)
        GL.glEnableClientState(GL.GL_VERTEX_ARRAY)
        GL.glDrawArrays(GL.GL_QUADS, 0, self._visXYZvertices.shape[0]*4)

        #unbind the textures
        GL.glActiveTexture(GL.GL_TEXTURE1)
        GL.glBindTexture(GL.GL_TEXTURE_2D, 0)
        GL.glDisable(GL.GL_TEXTURE_2D)
        #main texture
        GL.glActiveTexture(GL.GL_TEXTURE0)
        GL.glBindTexture(GL.GL_TEXTURE_2D, 0)
        GL.glDisable(GL.GL_TEXTURE_2D)
        #disable states
        GL.glDisableClientState(GL.GL_COLOR_ARRAY)
        GL.glDisableClientState(GL.GL_VERTEX_ARRAY)
        GL.glDisableClientState(GL.GL_TEXTURE_COORD_ARRAY)

        GL.glUseProgram(0)
        GL.glPopClientAttrib()
        GL.glPopMatrix()

    def _calcSizesRendered(self):
        if self.units in ['norm','pix', 'height']: self._sizesRendered=self.sizes
        elif self.units in ['deg', 'degs']: self._sizesRendered=psychopy.misc.deg2pix(self.sizes, self.win.monitor)
        elif self.units=='cm': self._sizesRendered=psychopy.misc.cm2pix(self.sizes, self.win.monitor)
    def _calcXYsRendered(self):
        if self.units in ['norm','pix','height']: self._XYsRendered=self.xys
        elif self.units in ['deg', 'degs']: self._XYsRendered=psychopy.misc.deg2pix(self.xys, self.win.monitor)
        elif self.units=='cm': self._XYsRendered=psychopy.misc.cm2pix(self.xys, self.win.monitor)
    def _calcFieldCoordsRendered(self):
        if self.units in ['norm', 'pix','height']:
            self._fieldSizeRendered=self.fieldSize
            self._fieldPosRendered=self.fieldPos
        elif self.units in ['deg', 'degs']:
            self._fieldSizeRendered=psychopy.misc.deg2pix(self.fieldSize, self.win.monitor)
            self._fieldPosRendered=psychopy.misc.deg2pix(self.fieldPos, self.win.monitor)
        elif self.units=='cm':
            self._fieldSizeRendered=psychopy.misc.cm2pix(self.fieldSize, self.win.monitor)
            self._fieldPosRendered=psychopy.misc.cm2pix(self.fieldPos, self.win.monitor)

    def updateElementVertices(self):
        self._calcXYsRendered()

        self._visXYZvertices=numpy.zeros([self.nElements , 4, 3],'d')
        wx = self._sizesRendered[:,0]*numpy.cos(self.oris[:]*numpy.pi/180)/2
        wy = self._sizesRendered[:,0]*numpy.sin(self.oris[:]*numpy.pi/180)/2
        hx = self._sizesRendered[:,1]*numpy.sin(self.oris[:]*numpy.pi/180)/2
        hy = -self._sizesRendered[:,1]*numpy.cos(self.oris[:]*numpy.pi/180)/2

        #X
        self._visXYZvertices[:,0,0] = self._XYsRendered[:,0] -wx + hx#TopL
        self._visXYZvertices[:,1,0] = self._XYsRendered[:,0] +wx + hx#TopR
        self._visXYZvertices[:,2,0] = self._XYsRendered[:,0] +wx - hx#BotR
        self._visXYZvertices[:,3,0] = self._XYsRendered[:,0] -wx - hx#BotL

        #Y
        self._visXYZvertices[:,0,1] = self._XYsRendered[:,1] -wy + hy
        self._visXYZvertices[:,1,1] = self._XYsRendered[:,1] +wy + hy
        self._visXYZvertices[:,2,1] = self._XYsRendered[:,1] +wy - hy
        self._visXYZvertices[:,3,1] = self._XYsRendered[:,1] -wy - hy

        #depth
        self._visXYZvertices[:,:,2] = self.depths

        self.needVertexUpdate=False

    #----------------------------------------------------------------------
    def updataElementColors(self):
        """Create a new array of self._RGBAs"""

        N=self.nElements
        self._RGBAs=numpy.zeros([N,4],'d')
        self._RGBAs[:,0:3] = self.rgbs[:,:] * self.contrs[:].reshape([N,1]).repeat(3,1)/2+0.5
        self._RGBAs[:,-1] = self.opacities.reshape([N,])
        self._RGBAs=self._RGBAs.reshape([N,1,4]).repeat(4,1)#repeat for the 4 vertices in the grid
        self.needColorUpdate=False
    def updataTextureCoords(self):
        """Create a new array of self._maskCoords"""

        N=self.nElements
        self._maskCoords=numpy.array([[0,1],[1,1],[1,0],[0,0]],'d').reshape([1,4,2])
        self._maskCoords = self._maskCoords.repeat(N,0)

        #for the main texture
        if self.units in ['norm', 'pix', 'height']:#sf is dependent on size (openGL default)
            L = -self.sfs[:,0]/2 - self.phases[:,0]+0.5
            R = +self.sfs[:,0]/2 - self.phases[:,0]+0.5
            T = +self.sfs[:,1]/2 - self.phases[:,1]+0.5
            B = -self.sfs[:,1]/2 - self.phases[:,1]+0.5
        else: #we should scale to become independent of size
            L = -self.sfs[:,0]*self.sizes[:,0]/2 - self.phases[:,0]+0.5
            R = +self.sfs[:,0]*self.sizes[:,0]/2 - self.phases[:,0]+0.5
            T = +self.sfs[:,1]*self.sizes[:,1]/2 - self.phases[:,1]+0.5
            B = -self.sfs[:,1]*self.sizes[:,1]/2 - self.phases[:,1]+0.5

        #self._texCoords=numpy.array([[1,1],[1,0],[0,0],[0,1]],'d').reshape([1,4,2])
        self._texCoords=numpy.concatenate([[L,T],[R,T],[R,B],[L,B]]) \
            .transpose().reshape([N,4,2]).astype('d')
        self.needTexCoordUpdate=False

    def setTex(self,value):
        """Change the texture (all elements have the same base texture). Avoid this
        during time-critical points in your script. Uploading new textures to the
        graphics card can be time-consuming.
        """
        self._texName = value
        createTexture(value, id=self.texID, pixFormat=GL.GL_RGB, stim=self, res=self.texRes)
    def setMask(self,value):
        """Change the mask (all elements have the same mask). Avoid doing this
        during time-critical points in your script. Uploading new textures to the
        graphics card can be time-consuming."""
        self._maskName = value
        createTexture(value, id=self.maskID, pixFormat=GL.GL_ALPHA, stim=self, res=self.texRes)
    def __del__(self):
        self.clearTextures()#remove textures from graphics card to prevent crash
    def clearTextures(self):
        """
        Clear the textures associated with the given stimulus.
        As of v1.61.00 this is called automatically during garbage collection of
        your stimulus, so doesn't need calling explicitly by the user.
        """
        #only needed for pyglet
        if self.win.winType=='pyglet':
            GL.glDeleteTextures(1, self.texID)
            GL.glDeleteTextures(1, self.maskID)

class MovieStim(_BaseVisualStim):
    """A stimulus class for playing movies (mpeg, avi, etc...) in
    PsychoPy.

    **examples**::

        mov = visual.MovieStim(myWin, 'testMovie.mp4', fliVert=False)
        print mov.duration
        print mov.format.width, mov.format.height #give the original size of the movie in pixels

        mov.draw() #draw the current frame (automagically determined)

    See MovieStim.py for demo.
    """
    def __init__(self, win,
                 filename = "",
                 units   = 'pix',
                 size    = None,
                 pos      =(0.0,0.0),
                 ori     =0.0,
                 flipVert = False,
                 flipHoriz = False,
                 opacity=1.0,
                 name='', autoLog=True):
        """
        :Parameters:

            win :
                a :class:`~psychopy.visual.Window` object (required)
            filename :
                a string giving the relative or absolute path to the movie. Can be any movie that
                AVbin can read (e.g. mpeg, DivX)
            units : **None**, 'height', 'norm', 'cm', 'deg' or 'pix'
                If None then the current units of the :class:`~psychopy.visual.Window` will be used.
                See :ref:`units` for explanation of other options.
            pos :
                position of the centre of the movie, given in the units specified
            flipVert : True or *False*
                If True then the movie will be top-bottom flipped
            flipHoriz : True or *False*
                If True then the movie will be right-left flipped
            ori :
                Orientation of the stimulus in degrees
            size :
                Size of the stimulus in units given. If not specified then the movie will take its
                original dimensions.
            opacity :
                the movie can be made transparent by reducing this
            name : string
                The name of the object to be using during logged messages about
                this stim
        """
        _BaseVisualStim.__init__(self, win, units=units, name=name, autoLog=autoLog)

        if not havePygletMedia:
            raise ImportError, 'pyglet.media is needed for MovieStim and could not be imported. ' + \
                'This might be because you have no audio output enabled (no audio card or no speakers attached)'

        self._movie=None # the actual pyglet media object
        self._player=pyglet.media.ManagedSoundPlayer()
        self._player._on_eos=self._onEos
        self.filename=filename
        self.duration=None
        self.loadMovie( self.filename )
        self.format=self._movie.video_format
        self.pos=pos
        self.pos = numpy.asarray(pos, float)
        self.flipVert = flipVert
        self.flipHoriz = flipHoriz
        self.opacity = opacity
        self.status=NOT_STARTED

        #size
        if size == None: self.size= numpy.array([self.format.width,
                                                 self.format.height] , float)

        elif type(size) in [tuple,list]: self.size = numpy.array(size,float)
        else: self.size = numpy.array((size,size),float)

        self.ori = ori

        self._calcPosRendered()
        self._calcSizeRendered()

        #check for pyglet
        if win.winType!='pyglet':
            log.Error('Movie stimuli can only be used with a pyglet window')
            core.quit()
    def setOpacity(self,newOpacity,operation=''):
        """
        Sets the opacity of the movie to newOpacity

        Over-rides _BaseVisualStim.setOpacity

        """
        self._set('opacity', newOpacity, operation)

    def setMovie(self, filename):
        """See `~MovieStim.loadMovie` (the functions are identical).
        This form is provided for syntactic consistency with other visual stimuli.
        """
        self.loadMovie(filename)

    def loadMovie(self, filename):
        """Load a movie from file

        :parameters:

            filename: string
                The name of the file, including path if necessary

        Brings up a warning if avbin is not found on the computer.
        After the file is loaded MovieStim.duration is updated with the movie
        duration (in seconds).
        """
        try:
            self._movie = pyglet.media.load(filename, streaming=True)
        except Exception, e:
            # pyglet.media.riff is N/A if avbin is available, and then
            # actual exception would get masked with a new one for unknown
            # (sub)module riff, thus catching any exception and tuning msg
            # up if it has to do anything with avbin
            estr = str(e)
            msg = ''
            if "avbin" in estr.lower():
                msg = "\n         It seems that avbin was not installed correctly." \
                      "\n         Please fetch/install it from http://code.google.com/p/avbin/."
            raise IOError("Caught exception '%s' while loading file '%s'.%s"
                          % (estr, filename, msg))
        self._player.queue(self._movie)
        self.duration = self._movie.duration
        while self._player.source!=self._movie:
            self._player.next()
        self.status=NOT_STARTED
        self._player.pause()#start 'playing' on the next draw command
        self.filename=filename

    def pause(self):
        """Pause the current point in the movie (sound will stop, current frame
        will not advance)
        """
        self._player.pause()
        self.status=PAUSED

    def play(self):
        """Continue a paused movie from current position
        """
        self._player.play()
        self.status=PLAYING

    def seek(self,timestamp):
        """ Seek to a particular timestamp in the movie.
        NB this does not seem very robust as at version 1.62 and may cause crashes!
        """
        self._player.seek(float(timestamp))

    def draw(self, win=None):
        """Draw the current frame to a particular visual.Window (or to the
        default win for this object if not specified). The current position in the
        movie will be determined automatically.

        This method should be called on every frame that the movie is meant to appear"""
        if self.status in [NOT_STARTED, FINISHED]:#haven't started yet, so start
            self.play()
        #set the window to draw to
        if win==None: win=self.win
        win.winHandle.switch_to()

        #make sure that textures are on and GL_TEXTURE0 is active
        GL.glActiveTexture(GL.GL_TEXTURE0)
        GL.glEnable(GL.GL_TEXTURE_2D)

        frameTexture = self._player.get_texture()
        GL.glColor4f(1,1,1,self.opacity)
        GL.glPushMatrix()
        #do scaling
        #scale the viewport to the appropriate size
        self.win.setScale(self._winScale)
        #move to centre of stimulus and rotate
        GL.glTranslatef(self._posRendered[0],self._posRendered[1],0)
        GL.glRotatef(-self.ori,0.0,0.0,1.0)
        flipBitX = 1-self.flipHoriz*2
        flipBitY = 1-self.flipVert*2
        frameTexture.blit(
                -self._sizeRendered[0]/2.0*flipBitX,
                -self._sizeRendered[1]/2.0*flipBitY,
                width=self._sizeRendered[0]*flipBitX,
                height=self._sizeRendered[1]*flipBitY,
                z=0)
        GL.glPopMatrix()

    def _onEos(self):
        self.status=FINISHED
    def setAutoDraw(self, val):
        """Add or remove a stimulus from the list of stimuli that will be
        automatically drawn on each flip

        :parameters:
            - val: True/False
                True to add the stimulus to the draw list, False to remove it
        """
        self.play()#set to play in case stoped
        _BaseVisualStim.setAutoDraw(self, val)
class TextStim(_BaseVisualStim):
    """Class of text stimuli to be displayed in a :class:`~psychopy.visual.Window`
    """
    def __init__(self, win,
                 text="Hello World",
                 font="",
                 pos=(0.0,0.0),
                 depth=0,
                 rgb=None,
                 color=(1.0,1.0,1.0),
                 colorSpace='rgb',
                 opacity=1.0,
                 units="",
                 ori=0.0,
                 height=None,
                 antialias=True,
                 bold=False,
                 italic=False,
                 alignHoriz='center',
                 alignVert='center',
                 fontFiles=[],
                 wrapWidth=None,
                 name='', autoLog=True):
        """
        :Parameters:
            win: A :class:`Window` object.
                Required - the stimulus must know where to draw itself
            text:
                The text to be rendered
            pos:
                Position on the screen
            color:

                Could be a:

                    - web name for a color (e.g. 'FireBrick');
                    - hex value (e.g. '#FF0047');
                    - tuple (1.0,1.0,1.0); list [1.0,1.0, 1.0]; or numpy array.

                If the last three are used then the color space should also be given
                See :ref:`colorspaces`

            colorSpace:
                the color space controlling the interpretation of the `color`
                See :ref:`colorspaces`
            opacity:
                How transparent the object will be (0 for transparent, 1 for opaque)
            units : **None**, 'height', 'norm', 'cm', 'deg' or 'pix'
                If None then the current units of the :class:`~psychopy.visual.Window` will be used.
                See :ref:`units` for explanation of other options.
            ori:
                Orientation of the text
            height:
                Height of the characters (including the ascent of the letter and the descent)
            antialias:
                boolean to allow (or not) antialiasing the text
            bold:
                Make the text bold (better to use a bold font name)
            italic:
                Make the text italic (better to use an actual italic font)
            alignHoriz:
                The horizontal alignment ('left', 'right' or 'center')
            alignVert:
                The vertical alignment ('top', 'bottom' or 'center')
            fontFiles:
                A list of additional files if the font is not in the standard system location (include the full path)
            wrapWidth:
                The width the text should run before wrapping
            name : string
                The name of the object to be using during logged messages about
                this stim
            depth:
                The depth argument is deprecated and may be removed in future versions.
                Depth is controlled simply by drawing order.
        """
        _BaseVisualStim.__init__(self, win, units=units, name=name, autoLog=autoLog)

        if win._haveShaders: self._useShaders=True
        else: self._useShaders=False
        self.needUpdate =1
        self.opacity= opacity
        self.contrast= 1.0
        self.alignHoriz = alignHoriz
        self.alignVert = alignVert
        self.antialias = antialias
        self.bold=bold
        self.italic=italic
        self.text='' #NB just a placeholder - real value set below
        self.depth=depth
        self.ori=ori
        self.wrapWidth=wrapWidth
        self._pygletTextObj=None

        self.pos= numpy.array(pos, float)

        #height in pix (needs to be done after units which is done during _Base.__init__)
        if self.units=='cm':
            if height==None: self.height = 1.0#default text height
            else: self.height = height
            self.heightPix = psychopy.misc.cm2pix(self.height, win.monitor)
        elif self.units in ['deg', 'degs']:
            if height==None: self.height = 1.0
            else: self.height = height
            self.heightPix = psychopy.misc.deg2pix(self.height, win.monitor)
        elif self.units=='norm':
            if height==None: self.height = 0.1
            else: self.height = height
            self.heightPix = self.height*win.size[1]/2
        elif self.units=='height':
            if height==None: self.height = 0.2
            else: self.height = height
            self.heightPix = self.height*win.size[1]
        else: #treat units as pix
            if height==None: self.height = 20
            else: self.height = height
            self.heightPix = self.height

        if self.wrapWidth ==None:
            if self.units in ['height','norm']: self.wrapWidth=1
            elif self.units in ['deg', 'degs']: self.wrapWidth=15
            elif self.units=='cm': self.wrapWidth=15
            elif self.units in ['pix', 'pixels']: self.wrapWidth=500
        if self.units=='norm': self._wrapWidthPix= self.wrapWidth*win.size[0]/2
        elif self.units=='height': self._wrapWidthPix= self.wrapWidth*win.size[0]
        elif self.units in ['deg', 'degs']: self._wrapWidthPix= psychopy.misc.deg2pix(self.wrapWidth, win.monitor)
        elif self.units=='cm': self._wrapWidthPix= psychopy.misc.cm2pix(self.wrapWidth, win.monitor)
        elif self.units in ['pix', 'pixels']: self._wrapWidthPix=self.wrapWidth

        for thisFont in fontFiles:
            pyglet.font.add_file(thisFont)
        self.setFont(font)

        #generate the texture and list holders
        self._listID = GL.glGenLists(1)
        if not self.win.winType=="pyglet":
            self._texID = GL.glGenTextures(1)
        #render the text surfaces and build drawing list

        self.colorSpace=colorSpace
        if rgb!=None:
            log.warning("Use of rgb arguments to stimuli are deprecated. Please use color and colorSpace args instead")
            self.setColor(rgb, colorSpace='rgb')
        else:
            self.setColor(color)

        self._calcPosRendered()
        self.setText(text) #self.width and self.height get set with text and calcSizeRednered is called

        self.needUpdate=True
    def setHeight(self,height):
        """Set the height of the letters (including the entire box that surrounds the letters
        in the font). The width of the letters is then defined by the font.
        """
        #height in pix (needs to be done after units)
        if self.units=='cm':
            if height==None: self.height = 1.0#default text height
            else: self.height = height
            self.heightPix = psychopy.misc.cm2pix(self.height, self.win.monitor)
        elif self.units in ['deg', 'degs']:
            if height==None: self.height = 1.0
            else: self.height = height
            self.heightPix = psychopy.misc.deg2pix(self.height, self.win.monitor)
        elif self.units=='norm':
            if height==None: self.height = 0.1
            else: self.height = height
            self.heightPix = self.height*self.win.size[1]/2
        elif self.units=='height':
            if height==None: self.height = 0.2
            else: self.height = height
            self.heightPix = self.height*self.win.size[1]
        else: #treat units as pix
            if height==None: self.height = 20
            else: self.height = height
            self.heightPix = self.height
        #need to update the font to reflect the change
        self.setFont(self.fontname)
        self.setText(self.text)
    def setFont(self, font):
        """Set the font to be used for text rendering.
        font should be a string specifying the name of the font (in system resources)
        """
        self.fontname=None#until we find one
        if self.win.winType=="pyglet":
            self._font = pyglet.font.load(font, int(self.heightPix), dpi=72, italic=self.italic, bold=self.bold)
            self.fontname=font
        else:
            if font==None or len(font)==0:
                self.fontname = pygame.font.get_default_font()
            elif font in pygame.font.get_fonts():
                self.fontname = font
            elif type(font)==str:
                #try to find a xxx.ttf file for it
                fontFilenames = glob.glob(font+'*')#check for possible matching filenames
                if len(fontFilenames)>0:
                    for thisFont in fontFilenames:
                        if thisFont[-4:] in ['.TTF', '.ttf']:
                            self.fontname = thisFont#take the first match
                            break #stop at the first one we find
                    #trhen check if we were successful
                    if self.fontname == None and font!="":
                        #we didn't find a ttf filename
                        log.warning("Found %s but it doesn't end .ttf. Using default font." %fontFilenames[0])
                        self.fontname = pygame.font.get_default_font()

            if self.fontname is not None and os.path.isfile(self.fontname):
                self._font = pygame.font.Font(self.fontname, int(self.heightPix), italic=self.italic, bold=self.bold)
            else:
                try:
                    self._font = pygame.font.SysFont(self.fontname, int(self.heightPix), italic=self.italic, bold=self.bold)
                    self.fontname = font
                    log.info('using sysFont ' + str(font))
                except:
                    self.fontname = pygame.font.get_default_font()
                    log.error("Couldn't find font %s on the system. Using %s instead!\n \
                              Font names should be written as concatenated names all in lower case.\n \
                              e.g. 'arial', 'monotypecorsiva', 'rockwellextra'..." %(font, self.fontname))
                    self._font = pygame.font.SysFont(self.fontname, int(self.heightPix), italic=self.italic, bold=self.bold)
        self.needUpdate = True

    def setText(self,value=None):
        """Set the text to be rendered using the current font
        """
        value = unicode(value)
        if self._useShaders:
            self._setTextShaders(value)
        else:
            self._setTextNoShaders(value)
    def setRGB(self,value, operation=''):
        self._set('rgb', value, operation)
        if not self._useShaders:
            self.setText(self.text)#need to render the text again to a texture
    def setColor(self, color, colorSpace=None, operation=''):
        """Set the color of the stimulus. See :ref:`colorspaces` for further information
        about the various ways to specify colors and their various implications.

        :Parameters:

        color :
            Can be specified in one of many ways. If a string is given then it
            is interpreted as the name of the color. Any of the standard html/X11
            `color names <http://www.w3schools.com/html/html_colornames.asp>`
            can be used. e.g.::

                myStim.setColor('white')
                myStim.setColor('RoyalBlue')#(the case is actually ignored)

            A hex value can be provided, also formatted as with web colors. This can be
            provided as a string that begins with # (not using python's usual 0x000000 format)::

                myStim.setColor('#DDA0DD')#DDA0DD is hexadecimal for plum

            You can also provide a triplet of values, which refer to the coordinates
            in one of the :ref:`colorspaces`. If no color space is specified then the color
            space most recently used for this stimulus is used again.

                myStim.setColor([1.0,-1.0,-1.0], 'rgb')#a red color in rgb space
                myStim.setColor([0.0,45.0,1.0], 'dkl') #DKL space with elev=0, azimuth=45
                myStim.setColor([0,0,255], 'rgb255') #a blue stimulus using rgb255 space

            Lastly, a single number can be provided, x, which is equivalent to providing
            [x,x,x].

                myStim.setColor(255, 'rgb255') #all guns o max

        colorSpace : string or None

            defining which of the :ref:`colorspaces` to use. For strings and hex
            values this is not needed. If None the default colorSpace for the stimulus is
            used (defined during initialisation).

        operation : one of '+','-','*','/', or '' for no operation (simply replace value)

            for colors specified as a triplet of values (or single intensity value)
            the new value will perform this operation on the previous color

                thisStim.setColor([1,1,1],'rgb255','+')#increment all guns by 1 value
                thisStim.setColor(-1, 'rgb', '*') #multiply the color by -1 (which in this space inverts the contrast)
                thisStim.setColor([10,0,0], 'dkl', '+')#raise the elevation from the isoluminant plane by 10 deg
        """
        #call setColor from super class
        _BaseVisualStim.setColor(self, color, colorSpace=colorSpace, operation=operation)
        #but then update text objects if necess
        if not self._useShaders:
            self.setText(self.text)#need to render the text again to a texture
    def _setTextShaders(self,value=None):
        """Set the text to be rendered using the current font
        """
        if value!=None:
            self.text = value

        if self.win.winType=="pyglet":
            self._pygletTextObj = pyglet.font.Text(self._font, self.text,
                                                       halign=self.alignHoriz, valign=self.alignVert,
                                                       color = (1.0,1.0,1.0, self.opacity),
                                                       width=self._wrapWidthPix)#width of the frame
#            self._pygletTextObj = pyglet.text.Label(self.text,self.fontname, int(self.heightPix),
#                                                       anchor_x=self.alignHoriz, anchor_y=self.alignVert,#the point we rotate around
#                                                       halign=self.alignHoriz,
#                                                       color = (int(127.5*self.rgb[0]+127.5),
#                                                            int(127.5*self.rgb[1]+127.5),
#                                                            int(127.5*self.rgb[2]+127.5),
#                                                            int(255*self.opacity)),
#                                                       multiline=True, width=self._wrapWidthPix)#width of the frame
            self.width, self.height = self._pygletTextObj.width, self._pygletTextObj.height
        else:
            self._surf = self._font.render(value, self.antialias, [255,255,255])
            self.width, self.height = self._surf.get_size()

            if self.antialias: smoothing = GL.GL_LINEAR
            else: smoothing = GL.GL_NEAREST
            #generate the textures from pygame surface
            GL.glEnable(GL.GL_TEXTURE_2D)
            GL.glBindTexture(GL.GL_TEXTURE_2D, self._texID)#bind that name to the target
            GLU.gluBuild2DMipmaps(GL.GL_TEXTURE_2D, 4, self.width,self.height,
                                  GL.GL_RGBA, GL.GL_UNSIGNED_BYTE, pygame.image.tostring( self._surf, "RGBA",1))
            GL.glTexParameteri(GL.GL_TEXTURE_2D,GL.GL_TEXTURE_MAG_FILTER,smoothing)    #linear smoothing if texture is stretched?
            GL.glTexParameteri(GL.GL_TEXTURE_2D,GL.GL_TEXTURE_MIN_FILTER,smoothing)    #but nearest pixel value if it's compressed?

        self.needUpdate = True

    def _updateListShaders(self):
        """
        This is only used with pygame text - pyglet handles all from the draw()
        """
        GL.glNewList(self._listID, GL.GL_COMPILE)
        #GL.glPushMatrix()

        #setup the shaderprogram
        #no need to do texture maths so no need for programs?
        #If we're using pyglet then this list won't be called, and for pygame shaders aren't enabled
        GL.glUseProgram(0)#self.win._progSignedTex)
        #GL.glUniform1i(GL.glGetUniformLocation(self.win._progSignedTex, "texture"), 0) #set the texture to be texture unit 0

        #coords:
        if self.alignHoriz in ['center', 'centre']: left = -self.width/2.0;    right = self.width/2.0
        elif self.alignHoriz =='right':    left = -self.width;    right = 0.0
        else: left = 0.0; right = self.width
        #how much to move bottom
        if self.alignVert in ['center', 'centre']: bottom=-self.height/2.0; top=self.height/2.0
        elif self.alignVert =='top': bottom=-self.height; top=0
        else: bottom=0.0; top=self.height
        Btex, Ttex, Ltex, Rtex = -0.01, 0.98, 0,1.0#there seems to be a rounding err in pygame font textures

        #unbind the mask texture regardless
        GL.glActiveTexture(GL.GL_TEXTURE1)
        GL.glEnable(GL.GL_TEXTURE_2D)
        GL.glBindTexture(GL.GL_TEXTURE_2D, 0)
        if self.win.winType=="pyglet":
            #unbind the main texture
            GL.glActiveTexture(GL.GL_TEXTURE0)
#            GL_multitexture.glActiveTextureARB(GL_multitexture.GL_TEXTURE0_ARB)
            GL.glBindTexture(GL.GL_TEXTURE_2D, 0) #the texture is specified by pyglet.font.GlyphString.draw()
            GL.glEnable(GL.GL_TEXTURE_2D)
        else:
            #bind the appropriate main texture
            GL.glActiveTexture(GL.GL_TEXTURE0)
            GL.glBindTexture(GL.GL_TEXTURE_2D, self._texID)
            GL.glEnable(GL.GL_TEXTURE_2D)

        if self.win.winType=="pyglet":
            GL.glActiveTexture(GL.GL_TEXTURE0)
            GL.glEnable(GL.GL_TEXTURE_2D)
            self._pygletTextObj.draw()
        else:
            GL.glBegin(GL.GL_QUADS)                  # draw a 4 sided polygon
            # right bottom
            GL.glMultiTexCoord2f(GL.GL_TEXTURE0,Rtex, Btex)
            GL.glVertex3f(right,bottom,0)
            # left bottom
            GL.glMultiTexCoord2f(GL.GL_TEXTURE0,Ltex,Btex)
            GL.glVertex3f(left,bottom,0)
            # left top
            GL.glMultiTexCoord2f(GL.GL_TEXTURE0,Ltex,Ttex)
            GL.glVertex3f(left,top,0)
            # right top
            GL.glMultiTexCoord2f(GL.GL_TEXTURE0,Rtex,Ttex)
            GL.glVertex3f(right,top,0)
            GL.glEnd()

        GL.glDisable(GL.GL_TEXTURE_2D)
        GL.glUseProgram(0)
        #GL.glPopMatrix()

        GL.glEndList()
        self.needUpdate=0

    def _setTextNoShaders(self,value=None):
        """Set the text to be rendered using the current font
        """
        self.text = value

        if self.colorSpace in ['rgb','dkl','lms']: #these spaces are 0-centred
            desiredRGB = (self.rgb*self.contrast+1)/2.0#RGB in range 0:1 and scaled for contrast
            if numpy.any(desiredRGB>1.0) or numpy.any(desiredRGB<0):
                log.warning('Desired color %s (in RGB 0->1 units) falls outside the monitor gamut. Drawing blue instead'%desiredRGB) #AOH
                desiredRGB=[0.0,0.0,1.0]
        else:
            desiredRGB = (self.rgb*self.contrast)/255.0

        if self.win.winType=="pyglet":
            self._pygletTextObj = pyglet.font.Text(self._font, self.text,
                                                       halign=self.alignHoriz, valign=self.alignVert,
                                                       color = (desiredRGB[0],desiredRGB[1], desiredRGB[2], self.opacity),
                                                       width=self._wrapWidthPix,#width of the frame
                                                       )
            self.width, self.height = self._pygletTextObj.width, self._pygletTextObj.height
        else:
            self._surf = self._font.render(value, self.antialias,
                                           [desiredRGB[0]*255,
                                            desiredRGB[1]*255,
                                            desiredRGB[2]*255])
            self.width, self.height = self._surf.get_size()
            if self.antialias: smoothing = GL.GL_LINEAR
            else: smoothing = GL.GL_NEAREST
            #generate the textures from pygame surface
            GL.glEnable(GL.GL_TEXTURE_2D)
            GL.glBindTexture(GL.GL_TEXTURE_2D, self._texID)#bind that name to the target
            GL.glTexImage2D(GL.GL_TEXTURE_2D, 0, GL.GL_RGBA,
                            self.width,self.height,0,
                            GL.GL_RGBA, GL.GL_UNSIGNED_BYTE, pygame.image.tostring( self._surf, "RGBA",1))
            GL.glTexParameteri(GL.GL_TEXTURE_2D,GL.GL_TEXTURE_MAG_FILTER,smoothing)    #linear smoothing if texture is stretched?
            GL.glTexParameteri(GL.GL_TEXTURE_2D,GL.GL_TEXTURE_MIN_FILTER,smoothing)    #but nearest pixel value if it's compressed?

        self.needUpdate = True

    def _updateListNoShaders(self):
        """
        The user shouldn't need this method since it gets called
        after every call to .set() Basically it updates the OpenGL
        representation of your stimulus if some parameter of the
        stimulus changes. Call it if you change a property manually
        rather than using the .set() command
        """
        GL.glNewList(self._listID, GL.GL_COMPILE)
        #coords:
        if self.alignHoriz in ['center', 'centre']: left = -self.width/2.0;    right = self.width/2.0
        elif self.alignHoriz =='right':    left = -self.width;    right = 0.0
        else: left = 0.0; right = self.width
        #how much to move bottom
        if self.alignVert in ['center', 'centre']: bottom=-self.height/2.0; top=self.height/2.0
        elif self.alignVert =='top': bottom=-self.height; top=0
        else: bottom=0.0; top=self.height
        Btex, Ttex, Ltex, Rtex = -0.01, 0.98, 0,1.0#there seems to be a rounding err in pygame font textures
        if self.win.winType=="pyglet":
            #unbind the mask texture
            GL.glActiveTexture(GL.GL_TEXTURE1)
            GL.glEnable(GL.GL_TEXTURE_2D)
            GL.glBindTexture(GL.GL_TEXTURE_2D, 0)
            #unbind the main texture
            GL.glActiveTexture(GL.GL_TEXTURE0)
            GL.glEnable(GL.GL_TEXTURE_2D)
        else:
            #bind the appropriate main texture
            GL_multitexture.glActiveTextureARB(GL_multitexture.GL_TEXTURE0_ARB)
            GL.glEnable(GL.GL_TEXTURE_2D)
            GL.glBindTexture(GL.GL_TEXTURE_2D, self._texID)
            #unbind the mask texture regardless
            GL_multitexture.glActiveTextureARB(GL_multitexture.GL_TEXTURE1_ARB)
            GL.glEnable(GL.GL_TEXTURE_2D)
            GL.glBindTexture(GL.GL_TEXTURE_2D, 0)

        if self.win.winType=="pyglet":
            self._pygletTextObj.draw()
        else:
            GL.glBegin(GL.GL_QUADS)                  # draw a 4 sided polygon
            # right bottom
            GL_multitexture.glMultiTexCoord2fARB(GL_multitexture.GL_TEXTURE0_ARB,Rtex, Btex)
            GL.glVertex2f(right,bottom)
            # left bottom
            GL_multitexture.glMultiTexCoord2fARB(GL_multitexture.GL_TEXTURE0_ARB,Ltex,Btex)
            GL.glVertex2f(left,bottom)
            # left top
            GL_multitexture.glMultiTexCoord2fARB(GL_multitexture.GL_TEXTURE0_ARB,Ltex,Ttex)
            GL.glVertex2f(left,top)
            # right top
            GL_multitexture.glMultiTexCoord2fARB(GL_multitexture.GL_TEXTURE0_ARB,Rtex,Ttex)
            GL.glVertex2f(right,top)
            GL.glEnd()

        GL.glDisable(GL.GL_TEXTURE_2D)
        GL.glEndList()
        self.needUpdate=0

    def draw(self, win=None):
        """
        Draw the stimulus in its relevant window. You must call
        this method after every MyWin.flip() if you want the
        stimulus to appear on that frame and then update the screen
        again.

        If win is specified then override the normal window of this stimulus.
        """
        #set the window to draw to
        if win==None: win=self.win
        if win.winType=='pyglet': win.winHandle.switch_to()

        GL.glPushMatrix()
        GL.glLoadIdentity()#for PyOpenGL this is necessary despite pop/PushMatrix, (not for pyglet)
        #scale and rotate
        prevScale = win.setScale(self._winScale)#to units for translations
        GL.glTranslatef(self._posRendered[0],self._posRendered[1],0)#NB depth is set already
        GL.glRotatef(-self.ori,0.0,0.0,1.0)
        win.setScale('pix', None, prevScale)#back to pixels for drawing surface

        if self._useShaders: #then rgb needs to be set as glColor
            #setup color
            if self.colorSpace in ['rgb','dkl','lms']: #these spaces are 0-centred
                desiredRGB = (self.rgb*self.contrast+1)/2.0#RGB in range 0:1 and scaled for contrast
                if numpy.any(desiredRGB>1.0) or numpy.any(desiredRGB<0):
                    log.warning('Desired color %s (in RGB 0->1 units) falls outside the monitor gamut. Drawing blue instead'%desiredRGB) #AOH
                    desiredRGB=[0.0,0.0,1.0]
                GL.glColor4f(desiredRGB[0],desiredRGB[1],desiredRGB[2], self.opacity)
            else:
                desiredRGB = (self.rgb*self.contrast)/255.0
            GL.glColor4f(desiredRGB[0],desiredRGB[1],desiredRGB[2], self.opacity)

            GL.glUseProgram(self.win._progSignedTexFont)#self.win._progSignedTex)
#            GL.glUniform3iv(GL.glGetUniformLocation(self.win._progSignedTexFont, "rgb"), 1,
#                desiredRGB.ctypes.data_as(ctypes.POINTER(ctypes.c_float))) #set the texture to be texture unit 0
            GL.glUniform3f(GL.glGetUniformLocation(self.win._progSignedTexFont, "rgb"), desiredRGB[0],desiredRGB[1],desiredRGB[2])

        else: #color is set in texture, so set glColor to white
            GL.glColor4f(1,1,1,1)

        GL.glDisable(GL.GL_DEPTH_TEST) #should text have a depth or just on top?
        #update list if necss and then call it
        if win.winType=='pyglet':

            #and align based on x anchor
            if self.alignHoriz=='right':
                GL.glTranslatef(-self.width,0,0)#NB depth is set already
            if self.alignHoriz in ['center', 'centre']:
                GL.glTranslatef(-self.width/2,0,0)#NB depth is set already

            #unbind the mask texture regardless
            GL.glActiveTexture(GL.GL_TEXTURE1)
            GL.glEnable(GL.GL_TEXTURE_2D)
            GL.glBindTexture(GL.GL_TEXTURE_2D, 0)
            #unbind the main texture
            GL.glActiveTexture(GL.GL_TEXTURE0)
            GL.glEnable(GL.GL_TEXTURE_2D)
            #then allow pyglet to bind and use texture during drawing

            self._pygletTextObj.draw()
            GL.glDisable(GL.GL_TEXTURE_2D)
        else:
            #for pygame we should (and can) use a drawing list
            if self.needUpdate: self._updateList()
            GL.glCallList(self._listID)
        if self._useShaders: GL.glUseProgram(0)#disable shader (but command isn't available pre-OpenGL2.0)

        #GL.glEnable(GL.GL_DEPTH_TEST)                   # Enables Depth Testing
        GL.glPopMatrix()
    def setUseShaders(self, val=True):
        """Set this stimulus to use shaders if possible.
        """
        if val==True and self.win._haveShaders==False:
            log.warn("Shaders were requested for PatchStim but aren;t available. Shaders need OpenGL 2.0+ drivers")
        if val!=self._useShaders:
            self._useShaders=val
            self.setText(self.text)
            self.needUpdate=True

class ShapeStim(_BaseVisualStim):
    """Create geometric (vector) shapes by defining vertex locations.

    Shapes can be outlines or filled, by setting lineRGB and fillRGB to
    rgb triplets, or None. They can also be rotated (stim.setOri(__)) and
    translated (stim.setPos(__)) like any other stimulus.

    NB for now the fill of objects is performed using glBegin(GL_POLYGON)
    and that is limited to convex shapes. With concavities you get unpredictable
    results (e.g. add a fill color to the arrow stim below). To create concavities,
    you can combine multiple shapes, or stick to just outlines. (If anyone wants
    to rewrite ShapeStim to use glu tesselators that would be great!)
    """
    def __init__(self,
                 win,
                 units  ='',
                 lineWidth=1.0,
                 lineColor=(1.0,1.0,1.0),
                 lineColorSpace='rgb',
                 fillColor=None,
                 fillColorSpace='rgb',
                 vertices=((-0.5,0),(0,+0.5),(+0.5,0)),
                 closeShape=True,
                 pos= (0,0),
                 size=1,
                 ori=0.0,
                 opacity=1.0,
                 depth  =0,
                 interpolate=True,
                 lineRGB=None,
                 fillRGB=None,
                 name='', autoLog=True):
        """
        :Parameters:
            win :
                A :class:`~psychopy.visual.Window` object (required)

            units :  **None**, 'norm', 'cm', 'deg' or 'pix'
                If None then the current units of the :class:`~psychopy.visual.Window` will be used.
                See :ref:`units` for explanation of other options.

            lineColor :

                Could be a:

                    - web name for a color (e.g. 'FireBrick');
                    - hex value (e.g. '#FF0047');
                    - tuple (1.0,1.0,1.0); list [1.0,1.0, 1.0]; or numpy array.

                If the last three are used then the color space should also be given
                See :ref:`colorspaces`

            lineColorSpace:
                The color space controlling the interpretation of the `lineColor`.
                See :ref:`colorspaces`

            fillColor :

                Could be a:

                    - web name for a color (e.g. 'FireBrick');
                    - hex value (e.g. '#FF0047');
                    - tuple (1.0,1.0,1.0); list [1.0,1.0, 1.0]; or numpy array.

                If the last three are used then the color space should also be given
                See :ref:`colorspaces`

            lineWidth : int (or float?)
                specifying the line width in **pixels**

            vertices : a list of lists or a numpy array (Nx2)
                specifying xy positions of each vertex

            closeShape : True or False
                Do you want the last vertex to be automatically connected to the first?

            pos : tuple, list or 2x1 array
                the position of the anchor for the stimulus (relative to which the vertices are drawn)

            size : float, int, tuple, list or 2x1 array
                Scales the ShapeStim up or down. Size is independent of the units, i.e.
                setting the size to 1.5 will make the stimulus to be 1.5 times it's original size
                as defined by the vertices. Use a 2-tuple to scale asymmetrically.

            ori : float or int
                the shape can be rotated around the anchor

            opacity : float
                1.0 is opaque, 0.0 is transparent

            depth:
                The depth argument is deprecated and may be removed in future versions.
                Depth is controlled simply by drawing order.

            interpolate : True or False
                If True the edge of the line will be antialiased.

            name : string
                The name of the object to be using during logged messages about
                this stim
                """


        _BaseVisualStim.__init__(self, win, units=units, name=name, autoLog=autoLog)

        self.opacity = opacity
        self.pos = numpy.array(pos, float)
        self.closeShape=closeShape
        self.lineWidth=lineWidth
        self.interpolate=interpolate

        self._useShaders=False#since we don't ned to combine textures with colors
        self.lineColorSpace=lineColorSpace
        if lineRGB!=None:
            log.warning("Use of rgb arguments to stimuli are deprecated. Please use color and colorSpace args instead")
            self.setLineColor(lineRGB, colorSpace='rgb')
        else:
            self.setLineColor(lineColor, colorSpace=lineColorSpace)

        self.fillColorSpace=fillColorSpace
        if fillRGB!=None:
            log.warning("Use of rgb arguments to stimuli are deprecated. Please use color and colorSpace args instead")
            self.setFillColor(fillRGB, colorSpace='rgb')
        else:
            self.setFillColor(fillColor, colorSpace=fillColorSpace)

        self.depth=depth
        self.ori = numpy.array(ori,float)
        self.size = numpy.array([0.0,0.0])
        self.setSize(size)
        self.setVertices(vertices)
        self._calcVerticesRendered()
    def setColor(self, color, colorSpace=None, operation=''):
        """For ShapeStim use :meth:`~ShapeStim.setLineColor` or
        :meth:`~ShapeStim.setFillColor`
        """
        raise AttributeError, 'ShapeStim does not support setColor method. Please use setFillColor or setLineColor instead'
    def setLineRGB(self, value, operation=''):
        """DEPRECATED since v1.60.05: Please use :meth:`~ShapeStim.setLineColor`
        """
        self._set('lineRGB', value, operation)
    def setFillRGB(self, value, operation=''):
        """DEPRECATED since v1.60.05: Please use :meth:`~ShapeStim.setFillColor`
        """
        self._set('fillRGB', value, operation)
    def setLineColor(self, color, colorSpace=None, operation=''):
        """Sets the color of the shape edge. See :meth:`PatchStim.setColor`
        for further details of how to use this function.
        """
        _setColor(self,color, colorSpace=colorSpace, operation=operation,
                    rgbAttrib='lineRGB',#the name for this rgb value
                    colorAttrib='lineColor')#the name for this color
    def setFillColor(self, color, colorSpace=None, operation=''):
        """Sets the color of the shape fill. See :meth:`PatchStim.setColor`
        for further details of how to use this function.

        Note that shapes where some vertices point inwards will usually not
        'fill' correctly.
        """
        #run the original setColor, which creates color and
        _setColor(self,color, colorSpace=colorSpace, operation=operation,
                    rgbAttrib='fillRGB',#the name for this rgb value
                    colorAttrib='fillColor')#the name for this color

    def setSize(self, value, operation=''):
        """ Sets the size of the shape.
        Size is independent of the units of shape and will simply scale the shape's vertices by the factor given.
        Use a tuple or list of two values to scale asymmetrically.
        """
        self._set('size', numpy.asarray(value), operation)
        self.needVertexUpdate=True

    def setVertices(self,value=None, operation=''):
        """Set the xy values of the vertices (relative to the centre of the field).
        Values should be:

            - an array/list of Nx2 coordinates.

        """
        #make into an array
        if type(value) in [int, float, list, tuple]:
            value = numpy.array(value, dtype=float)
        #check shape
        if not (value.shape==(2,) \
            or (len(value.shape)==2 and value.shape[1]==2)
            ):
                raise ValueError("New value for setXYs should be 2x1 or Nx2")
        if operation=='':
            self.vertices=value
        else: exec('self.vertices'+operation+'=value')
        self.needVertexUpdate=True
    def draw(self, win=None):
        """
        Draw the stimulus in its relevant window. You must call
        this method after every MyWin.flip() if you want the
        stimulus to appear on that frame and then update the screen
        again.
        """
        if self.needVertexUpdate: self._calcVerticesRendered()

        if win==None: win=self.win
        if win.winType=='pyglet': win.winHandle.switch_to()

        nVerts = self.vertices.shape[0]

        #scale the drawing frame etc...
        GL.glPushMatrix()#push before drawing, pop after
        win.setScale(self._winScale)
        GL.glTranslatef(self._posRendered[0],self._posRendered[1],0)
        GL.glRotatef(-self.ori,0.0,0.0,1.0)
        #load Null textures into multitexteureARB - or they modulate glColor
        GL.glActiveTexture(GL.GL_TEXTURE0)
        GL.glEnable(GL.GL_TEXTURE_2D)
        GL.glBindTexture(GL.GL_TEXTURE_2D, 0)
        GL.glActiveTexture(GL.GL_TEXTURE1)
        GL.glEnable(GL.GL_TEXTURE_2D)
        GL.glBindTexture(GL.GL_TEXTURE_2D, 0)

        if self.interpolate:
            GL.glEnable(GL.GL_LINE_SMOOTH)
            GL.glEnable(GL.GL_POLYGON_SMOOTH)
        else:
            GL.glDisable(GL.GL_LINE_SMOOTH)
            GL.glDisable(GL.GL_POLYGON_SMOOTH)
        if self.win.winType == 'pyglet':
            GL.glVertexPointer(2, GL.GL_DOUBLE, 0, self._verticesRendered.ctypes)#.data_as(ctypes.POINTER(ctypes.c_float)))
        else:
            GL.glVertexPointerd(self._verticesRendered)

        GL.glEnableClientState(GL.GL_VERTEX_ARRAY)
        if nVerts>2: #draw a filled polygon first
            if self.fillRGB!=None:
                #convert according to colorSpace
                if self.fillColorSpace in ['rgb','dkl','lms']: #these spaces are 0-centred
                    fillRGB = (self.fillRGB+1)/2.0#RGB in range 0:1 and scaled for contrast
                else:fillRGB = self.fillRGB/255.0
                #then draw
                GL.glColor4f(fillRGB[0], fillRGB[1], fillRGB[2], self.opacity)
                GL.glDrawArrays(GL.GL_POLYGON, 0, nVerts)
        if self.lineRGB!=None:
                #convert according to colorSpace
            if self.lineColorSpace in ['rgb','dkl','lms']: #these spaces are 0-centred
                lineRGB = (self.lineRGB+1)/2.0#RGB in range 0:1 and scaled for contrast
            else:lineRGB = self.lineRGB/255.0
            #then draw
            GL.glLineWidth(self.lineWidth)
            GL.glColor4f(lineRGB[0], lineRGB[1], lineRGB[2], self.opacity)
            if self.closeShape: GL.glDrawArrays(GL.GL_LINE_LOOP, 0, nVerts)
            else: GL.glDrawArrays(GL.GL_LINE_STRIP, 0, nVerts)
        GL.glDisableClientState(GL.GL_VERTEX_ARRAY)
        GL.glPopMatrix()


    def _calcVerticesRendered(self):
        self.needVertexUpdate=False
        if self.units in ['norm', 'pix', 'height']:
            self._verticesRendered=self.vertices
            self._posRendered=self.pos
        elif self.units in ['deg', 'degs']:
            self._verticesRendered=psychopy.misc.deg2pix(self.vertices, self.win.monitor)
            self._posRendered=psychopy.misc.deg2pix(self.pos, self.win.monitor)
        elif self.units=='cm':
            self._verticesRendered=psychopy.misc.cm2pix(self.vertices, self.win.monitor)
            self._posRendered=psychopy.misc.cm2pix(self.pos, self.win.monitor)
        self._verticesRendered = self._verticesRendered * self.size

class Polygon(ShapeStim):
    """Creates a regular polygon (triangles, pentagrams, ...) as a special case of a `~psychopy.visual.ShapeStim`

    (New in version 1.72.00)
    """
    def __init__(self, win, edges=3, radius=.5, **kwargs):
        """
        Polygon accepts all input parameters that `~psychopy.visual.ShapeStim` accept, except for vertices and closeShape.

        :Parameters:

            win :
                A :class:`~psychopy.visual.Window` object (required)

            edges : int
                Number of edges of the polygon

            radius : float, int, tuple, list or 2x1 array
                Radius of the Polygon (distance from the center to the corners).
                May be a -2tuple or list to stretch the polygon asymmetrically
        """
        self.edges = edges
        self.radius = numpy.asarray(radius)
        self._calcVertices()
        kwargs['closeShape'] = True # Make sure nobody messes around here
        kwargs['vertices'] = self.vertices
        ShapeStim.__init__(self, win, **kwargs)

    def _calcVertices(self):
        d = numpy.pi*2/ self.edges
        self.vertices = [
            numpy.asarray(
                (numpy.sin(e*d), numpy.cos(e*d))
            ) * self.radius
            for e in xrange(self.edges)
        ]

    def setRadius(self, radius):
        """Changes the radius of the Polygon. Parameter should be

            - float, int, tuple, list or 2x1 array"""
        self.radius = numpy.asarray(radius)
        self._calcVertices()
        self.setVertices(self.vertices)

class Circle(Polygon):
    """Creates a Circle with a given radius as a special case of a `~psychopy.visual.ShapeStim`

    (New in version 1.72.00)
    """
    def __init__(self, win, radius=.5, **kwargs):
        """
        Circle accepts all input parameters that `~psychopy.visual.ShapeStim` accept, except for vertices and closeShape.

        :Parameters:

            win :
                A :class:`~psychopy.visual.Window` object (required)

            edges : float or int (default=32)
                Specifies the resolution of the polygon that is approximating the
                circle.

            radius : float, int, tuple, list or 2x1 array
                Radius of the Circle (distance from the center to the corners).
                If radius is a 2-tuple or list, the values will be interpreted as semi-major and
                semi-minor radii of an ellipse.
        """
        kwargs['edges'] = 32
        kwargs['radius'] = radius
        Polygon.__init__(self, win, **kwargs)


    def setRadius(self, radius):
        """Changes the radius of the Polygon. If radius is a 2-tuple or list, the values will be
        interpreted as semi-major and semi-minor radii of an ellipse."""
        self.radius = numpy.asarray(radius)
        self._calcVertices()
        self.setVertices(self.vertices)

class Rect(ShapeStim):
    """Creates a rectangle of given width and height as a special case of a `~psychopy.visual.ShapeStim`

    (New in version 1.72.00)
    """
    def __init__(self, win, width=.5, height=.5, **kwargs):
        """
        Rect accepts all input parameters, that `~psychopy.visual.ShapeStim` accept, except for vertices and closeShape.

        :Parameters:

            win :
                A :class:`~psychopy.visual.Window` object (required)

            width : int or float
                Width of the Rectangle (in its respective units, if specified)

            height : int or float
                Height of the Rectangle (in its respective units, if specified)

        """
        self.width = width
        self.height = height
        self._calcVertices()
        kwargs['closeShape'] = True # Make sure nobody messes around here
        kwargs['vertices'] = self.vertices

        ShapeStim.__init__(self, win, **kwargs)

    def _calcVertices(self):
        self.vertices = [
            (-self.width*.5,  self.height*.5),
            ( self.width*.5,  self.height*.5),
            ( self.width*.5, -self.height*.5),
            (-self.width*.5, -self.height*.5)
        ]

    def setWidth(self, width):
        """Changes the width of the Rectangle"""
        self.width = width
        self._calcVertices()
        self.setVertices(self.vertices)

    def setHeight(self, width):
        """Changes the width of the Rectangle """
        self.height = height
        self._calcVertices()
        self.setVertices(self.vertices)

class Line(ShapeStim):
    """Creates a Line between two points.

    (New in version 1.72.00)
    """
    def __init__(self, win, start=(-.5, -.5), end=(.5, .5), **kwargs):
        """
        Rect accepts all input parameters, that `~psychopy.visual.ShapeStim` accepts, except
        for vertices, closeShape and fillColor.

        :Parameters:

            win :
                A :class:`~psychopy.visual.Window` object (required)

            start : tuple, list or 2x1 array
                Specifies the position of the start of the line

            end : tuple, list or 2x1 array
                Specifies the position of the end of the line

        """
        self.start = start
        self.end = end
        self.vertices = [start, end]
        kwargs['closeShape'] = False # Make sure nobody messes around here
        kwargs['vertices'] = self.vertices
        kwargs['fillColor'] = None
        ShapeStim.__init__(self, win, **kwargs)

    def setStart(self, start):
        """Changes the start point of the line. Argument should be

            - tuple, list or 2x1 array specifying the coordinates of the start point"""
        self.start = start
        self.setVertices([self.start, self.end])

    def setEnd(self, end):
        """Changes the end point of the line. Argument should be

            - tuple, list or 2x1 array specifying the coordinates of the end point"""
        self.end = end
        self.setVertices([self.start, self.end])



class BufferImageStim(PatchStim):
    """
    Obtain a "screen-shot" (fullscreen, or region) from a buffer, save to a PatchStim()-like RBGA image.
    Why? to speed up the rendering of one or more slow visual elements.

    You first make a "collage" image from your static elements, ones that you could treat
    as a being single stim. BufferImageStim optimizes it for speed of rendering in a loop.
    I get ~0.11ms per .draw() on my hardware, regardless of size. But its slow to init:
    ~75ms for a 1024 x 512 capture, in proportion to image size. There is no support for
    depth, opacity, or color. The idea is to capture
    static parts of a display at init() to speed up rendering them.

    You specify the part of the screen to capture (in norm units currently), and optionally
    the stimuli themselves (as a list of items to be drawn). You
    get a screenshot of those pixels. If your OpenGL does not support arbitrary sizes,
    the image will be larger, using square powers of two if needed or requested,
    with the excess image being invisible (using alpha). The aim is to preserve buffer
    contents as rendered, and not "improve" upon them, e.g., through interpolation.
    Conceptually, taking a screenshot records whatever has been drawn to the buffer.

    Checks for OpenGL 2.1+, or uses square-power-of-2 images.

    Status: seems to work on Mac, but:
    - Screen units are not properly sorted out, better if allowed pix as well as norm
    - Only rudimentary testing on pygame; none on Windows, Linux, FreeBSD

    **Example**::
        # build up a composite or large visual background (slow, do once):
        mySimpleImageStim.draw()
        myTextStim.draw()
        ...
        # capture everything (one time):
        screenshot = visual.BufferImageStim(myWin)
        ...
        # render to screen (fast, do many times):
        while <conditions>:
            screenshot.draw()  # fast; can change orientation (.ori) or x,y location (._position)
            animation.draw()   # dynamic
            myWin.flip()

    See coder Demos / stimuli / bufferImageStim.py for a demo.

    :Author:
        - 2010 Jeremy Gray
    """
    def __init__(self, win, buffer='back', rect=(-1, 1, 1, -1), sqPower2=False,
        stim=[], interpolate=True, name='', autoLog=True):
        """
        :Parameters:
            win :
                A :class:`~psychopy.visual.Window` object (required)
            buffer :
                screen buffer to capture from, default is 'back' (hidden), 'front' (in view after win.flip() )
            rect :
                a list of [left, top, right, bottom] coordinates of a rectangle to capture from the screen.
                currently, these should be given in norm units.
                default is fullscreen: [-1, 1, 1, -1]
            stim :
                all item(s) in the list will be drawn and recaptured as a single stim.
            interpolate :
                whether to use interpolation (default = True, generally good, especially if you change the orientation)
            sqPower2 :
                False (default) = use rect for size if OpenGL = 2.1+
                True = use square, power-of-two image sizes
            name : string
                The name of the object to be using during logged messages about this stim
        """

        # depends on: window._getRegionOfFrame

        if len(list(stim)) > 0: # draw all stim to the back buffer
            win.clearBuffer()
            log.debug('BufferImageStim.__init__: clearing back buffer')
            buffer = 'back'
            for stimulus in list(stim):
                try:
                    if stimulus.win == win:
                        stimulus.draw()
                    else:
                        log.warning('BufferImageStim.__init__: user requested "%s" drawn in another window' % repr(stimulus))
                except AttributeError:
                    log.warning('BufferImageStim.__init__: "%s" failed to draw' % repr(stimulus))

        glversion = pyglet.gl.gl_info.get_version().split()[0]
        if glversion.find('.') > -1: # convert 2.1.1 to 2.1
            gv = glversion.split('.')
            glversion = gv[0]+'.'+gv[1]
        if float(glversion) >= 2.1 and not sqPower2:
            region = win._getRegionOfFrame(buffer=buffer, rect=rect)
        else:
            if not sqPower2:
                log.debug('BufferImageStim.__init__: defaulting to square power-of-2 sized image (%s)' % pyglet.gl.gl_info.get_version() )
            region = win._getRegionOfFrame(buffer=buffer, rect=rect, squarePower2=True)

        PatchStim.__init__(self, win, tex=region, units='pix', interpolate=interpolate, name=name, autoLog=autoLog)

        # to improve drawing speed, move these out of draw:
        if self.colorSpace in ['rgb','dkl','lms']: #these spaces are 0-centred
            self.desiredRGB = (self.rgb * self.contrast + 1) / 2.0 #RGB in range 0:1 and scaled for contrast
            if numpy.any(self.desiredRGB>1.0) or numpy.any(self.desiredRGB<0):
                log.warning('Desired color %s (in RGB 0->1 units) falls outside the monitor gamut. Drawing blue instead'%desiredRGB) #AOH
                self.desiredRGB=[0.0,0.0,1.0]
        else:
            self.desiredRGB = (self.rgb * self.contrast)/255.0

        self.thisScale = 2.0/numpy.array(self.win.size)

    def setTex(self, tex, interpolate=True):
        self._texName = tex
        id = self.texID
        pixFormat = GL.GL_RGB
        useShaders = self._useShaders
        self.interpolate = interpolate

        im = tex.transpose(Image.FLIP_TOP_BOTTOM)
        self.origSize=im.size

        #im = im.convert("RGBA") # should be RGBA because win._getRegionOfFrame() returns RGBA
        intensity = numpy.array(im).astype(numpy.float32)*0.0078431372549019607 - 1  # same as *2/255-1, but much faster

        if useShaders:#pixFormat==GL.GL_RGB and not wasLum
            internalFormat = GL.GL_RGB32F_ARB
            dataType = GL.GL_FLOAT
            data = intensity
        else: #pixFormat==GL.GL_RGB:# not wasLum, not useShaders  - an RGB bitmap with no shader options
            internalFormat = GL.GL_RGB
            dataType = GL.GL_UNSIGNED_BYTE
            data = psychopy.misc.float_uint8(intensity)

        pixFormat=GL.GL_RGBA # because win._getRegionOfFrame() returns RGBA
        internalFormat=GL.GL_RGBA32F_ARB

        if self.win.winType=='pygame':
            texture = data.tostring()#serialise
        else:#pyglet on linux needs ctypes instead of string object!?
            texture = data.ctypes#serialise
        # print data.shape, self.origSize # they are swapped, relative to each other

        #bind the texture in openGL
        GL.glEnable(GL.GL_TEXTURE_2D)
        GL.glBindTexture(GL.GL_TEXTURE_2D, id) #bind that name to the target
        GL.glTexParameteri(GL.GL_TEXTURE_2D,GL.GL_TEXTURE_WRAP_S,GL.GL_REPEAT) #makes the texture map wrap (this is actually default anyway)
        #important if using bits++ because GL_LINEAR
        #sometimes extrapolates to pixel vals outside range
        if interpolate:
            GL.glTexParameteri(GL.GL_TEXTURE_2D,GL.GL_TEXTURE_MAG_FILTER,GL.GL_LINEAR)
            if useShaders:#GL_GENERATE_MIPMAP was only available from OpenGL 1.4
                GL.glTexParameteri(GL.GL_TEXTURE_2D, GL.GL_TEXTURE_MIN_FILTER, GL.GL_LINEAR)
                GL.glTexParameteri(GL.GL_TEXTURE_2D, GL.GL_GENERATE_MIPMAP, GL.GL_TRUE)
                GL.glTexImage2D(GL.GL_TEXTURE_2D, 0, internalFormat,
                    data.shape[1], data.shape[0], 0,
                    pixFormat, dataType, texture)
            else:#use glu
                GL.glTexParameteri(GL.GL_TEXTURE_2D, GL.GL_TEXTURE_MIN_FILTER, GL.GL_LINEAR_MIPMAP_NEAREST)
                GLU.gluBuild2DMipmaps(GL.GL_TEXTURE_2D, internalFormat,
                    data.shape[1], data.shape[0], pixFormat, dataType, texture)
        else:
            GL.glTexParameteri(GL.GL_TEXTURE_2D, GL.GL_TEXTURE_MAG_FILTER, GL.GL_NEAREST)
            GL.glTexParameteri(GL.GL_TEXTURE_2D, GL.GL_TEXTURE_MIN_FILTER, GL.GL_NEAREST)
            GL.glTexImage2D(GL.GL_TEXTURE_2D, 0, internalFormat,
                            data.shape[1], data.shape[0], 0,
                            pixFormat, dataType, texture)

        #GL.glTexEnvi(GL.GL_TEXTURE_ENV, GL.GL_TEXTURE_ENV_MODE, GL.GL_MODULATE)#?? do we need this - think not!

    def draw(self):
        """
        streamlined draw. not sure what happens with shaders & self._updateList()
        can reduce draw time to ~.13ms if eliminate everything except glScalef and glCallList
        """

        if self.win.winType=='pyglet':
            self.win.winHandle.switch_to()

        GL.glPushMatrix() # preserve state
        #GL.glLoadIdentity()

        #self.win.setScale(self._winScale) # replaced with:
        GL.glScalef(self.thisScale[0], self.thisScale[1], 1.0)

<<<<<<< HEAD
        # enable dynamic position, orientation, opacity
        thisDepth = 1 # GL depth testing is disabled elsewhere
        GL.glTranslatef(self._posRendered[0], self._posRendered[1], thisDepth)
=======
        # enable dynamic position, orientation, opacity; depth not working?
        GL.glTranslatef(self._posRendered[0], self._posRendered[1], 0)
>>>>>>> c8426b41
        GL.glRotatef(-self.ori, 0.0, 0.0, 1.0)
        GL.glColor4f(self.desiredRGB[0], self.desiredRGB[1], self.desiredRGB[2], self.opacity)
        #if self.needUpdate: self._updateList()

        GL.glCallList(self._listID) # make it happen
        GL.glPopMatrix() #return the view to previous state

class RatingScale:
    """A class for getting numeric subjective ratings, e.g., on a 1-to-7 scale.

    Returns a re-usable rating-scale object having a .draw() method, with a customizable visual appearance.
    Tries to provide useful default values.

    The .draw() method displays the rating scale only (not the item to be rated), handles the subject's response, and
    updates the display. When the subject responds, .noResponse goes False (i.e., there is a response). You can then
    call .getRating() to obtain the rating, .getRT() to get the decision time, or .reset() to restore the scale (for
    re-use). The experimenter has to handle the item to be rated, i.e., draw() it in the same window each frame.
    A RatingScale instance has no idea what else is on the screen. The subject can use the arrow keys (left, right)
    to move the marker in small increments (e.g., 1/100th of a tick-mark if precision = 100).

    Auto-rescaling happens if the low-anchor is 0 and high-anchor is a multiple of 10, just to reduce visual clutter.

    **Example 1**::

        *Default 7-point scale*::

            myItem = <create your text, image, movie, ...>
            myRatingScale = visual.RatingScale(myWin)
            while myRatingScale.noResponse:
                myItem.draw()
                myRatingScale.draw()
                myWin.flip()
            rating = myRatingScale.getRating()
            decisionTime = myRatingScale.getRT()

    **Example 2**::

        Mouse-free. Considerable customization is possible. For fMRI, if your response
        box sends keys 1-4, you could specify left, right, and accept keys, and no mouse:

            myRatingScale = visual.RatingScale(myWin, markerStart=4,
                leftKeys='1', rightKeys = '2', acceptKeys='4')

    **Example 3**::

        Non-numeric choices (categorical, unordered):

            myRatingScale = visual.RatingScale(myWin, choices=['agree', 'disagree'])
            myRatingScale = visual.RatingScale(myWin,
                                choices=['cherry', 'apple', True, 3.14, 'pie'])

        str(item) will be displayed, but the value returned by
        getResponse() will be of type you gave it::

            myRatingScale = visual.RatingScale(myWin, choices=[True, False])

        So if you give boolean values and the subject chooses False,
        getResponse() will return False (bool) and not 'False' (str).

    See Coder Demos -> stimuli -> ratingScale.py for examples.
    The Builder RatingScale component gives a restricted set of options, but also
    allows full control over a RatingScale (via 'customizeEverything').

    :Author:
        2010 Jeremy Gray, 2011 updates
    """
    def __init__(self,
                win,
                scale='<default>',
                choices=None,
                low=1,
                high=7,
                lowAnchorText=None,
                highAnchorText=None,
                precision=1,
                textSizeFactor=1.0,
                textColor='LightGray',
                textFont='Helvetica Bold',
                showValue=True,
                showScale=True,
                showAnchors=True,
                showAccept=True,
                acceptKeys='return',
                acceptPreText='key, click',
                acceptText='accept?',
                leftKeys='left',
                rightKeys='right',
                lineColor='White',
                markerStyle='triangle',
                markerColor=None,
                markerStart=False,
                markerExpansion=1,
                customMarker=None,
                escapeKeys=None,
                allowSkip=True,
                skipKeys='tab',
                mouseOnly=False,
                singleClick=False,
                displaySizeFactor=1.0,
                stretchHoriz=1.0,
                pos=None,
                minTime=1.0,
                name='',
                autoLog=True):
        """
        :Parameters:

            win :
                A :class:`~psychopy.visual.Window` object (required)
            scale :
                string, explanation of the numbers to display to the subject, shown above the line;
                default = '<low>=not at all, <high>=extremely'
                to suppress all text above the line, set showScale=False
            choices :
                a list of items which the subject can choose among;
                (takes precedence over low, high, lowAnchorText, highAnchorText, showScale)
            low :
                lowest numeric rating / low anchor (integer, default = 1)
            high :
                highest numeric rating / high anchor (integer, default = 7; at least low+1)
            lowAnchorText :
                text to dsiplay for the low end of the scale (default = numeric low value)
            highAnchorText :
                text to display for the high end of the scale (default = numeric high value)
            precision :
                portions of a tick to accept as input [1,10,100], default = 1 tick (no fractional parts)

                .. note:: left/right keys will move the marker by one portion of a tick.

            textSizeFactor :
                control the size of text elements of the scale.
                for larger than default text (expand) set > 1; for smaller, set < 1
            textColor :
                color to use for anchor and scale text (assumed to be RGB), default = 'LightGray'
            textFont :
                name of the font to use, default = 'Helvetica Bold'
            showValue :
                show the subject their currently selected number, default = True
            showScale :
                show the scale text (the text above the line), default = True
                if False, will not show any text above the line
            showAnchors :
                show the two end points of the scale (low, high), default = True
            showAccept :
                show the button to click to accept the current value by using the mouse, default = True

                .. note::
                    If showAccept is False and acceptKeys is empty, acceptKeys is reset to ['return']
                    to give the subject a way to respond.

            acceptKeys :
                list of keys that mean "accept the current response", default = ['return']
            acceptPreText :
                text to display before any value has been selected
            acceptText :
                text to display in the 'accept' button after a value has been selected
            leftKeys :
                list of keys that mean "move leftwards", default = ['left']
            rightKeys :
                list of keys that mean "move rightwards", default = ['right']
            lineColor :
                color to use for the scale line, default = 'White'
            markerStyle :
                *'triangle'* (DarkBlue), 'circle' (DarkRed), or 'glow' (White)
            markerColor :
                *None* = use defaults; or any legal RGB colorname, e.g., '#123456', 'DarkRed'
            markerStart :
                *False*, or the value in [low..high] to be pre-selected upon initial display
            markerExpansion :
                how much the glow marker expands when moving to the right; 0=none, negative shrinks; try 10 or -10
            escapeKeys :
                keys that will quit the experiment, calling core.quit(). default = [ ] (none)
            allowSkip :
                if True, the subject can skip an item by pressing a key in skipKeys, default = True
            skipKeys :
                list of keys the subject can use to skip a response, default = ['tab']

                .. note::
                    to require a response to every item, use allowSkip=False

            mouseOnly :
                require the subject use the mouse only (no keyboard), default = False.
                can be used to avoid competing with other objects for keyboard input.

                .. note::
                    mouseOnly=True and showAccept=False is a bad combination,
                    so showAccept wins (mouseOnly is reset to False);
                    similarly, mouseOnly and allowSkip can conflict, because
                    skipping an item is done via key press (mouseOnly wins)
                    mouseOnly=True is helpful if there will be something else
                    on the screen expecting keyboard input
            singleClick :
                enable a mouse click to both indicate and accept the rating, default = False.
                note that the 'accept' box is visible, but clicking it has no effect,
                its just to display the value. a legal key press will also count as a singleClick.
            pos : tuple (x, y)
                where to position the rating scale (x, y) in terms of the window's units (pix, norm);
                default (0.0, -0.4) in norm units
            displaySizeFactor :
                how much to expand or contract the overall rating scale display
                (not just the line length)
            stretchHoriz:
                multiplicative factor for stretching (or compressing) the scale
                horizontally (3 -> use the whole window);
                like displaySizeFactor, but only in the horizontal direction
            minTime :
                number of seconds that must elapse before a reponse can be accepted,
                default = 1.0s

                .. note:: For a max response time (upper limit), record the response
                only within a desired time window. Or present the ratingScale for as
                long as you like, and just ignore 'late' responses.

            name : string
                The name of the object to be using during logged messages about
                this stim
        """

        ### May June 2011
        # ADDED: singleClick, customMarker,
        # ADDED: markerStart for choices
        # CHANGED: default = triangle for windows too
        #          when using choices=[ ], default showAnchors=False
        # REMOVED: offsetHoriz, offsetVert; use pos=(offsetHoriz,offsetVert) instead
        # - rewrite default params to be immutables only

        ### March 2011
        # REORGANIZED
        # ADDED :
        #  - several text controls: textSizeFactor, textColor (rgb), lowAnchorText, highAnchorText, textFont
        #  - pos=(x,y) : position on the screen, uses the units of the window (norm or pix only)
        #  - choices=[list] : present unordered or categorical choices (non-numeric)
        # DEPRECATED : offsetHoriz offsetVert; use pos[] instead
        # rename escapeKeys to skipKeys; repurpose escapeKeys as how to quit the experiment== ['escape']

        ### June 2011
        # ADDED :
        #  - parameter to set line color (default white): lineColor

        ### MAYBE SOMEDAY ?
        # - radio-button-like display for categorical choices

        self.win = win
        self.name = name
        self.autoLog = autoLog

        # internally work in norm units, restore to orig units at the end of __init__:
        self.savedWinUnits = self.win.units
        self.win.units = 'norm'

        # Generally make things well-behaved if the requested value(s) would be trouble:
        self._initFirst(showAccept, mouseOnly, singleClick, acceptKeys,
                        markerStart, low, high, precision, choices,
                        lowAnchorText, highAnchorText, scale, showScale, showAnchors)
        self._initMisc(minTime)

        # Set scale & position, key-bindings:
        self._initPosScale(pos, displaySizeFactor, stretchHoriz)
        self._initKeyBindings(self.acceptKeys, skipKeys, escapeKeys, leftKeys, rightKeys, allowSkip)

        # Construct the visual elements:
        self._initLine(lineColor=lineColor)
        self._initMarker(customMarker, markerExpansion, markerColor, markerStyle, self.tickSize)
        self._initTextElements(win, self.lowAnchorText, self.highAnchorText, self.scale,
                            textColor, textFont, textSizeFactor, showValue)
        self._initAcceptBox(self.showAccept, acceptPreText, acceptText, self.markerColor,
                            self.textSizeSmall, textSizeFactor, self.textFont)

        # List-ify the requested visual elements; self.marker is handled separately
        self.visualDisplayElements = []
        if self.showScale:   self.visualDisplayElements += [self.scaleDescription]
        if self.showAnchors: self.visualDisplayElements += [self.lowAnchor, self.highAnchor]
        if self.showAccept:  self.visualDisplayElements += [self.acceptBox, self.accept]
        self.visualDisplayElements += [self.line] # last b/c win xp had display issues for me in a VM

        # Final touches:
        self.reset()
        self.win.units = self.savedWinUnits # restore

    def _initFirst(self, showAccept, mouseOnly, singleClick, acceptKeys,
                   markerStart, low, high, precision, choices,
                   lowAnchorText, highAnchorText, scale, showScale, showAnchors):
        """some sanity checking; various things are set, especially those that are
        used later; choices, anchors, markerStart settings are handled here
        """
        self.showAccept = bool(showAccept)
        self.mouseOnly = bool(mouseOnly)
        self.singleClick = bool(singleClick)
        self.acceptKeys = acceptKeys
        self.precision = precision
        self.showAnchors = bool(showAnchors)

        if not self.showAccept:
            # the accept button is the mouse-based way to accept the current response
            if len(list(self.acceptKeys)) == 0:
                # make sure there is in fact a way to respond using a key-press:
                self.acceptKeys = ['return']
            if self.mouseOnly:
                # then there's no way to respond, so deny mouseOnly / enable using keys:
                self.mouseOnly = False
                log.warning("RatingScale: ignoring mouseOnly (because showAccept is False)")

        # 'choices' is a list of non-numeric (unordered) alternatives:
        self.scale = scale
        self.showScale = showScale
        self.lowAnchorText = lowAnchorText
        self.highAnchorText = highAnchorText
        if choices and len(list(choices)) < 2:
            log.warning("RatingScale: ignoring choices=[ ]; it requires 2 or more list elements")
        if choices and len(list(choices)) >= 2:
            low = 0
            high = len(list(choices)) - 1 # can be modified in anchors; do self.low there
            # anchor text defaults to blank, unless low or highAnchorText is requested explicitly:
            if lowAnchorText is None and highAnchorText is None:
                self.showAnchors = False
            else:
                self.lowAnchorText = str(lowAnchorText)
                self.highAnchorText = str(highAnchorText)
            self.scale = '  '.join(map(str, choices)) # str for display
            self.choices = choices
        else:
            self.choices = False

        # Anchors need to be well-behaved [do after choices]:
        try:
            self.low = int(low) # low anchor
        except:
            self.low = 1
        try:
            self.high = int(high) # high anchor
        except:
            self.high = self.low + 1
        if self.high <= self.low:
            self.high = self.low + 1
            self.precision = 100

        # Marker preselected and valid? [do after anchors]
        if ( (type(markerStart) == float and self.precision > 1 or
                type(markerStart) == int) and
                markerStart >= self.low and markerStart <= self.high):
            self.markerStart = markerStart
            self.markerPlacedAt = markerStart
            self.markerPlaced = True
        elif type(markerStart) == str and type(self.choices) == list and markerStart in self.choices:
            self.markerStart = self.choices.index(markerStart)
            self.markerPlacedAt = markerStart
            self.markerPlaced = True
        else:
            self.markerStart = None
            self.markerPlaced = False

    def _initMisc(self, minTime):
        # precision is the fractional parts of a tick mark to be sensitive to, in [1,10,100]:
        if type(self.precision) != int or self.precision < 10:
            self.precision = 1
            self.fmtStr = "%.0f" # decimal places, purely for display
        elif self.precision < 100:
            self.precision = 10
            self.fmtStr = "%.1f"
        else:
            self.precision = 100
            self.fmtStr = "%.2f"

        self.myClock = core.Clock() # for decision time
        try:
            self.minimumTime = float(minTime)
        except ValueError:
            self.minimumTime = 1.0

        self.myMouse = event.Mouse(win=self.win, visible=True)
        # Mouse-click-able 'accept' button pulsates (cycles its brightness over frames):
        frames_per_cycle = 100
        self.pulseColor = [0.6 + 0.22 * float(cos(i/15.65)) for i in range(frames_per_cycle)]

    def _initPosScale(self, pos, displaySizeFactor, stretchHoriz):
        """position (x,y) and magnitification (size) of the rating scale
        """

        # Screen position (translation) of the rating scale as a whole:
        #avoiding_offset = True # flag / hack for backwards compatibility
        #if type(offsetVert) in [float,int] or type(offsetHoriz) in [float,int]:
        #    log.warning("RatingScale: offsetHoriz, offsetVert are deprecated; pos=[x,y] is supported")
        #    avoiding_offset = False
        if pos:
            if len(list(pos)) == 2:
                offsetHoriz, offsetVert = pos
        #        avoiding_offset = True
            else:
                log.warning("RatingScale: pos expects a tuple (x,y)")
        try:
            self.offsetHoriz = float(offsetHoriz)
        except:
            if self.savedWinUnits == 'pix':
                self.offsetHoriz = 0
            else: # default x in norm units:
                self.offsetHoriz = 0.0
        try:
            self.offsetVert = float(offsetVert)
        except:
            if self.savedWinUnits == 'pix':
                self.offsetVert = int(self.win.size[1] / -5.0)
            else: # default y in norm units:
                self.offsetVert = -0.4
        # pos=(x,y) will consider x,y to be in win units, but want norm internally
        if self.savedWinUnits == 'pix': # and avoiding_offset:
            self.offsetHoriz = float(self.offsetHoriz) / self.win.size[0] / 0.5
            self.offsetVert = float(self.offsetVert) / self.win.size[1] / 0.5
        self.pos = [self.offsetHoriz, self.offsetVert] # just expose; not used elsewhere yet

        # Scale size (magnification) of the rating scale as a whole:
        try:
            self.stretchHoriz = float(stretchHoriz)
        except:
            self.stretchHoriz = 1.
        try:
            self.displaySizeFactor = float(displaySizeFactor) * 0.6
        except:
            self.displaySizeFactor = 0.6
        if not 0.06 < self.displaySizeFactor < 3:
            log.warning("RatingScale: unusual displaySizeFactor")

    def _initKeyBindings(self, acceptKeys, skipKeys, escapeKeys, leftKeys, rightKeys, allowSkip):
        # keys for accepting the currently selected response:
        if self.mouseOnly:
            self.acceptKeys = [ ] # no valid keys, so must use mouse
        else:
            if type(acceptKeys) != list:
                acceptKeys = [acceptKeys]
            self.acceptKeys = acceptKeys
        self.skipKeys = [ ]
        if allowSkip and not self.mouseOnly:
            if type(acceptKeys) != list:
                self.skipKeys = [skipKeys]
            self.skipKeys = list(skipKeys)
        if type(escapeKeys) != list:
            if escapeKeys is None: escapeKeys = [ ]
            else: escapeKeys = [escapeKeys]
        self.escapeKeys = escapeKeys
        if type(leftKeys) != list:
            leftKeys = [leftKeys]
        self.leftKeys = leftKeys
        if type(rightKeys) != list:
            rightKeys = [rightKeys]
        self.rightKeys = rightKeys

        # allow responding via numeric keys if the response range is in 0-9:
        self.respKeys = [ ]
        if (not self.mouseOnly and self.low > -1 and self.high < 10):
            self.respKeys = [str(i) for i in range(self.low, self.high + 1)]
        # but if any digit is used as an action key, that should take precedence
        # so disable using numeric keys:
        if (set(self.respKeys).intersection(self.leftKeys + self.rightKeys +
                                self.acceptKeys + self.skipKeys + self.escapeKeys) == set([]) ):
            self.enableRespKeys = True
        else:
            self.enableRespKeys = False

    def _initLine(self, lineColor='White'):
        """define a ShapeStim to be a graphical line, with tick marks.

        ### Notes (JRG Aug 2010)
        Conceptually, the response line is always -0.5 to +0.5 ("internal" units). This line, of unit length,
        is scaled and translated for display. The line is effectively "center justified", expanding both left
        and right with scaling, with pos[] specifiying the screen coordinate (in window units, norm or pix)
        of the mid-point of the response line. Tick marks are in integer units, internally 0 to (high-low),
        with 0 being the left end and (high-low) being the right end. (Subjects see low to high on the screen.)
        Non-numeric (categorical) choices are selected using tick-marks interpreted as an index, choice[tick].
        Tick units get mapped to "internal" units based on their proportion of the total ticks (--> 0. to 1.).
        The unit-length internal line is expanded / contracted by stretchHoriz and displaySizeFactor, and then
        is translated to position pos (offsetHoriz=pos[0], offsetVert=pos[1]). pos is the name of the arg, and
        its values appear in the code as offsetHoriz and offsetVert only for historical reasons (should be
        refactored for clarity).

        Auto-rescaling reduces the number of tick marks shown on the
        screen by a factor of 10, just for nicer appearance, without affecting the internal representation.

        Thus, the horizontal screen position of the i-th tick mark, where i in [0,n], for n total ticks (n = high-low),
        in screen units ('norm') will be:
          tick-i             == offsetHoriz + (-0.5 + i/n ) * stretchHoriz * displaySizeFactor
        So two special cases are:
          tick-0 (left end)  == offsetHoriz - 0.5 * stretchHoriz * displaySizeFactor
          tick-n (right end) == offsetHoriz + 0.5 * stretchHoriz * displaySizeFactor
        The vertical screen position is just offsetVert (in screen norm units).
        To elaborate: tick-0 is the left-most tick, or "low anchor"; here 0 is internal, the subject sees <low>.
        tick-n is the right-most tick, or "high anchor", or internal-tick-(high-low), and the subject sees <high>.
        Intermediate ticks, i, are located proportionally between -0.5 to + 0.5, based on their proportion
        of the total number of ticks, float(i)/n. The "proportion of total" is used because its a line of unit length,
        i.e., the same length as used to internally represent the scale (-0.5 to +0.5).
        If precision > 1, the user / experimenter is asking for fractional ticks. These map correctly
        onto [0, 1] as well without requiring special handling (just do ensure float() ).

        Another note: -0.5 to +0.5 looked too big to be the default size of the rating line in screen norm units,
        so I set the internal displaySizeFactor = 0.6 to compensate (i.e., making everything smaller). The user can
        adjust the scaling around the default by setting displaySizeFactor, stretchHoriz, or both.
        This means that the user / experimenter can just think of > 1 being expansion (and < 1 == contraction)
        relative to the default (internal) scaling, and not worry about the internal scaling.
        """

        self.lineColor = lineColor
        self.lineColorSpace = 'rgb'
        self.tickMarks = float(self.high - self.low)

        # visually remap 10 ticks onto 1 tick in some conditions (= cosmetic only):
        self.autoRescaleFactor = 1
        if (self.low == 0 and self.tickMarks > 20 and int(self.tickMarks) % 10 == 0):
            self.autoRescaleFactor = 10
            self.tickMarks /= self.autoRescaleFactor
        self.tickSize = 0.04 # vertical height of each tick, norm units

        # ends of the rating line, in norm units:
        self.lineLeftEnd  = self.offsetHoriz - 0.5 * self.stretchHoriz * self.displaySizeFactor
        self.lineRightEnd = self.offsetHoriz + 0.5 * self.stretchHoriz * self.displaySizeFactor

        # space around the line within which to accept mouse input:
        self.padSize = 0.06 * self.displaySizeFactor

        # vertices for ShapeStim:
        vertices = [[self.lineLeftEnd, self.offsetVert]] # first vertex
        for t in range(int(self.tickMarks) + 1):
            vertices.append([self.offsetHoriz + self.stretchHoriz * self.displaySizeFactor *
                    (-0.5 + t / self.tickMarks), self.tickSize * self.displaySizeFactor + self.offsetVert])
            vertices.append([self.offsetHoriz + self.stretchHoriz * self.displaySizeFactor *
                    (-0.5 + t / self.tickMarks), self.offsetVert])
            if t < self.tickMarks: # extend the line to the next tick mark, t + 1
                vertices.append([self.offsetHoriz + self.stretchHoriz * self.displaySizeFactor *
                                 (-0.5 + (t + 1) / self.tickMarks), self.offsetVert])
        vertices.append([self.lineRightEnd, self.offsetVert])
        vertices.append([self.lineLeftEnd, self.offsetVert])

        # create the line:
        self.line = ShapeStim(win=self.win, units='norm', vertices=vertices, lineWidth=4,
                              lineColor=self.lineColor, lineColorSpace=self.lineColorSpace)

    def _initMarker(self, customMarker, markerExpansion, markerColor, markerStyle, tickSize):
        """define a PatchStim or ShapeStim to be used as the indicator
        """
        # preparatory stuff:
        self.markerStyle = markerStyle
        if customMarker and not 'draw' in dir(customMarker):
            log.warning("RatingScale: the requested customMarker has no draw method; reverting to default")
            self.markerStyle = 'triangle'
            customMarker = None

        self.markerSize = 8. * self.displaySizeFactor
        self.markerOffsetVert = 0.
        self.markerExpansion = float(markerExpansion) * 0.6

        self.markerColor = markerColor
        if markerColor and type(markerColor) == str:
            markerColor = markerColor.replace(' ','')

        # decide how to define self.marker:
        if customMarker:
            self.marker = customMarker
            if markerColor == None:
                if hasattr(customMarker, 'color'):
                    if not customMarker.color: # 0 causes other problems, so ignore it here
                        customMarker.color = 'DarkBlue'
                elif hasattr(customMarker, 'fillColor'):
                    customMarker.color = customMarker.fillColor
                else:
                    customMarker.color = 'DarkBlue'
                markerColor = customMarker.color
        elif self.markerStyle == 'triangle': # and sys.platform in ['linux2', 'darwin']):
            vertices = [[-1 * tickSize * self.displaySizeFactor * 1.8, tickSize * self.displaySizeFactor * 3],
                    [ tickSize * self.displaySizeFactor * 1.8, tickSize * self.displaySizeFactor * 3], [0, -0.005]]
            if markerColor == None:
                markerColor = 'DarkBlue'
            try:
                self.marker = ShapeStim(win=self.win, units='norm', vertices=vertices, lineWidth=0.1,
                                        lineColor=markerColor, fillColor=markerColor, fillColorSpace='rgb')
            except AttributeError: # bad markerColor, presumably
                self.marker = ShapeStim(win=self.win, units='norm', vertices=vertices, lineWidth=0.1,
                                        lineColor='DarkBlue', fillColor='DarkBlue', fillColorSpace='rgb')
                markerColor = 'DarkBlue'
            self.markerExpansion = 0
        elif self.markerStyle == 'glow':
            if markerColor == None:
                markerColor = 'White'
            try:
                self.marker = PatchStim(win=self.win, tex='sin', mask='gauss', color=markerColor,
                                        colorSpace='rgb', opacity = 0.85)
            except AttributeError: # bad markerColor, presumably
                self.marker = PatchStim(win=self.win, tex='sin', mask='gauss', color='White',
                                        colorSpace='rgb', opacity = 0.85)
                markerColor = 'White'
            self.markerBaseSize = tickSize * self.markerSize
            self.markerOffsetVert = .02
            if self.markerExpansion == 0:
                self.markerBaseSize *= self.markerSize * 0.7
                if self.markerSize > 1.2:
                    self.markerBaseSize *= .7
                self.marker.setSize(self.markerBaseSize/2.)
        else: # self.markerStyle == 'circle':
            if markerColor == None:
                markerColor = 'DarkRed'
            x,y = self.win.size
            windowRatio = float(y)/x
            self.markerSizeVert = 3.2 * tickSize * self.displaySizeFactor
            size = [3.2 * tickSize * self.displaySizeFactor * windowRatio, self.markerSizeVert]
            self.markerOffsetVert = self.markerSizeVert / 2.
            try:
                self.marker = PatchStim(win=self.win, tex=None, units='norm', size=size,
                                        mask='circle', color=markerColor, colorSpace='rgb')
            except AttributeError: # bad markerColor, presumably
                self.marker = PatchStim(win=self.win, tex=None, units='norm', size=size,
                                        mask='circle', color='DarkRed', colorSpace='rgb')
                markerColor = 'DarkRed'
            self.markerBaseSize = tickSize
        self.markerColor = markerColor

    def _initTextElements(self, win, lowAnchorText, highAnchorText, scale, textColor,
                          textFont, textSizeFactor, showValue):
        """creates TextStim for self.scaleDescription, self.lowAnchor, self.highAnchor
        """

        # text appearance (size, color, font, visibility):
        self.showValue = bool(showValue) # hide if False
        self.textColor = textColor
        self.textColorSpace = 'rgb'
        self.textFont = textFont
        if not type(textSizeFactor) in [float, int]:
            textSizeFactor = 1.0
        self.textSize = 0.2 * textSizeFactor * self.displaySizeFactor
        self.textSizeSmall = self.textSize * 0.6
        self.showValue = bool(showValue)

        if lowAnchorText:
            lowText = unicode(lowAnchorText)
        else:
            lowText = unicode(str(self.low))
        if highAnchorText:
            highText = unicode(highAnchorText)
        else:
            highText = unicode(str(self.high))
        self.lowAnchorText = lowText
        self.highAnchorText = highText
        if not scale:
            scale = ' '
        if scale == '<default>': # set the default
            scale = lowText + unicode(' = not at all . . . extremely = ') + highText

        # create the TextStim:
        self.scaleDescription = TextStim(win=self.win, height=self.textSizeSmall,
                                    color=self.textColor, colorSpace=self.textColorSpace,
                                    pos=[self.offsetHoriz, 0.22 * self.displaySizeFactor + self.offsetVert])
        self.scaleDescription.setFont(textFont)
        self.scaleDescription.setText(scale)
        self.lowAnchor = TextStim(win=self.win,
                            pos=[self.offsetHoriz - 0.5 * self.stretchHoriz * self.displaySizeFactor,
                            -2 * self.textSizeSmall * self.displaySizeFactor + self.offsetVert],
                            height=self.textSizeSmall, color=self.textColor, colorSpace=self.textColorSpace)
        self.lowAnchor.setFont(textFont)
        self.lowAnchor.setText(lowText)
        self.highAnchor = TextStim(win=self.win,
                            pos=[self.offsetHoriz + 0.5 * self.stretchHoriz * self.displaySizeFactor,
                            -2 * self.textSizeSmall * self.displaySizeFactor + self.offsetVert],
                            height=self.textSizeSmall, color=self.textColor, colorSpace=self.textColorSpace)
        self.highAnchor.setFont(textFont)
        self.highAnchor.setText(highText)

    def _initAcceptBox(self, showAccept, acceptPreText, acceptText,
                       markerColor, textSizeSmall, textSizeFactor, textFont):
        """creates a ShapeStim for self.acceptBox (mouse-click-able 'accept'  button)
        and a TextStim for self.accept (container for the text shown inside the box)
        """
        if not showAccept: # then no point creating things that won't be used
            return

        self.acceptLineColor = [-.2, -.2, -.2]
        self.acceptFillColor = [.2, .2, .2]

        # define self.acceptBox:
        self.acceptBoxtop  = acceptBoxtop  = self.offsetVert - 0.2 * self.displaySizeFactor * textSizeFactor
        self.acceptBoxbot  = acceptBoxbot  = self.offsetVert - 0.37 * self.displaySizeFactor * textSizeFactor
        self.acceptBoxleft = acceptBoxleft = self.offsetHoriz - 0.2 * self.displaySizeFactor * textSizeFactor
        self.acceptBoxright = acceptBoxright = self.offsetHoriz + 0.2 * self.displaySizeFactor * textSizeFactor

        # define a rectangle with rounded corners; for square corners, set delta2 to 0
        delta = 0.025 * self.displaySizeFactor
        delta2 = delta / 7
        acceptBoxVertices = [
            [acceptBoxleft,acceptBoxtop-delta], [acceptBoxleft+delta2,acceptBoxtop-3*delta2],
            [acceptBoxleft+3*delta2,acceptBoxtop-delta2], [acceptBoxleft+delta,acceptBoxtop],
            [acceptBoxright-delta,acceptBoxtop], [acceptBoxright-3*delta2,acceptBoxtop-delta2],
            [acceptBoxright-delta2,acceptBoxtop-3*delta2], [acceptBoxright,acceptBoxtop-delta],
            [acceptBoxright,acceptBoxbot+delta],[acceptBoxright-delta2,acceptBoxbot+3*delta2],
            [acceptBoxright-3*delta2,acceptBoxbot+delta2], [acceptBoxright-delta,acceptBoxbot],
            [acceptBoxleft+delta,acceptBoxbot], [acceptBoxleft+3*delta2,acceptBoxbot+delta2],
            [acceptBoxleft+delta2,acceptBoxbot+3*delta2], [acceptBoxleft,acceptBoxbot+delta] ]
        if sys.platform not in ['linux2']:
            self.acceptBox = ShapeStim(win=self.win, vertices=acceptBoxVertices,
                            fillColor=self.acceptFillColor, lineColor=self.acceptLineColor)
        else: # interpolation looks bad on linux, as of Aug 2010
            self.acceptBox = ShapeStim(win=self.win, vertices=acceptBoxVertices,
                            fillColor=self.acceptFillColor, lineColor=self.acceptLineColor,
                            interpolate=False)

        # text to display inside accept button before a marker has been placed:
        if self.low > 0 and self.high < 10 and not self.mouseOnly:
            self.keyClick = 'key, click'
        else:
            self.keyClick = 'click line'
        if acceptPreText != 'key, click': # non-default
            self.keyClick = unicode(acceptPreText)
        self.acceptText = unicode(acceptText)

        # create the TextStim:
        self.accept = TextStim(win=self.win, text=self.keyClick, font=self.textFont,
                            pos=[self.offsetHoriz, (acceptBoxtop + acceptBoxbot) / 2.],
                            italic=True, height=textSizeSmall, color=self.textColor, colorSpace=self.textColorSpace)
        self.accept.setFont(textFont)

        self.acceptTextColor = markerColor
        if markerColor in ['White']:
            self.acceptTextColor = 'Black'

    def _nearLine(self, mouseX, mouseY):
        if (mouseY > -2 * self.padSize + self.offsetVert and
                mouseY < 2 * self.padSize + self.offsetVert and
                mouseX > self.lineLeftEnd - self.padSize and
                mouseX < self.lineRightEnd + self.padSize):
            return True
        return False
    def _inAcceptBox(self, mouseX, mouseY):
        if (mouseY > self.acceptBoxbot and mouseY < self.acceptBoxtop and
                mouseX > self.acceptBoxleft and mouseX < self.acceptBoxright):
            return True
        return False
    def _getMarkerFromPos(self, mouseX):
        """Convert mouseX into units of tick marks, 0 .. high-low, fractional if precision > 1
        """
        mouseX = min(max(mouseX, self.lineLeftEnd), self.lineRightEnd)
        markerPos = (mouseX - self.offsetHoriz) * self.tickMarks / (self.stretchHoriz *
            self.displaySizeFactor) + self.tickMarks/2. # mouseX==0 -> mid-point of tick scale
        markerPos = (round(markerPos * self.precision * self.autoRescaleFactor) /
                    float(self.precision * self.autoRescaleFactor) )  # scale to 0..tickMarks
        return markerPos # 0 .. high-low
    def _getMarkerFromTick(self, value):
        """Convert a requested tick value into a position on the internal scale.
        Accounts for non-zero low end, autoRescale, and precision.
        The return value is assured to be on the scale.
        """
        print 'set tick'
        # on the line:
        value = max(min(self.high, value), self.low)
        # with requested precision:
        value = (round(value * self.precision * self.autoRescaleFactor) /
                    float(self.precision * self.autoRescaleFactor) )
        return (value - self.low) * self.autoRescaleFactor
    def setMarkerPos(self, value):
        """Method to allow the experimenter to set the marker's position on the
        scale (in units of tick marks). This method can also set the index within
        a list of choices (which start at 0). No range checking is done.

        Assuming you have defined rs = RatingScale(...), you can specify a tick
        position directly::
            rs.setMarkerPos(2)
        or do range checking, precision management, and auto-rescaling::
            rs.setMarkerPos(rs._getMarkerFromTick(2))
        To work from a screen coordinate, such as the X position of a mouse click::
            rs.setMarkerPos(rs._getMarkerFromPos(mouseX))
        """
        self.markerPlacedAt = value
        self.markerPlaced = True # only needed first time, which this ensures
    def draw(self):
        """
        Update the visual display, check for response (key, mouse, skip).

        sets self.noResponse as appropriate.
        draw() only draws the rating scale, not the item to be rated
        """
        self.win.units = 'norm' # orig = saved during init, restored at end of .draw()
        if self.firstDraw:
            self.firstDraw = False
            self.myClock.reset()

        # draw everything except the marker:
        for visualElement in self.visualDisplayElements:
            visualElement.draw()

        # if the subject is done but the scale is still being drawn:
        if self.noResponse == False:
            # fix the marker position on the line
            if not self.markerPosFixed:
                self.marker.setPos((0, -.012), '+') # drop it onto the line
                self.markerPosFixed = True # flag to park it there
            self.marker.draw()
            if self.showAccept:
                self.acceptBox.setFillColor(self.acceptFillColor)
                self.acceptBox.setLineColor(self.acceptLineColor)
                self.acceptBox.draw()
            self.win.units = self.savedWinUnits
            return # makes the marker unresponsive

        mouseX, mouseY = self.myMouse.getPos() # norm units

        # draw the marker:
        if self.markerPlaced or self.singleClick:
            # expansion fun & games with 'glow':
            if self.markerStyle == 'glow':
                if self.markerExpansion > 0:
                    self.marker.setSize(self.markerBaseSize + 0.1 * self.markerExpansion *
                                        self.markerPlacedAt / self.tickMarks)
                    self.marker.setOpacity(0.2 + self.markerPlacedAt / self.tickMarks)
                elif self.markerExpansion < 0:
                    self.marker.setSize(self.markerBaseSize - 0.1 * self.markerExpansion *
                                        (self.tickMarks - self.markerPlacedAt) / self.tickMarks)
                    self.marker.setOpacity(1.2 - self.markerPlacedAt / self.tickMarks)
            # update position:
            if self.singleClick and self._nearLine(mouseX, mouseY):
                #self.markerPlacedAt = self._getMarkerFromPos(mouseX)
                self.setMarkerPos(self._getMarkerFromPos(mouseX))
            elif not hasattr(self, 'markerPlacedAt'):
                self.markerPlacedAt = False
            # set the marker's screen position based on its tick coordinate (== markerPlacedAt)
            if self.markerPlacedAt is not False:
                self.marker.setPos([self.offsetHoriz + self.displaySizeFactor * self.stretchHoriz *
                                (-0.5 + self.markerPlacedAt / self.tickMarks),
                                self.offsetVert + self.markerOffsetVert])
                self.marker.draw()
            if self.showAccept:
                self.frame = (self.frame + 1) % 100
                self.acceptBox.setFillColor(self.pulseColor[self.frame])
                self.acceptBox.setLineColor(self.pulseColor[self.frame])
                self.accept.setColor(self.acceptTextColor)
                if self.showValue and self.markerPlacedAt is not False:
                    if self.choices:
                        val = str(self.choices[int(self.markerPlacedAt)])
                    else:
                        val = self.fmtStr % ((self.markerPlacedAt + self.low) * self.autoRescaleFactor )
                    self.accept.setText(val)

        # handle key responses:
        if not self.mouseOnly:
            for key in event.getKeys():
                if key in self.escapeKeys:
                    core.quit()
                if key in self.skipKeys:
                    self.markerPlacedAt = None
                    self.noResponse = False
                if self.enableRespKeys and key in self.respKeys: # place the marker at the corresponding tick
                    self.markerPlaced = True
                    self.markerPlacedAt = self._getMarkerFromTick(int(key))
                    self.marker.setPos([self.displaySizeFactor *
                                        (-0.5 + self.markerPlacedAt / self.tickMarks), 0])
                    if self.singleClick and self.myClock.getTime() > self.minimumTime:
                        self.noResponse = False
                        self.marker.setPos((0, self.offsetVert), '+')
                if key in self.leftKeys:
                    if self.markerPlaced and self.markerPlacedAt > 0:
                        self.markerPlacedAt = max(0, self.markerPlacedAt - 1. / self.autoRescaleFactor / self.precision)
                if key in self.rightKeys:
                    if self.markerPlaced and self.markerPlacedAt < self.tickMarks:
                        self.markerPlacedAt = min(self.tickMarks, self.markerPlacedAt +
                                                  1. / self.autoRescaleFactor / self.precision)
                if (self.markerPlaced and key in self.acceptKeys and self.myClock.getTime() > self.minimumTime):
                    self.noResponse = False

        # handle mouse:
        if self.myMouse.getPressed()[0]: # if mouse (left click) is pressed...
            #mouseX, mouseY = self.myMouse.getPos() # done above
            if self._nearLine(mouseX, mouseY): # if near the line, place the marker there:
                self.markerPlaced = True
                self.markerPlacedAt = self._getMarkerFromPos(mouseX)
                if (self.singleClick and self.myClock.getTime() > self.minimumTime):
                    self.noResponse = False
            # if in accept box, and a value has been selected, and enough time has elapsed:
            if self.showAccept:
                if (self.markerPlaced and self.myClock.getTime() > self.minimumTime and
                        self._inAcceptBox(mouseX,mouseY)):
                    self.noResponse = False # accept the currently marked value

        # decision time = time from the first .draw() to when 'accept' was pressed:
        if not self.noResponse and self.decisionTime == 0:
            self.decisionTime = self.myClock.getTime()
            # only set this once: at the time 'accept' is indicated by subject
            # minimum time is enforced during key and mouse handling

        # restore user's units:
        self.win.units = self.savedWinUnits

    def reset(self):
        """restores the rating-scale to its post-creation state (as "untouched" by the subject).

        does not restore the scale text description (such reset is needed between items when rating multiple items)
        """
        # only resets things that are likely to have changed when the ratingScale instance is used by a subject
        self.noResponse = True
        self.markerPlaced = False
        self.markerPlacedAt = False
        #NB markerStart could be 0; during __init__, its forced to be numeric and valid, or None (not boolean)
        if self.markerStart != None:
            self.markerPlaced = True
            self.markerPlacedAt = self.markerStart - self.low # __init__ assures this is valid
        self.firstDraw = True # triggers self.myClock.reset() at start of draw()
        self.decisionTime = 0
        self.markerPosFixed = False
        self.frame = 0 # a counter used only to 'pulse' the 'accept' box
        if self.showAccept:
            self.acceptBox.setFillColor(self.acceptFillColor, 'rgb')
            self.acceptBox.setLineColor(self.acceptLineColor, 'rgb')
            self.accept.setColor('#444444','rgb') # greyed out
            self.accept.setText(self.keyClick)

    def getRating(self):
        """Returns the numerical rating.
        None if the subject skipped this item; False if not available.
        """
        if self.noResponse:
            return False
        if not type(self.markerPlacedAt) in [float, int]:
            return None # eg, if skipped a response

        if self.precision == 1: # set type for the response, based on what was wanted
            response = int(self.markerPlacedAt * self.autoRescaleFactor) + self.low
        else:
            response = float(self.markerPlacedAt) * self.autoRescaleFactor + self.low
        if self.choices:
            response = self.choices[response]
            # retains type as given by experimenter, eg, str bool etc
            # boolean False will have an RT value, however
        return response

    def getRT(self):
        """Returns the seconds taken to make the rating (or to indicate skip).
        Returns None if no rating available.
        """
        if self.noResponse:
            return None
        return self.decisionTime

class Aperture:
    """Used to create a shape (circular for now) to restrict a stimulus
    visibility area.

    .. note::

        This is a new stimulus (1.63.05) and is subject to change. Notably,
        right now it supports only a circular shape

    When enabled any drawing commands will only operate on pixels within the
    Aperture. Once disabled, subsequent draw operations affect the whole screen
    as usual.

    See demos/stimuli/aperture.py for example usage

    :Author:
        2011, Yuri Spitsyn
        2011, Jon Peirce added units options, Jeremy Gray added shape & orientation
    """
    def __init__(self, win, size, pos=(0,0), ori=0, nVert=120, shape='circle', units=None,
            name='', autoLog=True):
        self.win=win
        self.name = name
        self.autoLog=autoLog

        #unit conversions
        if units!=None and len(units): self.units = units
        else: self.units = win.units
        if self.units in ['norm','height']: self._winScale=self.units
        else: self._winScale='pix' #set the window to have pixels coords

        if shape.lower() == 'square':
            ori += 45
            nVert = 4
        elif shape.lower() == 'triangle':
            nVert = 3
        self.ori = ori
        self.nVert = 120
        if type(nVert) == int:
            self.nVert = nVert
        self.quad=GLU.gluNewQuadric() #needed for gluDisk
        self.setSize(size, needReset=False)
        self.setPos(pos, needReset=False)
        self._reset()#implicitly runs an self.enable()
    def _reset(self):
        self.enable()
        GL.glClearStencil(0)
        GL.glClear(GL.GL_STENCIL_BUFFER_BIT)

        GL.glPushMatrix()
        self.win.setScale(self._winScale)
        GL.glTranslatef(self._posRendered[0], self._posRendered[1], 0)
        GL.glRotatef(-self.ori, 0.0, 0.0, 1.0)

        GL.glDisable(GL.GL_LIGHTING)
        GL.glDisable(GL.GL_DEPTH_TEST)
        GL.glDepthMask(GL.GL_FALSE)

        GL.glStencilFunc(GL.GL_NEVER, 0, 0)
        GL.glStencilOp(GL.GL_INCR, GL.GL_INCR, GL.GL_INCR)
        GL.glColor3f(0,0,0)
        GLU.gluDisk(self.quad, 0, self._sizeRendered/2.0, self.nVert, 2)
        GL.glStencilFunc(GL.GL_EQUAL, 1, 1)
        GL.glStencilOp(GL.GL_KEEP, GL.GL_KEEP, GL.GL_KEEP)

        GL.glPopMatrix()

    def setSize(self, size, needReset=True):
        """Set the size (diameter) of the Aperture
        """
        self.size = size
        self._calcSizeRendered()
        if needReset: self._reset()
    def setPos(self, pos, needReset=True):
        """Set the pos (centre) of the Aperture
        """
        self.pos = numpy.array(pos)
        self._calcPosRendered()
        if needReset: self._reset()
    def _calcSizeRendered(self):
        """Calculate the size of the stimulus in coords of the :class:`~psychopy.visual.Window` (normalised or pixels)"""
        if self.units in ['norm','pix', 'height']: self._sizeRendered=self.size
        elif self.units in ['deg', 'degs']: self._sizeRendered=psychopy.misc.deg2pix(self.size, self.win.monitor)
        elif self.units=='cm': self._sizeRendered=psychopy.misc.cm2pix(self.size, self.win.monitor)
        else:
            log.ERROR("Stimulus units should be 'height', 'norm', 'deg', 'cm' or 'pix', not '%s'" %self.units)
    def _calcPosRendered(self):
        """Calculate the pos of the stimulus in coords of the :class:`~psychopy.visual.Window` (normalised or pixels)"""
        if self.units in ['norm','pix', 'height']: self._posRendered=self.pos
        elif self.units in ['deg', 'degs']: self._posRendered=psychopy.misc.deg2pix(self.pos, self.win.monitor)
        elif self.units=='cm': self._posRendered=psychopy.misc.cm2pix(self.pos, self.win.monitor)
    def enable(self):
        """Enable the aperture so that it is used in future drawing operations

        NB. The Aperture is enabled by default, when created.

        """
        GL.glEnable(GL.GL_STENCIL_TEST)
        self.enabled=True#by default
        self.status=STARTED
    def disable(self):
        """Disable the Aperture. Any subsequent drawing operations will not be
        affected by the aperture until re-enabled.
        """
        GL.glDisable(GL.GL_STENCIL_TEST)
        self.enabled=False
        self.status=STOPPED
    def __del__(self):
        self.disable()

class CustomMouse():
    """Class for more control over the mouse, including the pointer graphic and bounding box.

    Seems to work with pyglet or pygame. Not completely tested.

    Known limitations:
    - only norm units are working
    - getRel() always returns [0,0]
    - mouseMoved() is always False; maybe due to self.mouse.visible == False -> held at [0,0]
    - no idea if clickReset() works

    Author: Jeremy Gray, 2011
    """
    def __init__(self, win, newPos=None, visible=True,
                 leftLimit=None, topLimit=None, rightLimit=None, bottomLimit=None,
                 showLimitBox=False, clickOnUp=False,
                 pointer=None):
        """Class for customizing the appearance and behavior of the mouse.

        Use a custom mouse for extra control over the pointer appearance and function.
        Its probably slower to render than the regular system mouse.
        Create your `visual.Window` before creating a CustomMouse.

        :Parameters:
            win : required, `visual.Window`
                the window to which this mouse is attached
            visible : **True** or False
                makes the mouse invisbile if necessary
            newPos : **None** or [x,y]
                gives the mouse a particular starting position (pygame or pyglet)
            leftLimit :
                left edge of a virtual box within which the mouse can move
            topLimit :
                top edge of virtual box
            rightLimit :
                right edge of virtual box
            bottomLimit :
                lower edge of virtual box
            showLimitBox : default is False
                display the boundary of the area within which the mouse can move.
            pointer :
                The visual display item to use as the pointer; must have .draw() and setPos() methods.
                If your item has .setOpacity(), you can alter the mouse's opacity.
            clickOnUp : when to count a mouse click as having occured
                default is False, record a click when the mouse is first pressed down
                True means record a click when the mouse button is released
        :Note:
            CustomMouse is a new feature, and as such is subject to change. Currently, getRel() returns [0,0]
            and mouseMoved() always returns False. clickReset() may not be working.
        """
        self.win = win
        self.mouse = event.Mouse(win=self.win)

        # maybe inheriting from Mouse would be easier? its not that simple
        self.getRel = self.mouse.getRel
        self.getWheelRel = self.mouse.getWheelRel
        self.mouseMoved = self.mouse.mouseMoved  # FAILS
        self.mouseMoveTime = self.mouse.mouseMoveTime
        self.getPressed = self.mouse.getPressed
        self.clickReset = self.mouse.clickReset  # ???
        self._pix2windowUnits = self.mouse._pix2windowUnits
        self._windowUnits2pix = self.mouse._windowUnits2pix

        # the graphic to use as the 'mouse' icon (pointer)
        if pointer:
            self.setPointer(pointer)
        else:
            #self.pointer = TextStim(win, text='+')
            self.pointer = PatchStim(win,
                    tex=os.path.join(os.path.split(__file__)[0], 'pointer.png'), sf=1)
        self.mouse.setVisible(False) # hide the actual (system) mouse
        self.visible = visible # the custom (virtual) mouse

        self.leftLimit = self.rightLimit = None
        self.topLimit = self.bottomLimit = None
        self.setLimit(leftLimit=leftLimit, topLimit=topLimit,
                      rightLimit=rightLimit, bottomLimit=bottomLimit)
        self.showLimitBox = showLimitBox

        self.lastPos = None
        self.prevPos = None
        if newPos is not None:
            self.lastPos = newPos
        else:
            self.lastPos = self.mouse.getPos()

        # for counting clicks:
        self.clickOnUp = clickOnUp
        self.wasDown = False # state of mouse 1 frame prior to current frame, look for changes
        self.clicks = 0 # how many mouse clicks since last reset
        self.clickButton = 0 # which button to count clicks for; 0 = left

    def setPos(self, pos=None):
        """Place the mouse at a specific position (pyglet or pygame).
        """
        if pos is None:
            pos = self.getPos()
        self.pointer.setPos(pos)
    def getPos(self):
        """Returns the mouse's current position.
        Influenced by changes in .getRel(), constrained to be in its virtual box.
        """
        dx, dy = self.getRel()
        x = min(max(self.lastPos[0] + dx, self.leftLimit), self.rightLimit)
        y = min(max(self.lastPos[1] + dy, self.bottomLimit), self.topLimit)
        self.lastPos = numpy.array([x,y])
        return self.lastPos
    def draw(self):
        """Draw mouse (if its visible), show the limit box, update the click count.
        """
        self.setPos()
        if self.showLimitBox:
            self.box.draw()
        if self.visible:
            self.pointer.draw()
        isDownNow = self.getPressed()[self.clickButton]
        if self.clickOnUp:
            if self.wasDown and not isDownNow: # newly up
                self.clicks += 1
        else:
            if not self.wasDown and isDownNow: # newly down
                self.clicks += 1
        self.wasDown = isDownNow
    def getClicks(self):
        """Return the number of clicks since the last reset"""
        return self.clicks
    def resetClicks(self):
        """Set click count to zero"""
        self.clicks = 0
    def getVisible(self):
        """Return the mouse's visibility state"""
        return self.visible
    def setVisible(self, visible):
        """Make the mouse visible or not (pyglet or pygame)."""
        self.visible = visible
    def setPointer(self, pointer):
        """Set the visual item to be drawn as the mouse pointer."""
        if 'draw' in dir(pointer) and 'setPos' in dir(pointer):
            self.pointer = pointer
        else:
            raise AttributeError, "need .draw() and .setPos() methods in pointer"
    def setLimit(self, leftLimit=None, topLimit=None, rightLimit=None, bottomLimit=None):
        """Set the mouse's bounding box by specifying the edges."""
        if type(leftLimit) in [int,float]:
            self.leftLimit = leftLimit
        elif self.leftLimit is None:
            self.leftLimit = -1
            if self.win.units == 'pix':
                self.leftLimit = self.win.size[0]/-2.
        if type(rightLimit) in [int,float]:
            self.rightLimit = rightLimit
        elif self.rightLimit is None:
            self.rightLimit = .99
            if self.win.units == 'pix':
                self.rightLimit = self.win.size[0]/2. - 5
        if type(topLimit) in [int,float]:
            self.topLimit = topLimit
        elif self.topLimit is None:
            self.topLimit = 1
            if self.win.units == 'pix':
                self.topLimit = self.win.size[1]/2.
        if type(bottomLimit) in [int,float]:
            self.bottomLimit = bottomLimit
        elif self.bottomLimit is None:
            self.bottomLimit = -0.98
            if self.win.units == 'pix':
                self.bottomLimit = self.win.size[1]/-2. + 10

        self.box = psychopy.visual.ShapeStim(self.win,
                    vertices=[[self.leftLimit,self.topLimit],[self.rightLimit,self.topLimit],
                        [self.rightLimit,self.bottomLimit],
                        [self.leftLimit,self.bottomLimit],[self.leftLimit,self.topLimit]],
                    opacity=0.35)

        # avoid accumulated relative-offsets producing a different effective limit:
        self.mouse.setVisible(True)
        self.lastPos = self.mouse.getPos() # hardware mouse's position
        self.mouse.setVisible(False)

def makeRadialMatrix(matrixSize):
    """Generate a square matrix where each element val is
    its distance from the centre of the matrix
    """
    oneStep = 2.0/(matrixSize-1)
    xx,yy = numpy.mgrid[0:2+oneStep:oneStep, 0:2+oneStep:oneStep] -1.0 #NB need to add one step length because
    rad = numpy.sqrt(xx**2 + yy**2)
    return rad

def createTexture(tex, id, pixFormat, stim, res=128, maskParams=None):
    """
    id is the texture ID
    pixFormat = GL.GL_ALPHA, GL.GL_RGB
    useShaders is a bool
    interpolate is a bool (determines whether texture will use GL_LINEAR or GL_NEAREST
    res is the resolution of the texture (unless a bitmap image is used)
    """

    """
    Create an intensity texture, ranging -1:1.0
    """
    global _nImageResizes
    useShaders = stim._useShaders
    interpolate = stim.interpolate
    if type(tex) == numpy.ndarray:
        #handle a numpy array
        #for now this needs to be an NxN intensity array
        intensity = tex.astype(numpy.float32)
        if intensity.max()>1 or intensity.min()<-1:
            log.error('numpy arrays used as textures should be in the range -1(black):1(white)')
        if len(tex.shape)==3:
            wasLum=False
        else: wasLum = True
        ##is it 1D?
        if tex.shape[0]==1:
            stim._tex1D=True
            res=tex.shape[1]
        elif len(tex.shape)==1 or tex.shape[1]==1:
            stim._tex1D=True
            res=tex.shape[0]
        else:
            stim._tex1D=False
            #check if it's a square power of two
            maxDim = max(tex.shape)
            powerOf2 = 2**numpy.ceil(numpy.log2(maxDim))
            if tex.shape[0]!=powerOf2 or tex.shape[1]!=powerOf2:
                log.error("Numpy array textures must be square and must be power of two (e.g. 16x16, 256x256)")
                core.quit()
            res=tex.shape[0]
    elif tex in [None,"none", "None"]:
        res=1 #4x4 (2x2 is SUPPOSED to be fine but generates wierd colors!)
        intensity = numpy.ones([res,res],numpy.float32)
        wasLum = True
    elif tex == "sin":
        onePeriodX, onePeriodY = numpy.mgrid[0:res, 0:2*pi:1j*res]# NB 1j*res is a special mgrid notation
        intensity = numpy.sin(onePeriodY-pi/2)
        wasLum = True
    elif tex == "sqr":#square wave (symmetric duty cycle)
        onePeriodX, onePeriodY = numpy.mgrid[0:res, 0:2*pi:1j*res]# NB 1j*res is a special mgrid notation
        sinusoid = numpy.sin(onePeriodY-pi/2)
        intensity = numpy.where(sinusoid>0, 1, -1)
        wasLum = True
    elif tex == "saw":
        intensity = numpy.linspace(-1.0,1.0,res,endpoint=True)*numpy.ones([res,1])
        wasLum = True
    elif tex == "tri":
        intensity = numpy.linspace(-1.0,3.0,res,endpoint=True)#-1:3 means the middle is at +1
        intensity[int(res/2.0+1):] = 2.0-intensity[int(res/2.0+1):]#remove from 3 to get back down to -1
        intensity = intensity*numpy.ones([res,1])#make 2D
        wasLum = True
    elif tex == "sinXsin":
        onePeriodX, onePeriodY = numpy.mgrid[0:2*pi:1j*res, 0:2*pi:1j*res]# NB 1j*res is a special mgrid notation
        intensity = numpy.sin(onePeriodX-pi/2)*numpy.sin(onePeriodY-pi/2)
        wasLum = True
    elif tex == "sqrXsqr":
        onePeriodX, onePeriodY = numpy.mgrid[0:2*pi:1j*res, 0:2*pi:1j*res]# NB 1j*res is a special mgrid notation
        sinusoid = numpy.sin(onePeriodX-pi/2)*numpy.sin(onePeriodY-pi/2)
        intensity = numpy.where(sinusoid>0, 1, -1)
        wasLum = True
    elif tex == "circle":
        rad=makeRadialMatrix(res)
        intensity = (rad<=1)*2-1
        fromFile=0
    elif tex == "gauss":
        rad=makeRadialMatrix(res)
        sigma = 1/3.0;
        intensity = numpy.exp( -rad**2.0 / (2.0*sigma**2.0) )*2-1 #3sd.s by the edge of the stimulus
        fromFile=0
    elif tex == "radRamp":#a radial ramp
        rad=makeRadialMatrix(res)
        intensity = 1-2*rad
        intensity = numpy.where(rad<-1, intensity, -1)#clip off the corners (circular)
        fromFile=0

    elif tex == "raisedCos": # A raised cosine
        hamming_len = 1000 # This affects the 'granularity' of the raised cos

        # If no user input was provided:
        if maskParams is None:
            fringe_proportion = 0.2 # This one affects the proportion of the
                                # stimulus diameter that is devoted to the
                                # raised cosine.

        # Users can provide the fringe proportion through a dict, maskParams
        # input:
        else:
            fringe_proportion = maskParams['fringeWidth']

        rad = makeRadialMatrix(res)
        intensity = numpy.zeros_like(rad)
        intensity[numpy.where(rad < 1)] = 1
        raised_cos_idx = numpy.where(
            [numpy.logical_and(rad <= 1, rad >= 1-fringe_proportion)])[1:]

        # Make a raised_cos (half a hamming window):
        raised_cos = numpy.hamming(hamming_len)[:hamming_len/2]
        raised_cos -= numpy.min(raised_cos)
        raised_cos /= numpy.max(raised_cos)

        # Measure the distance from the edge - this is your index into the hamming window:
        d_from_edge = numpy.abs((1 - fringe_proportion)- rad[raised_cos_idx])
        d_from_edge /= numpy.max(d_from_edge)
        d_from_edge *= numpy.round(hamming_len/2)

        # This is the indices into the hamming (larger for small distances from the edge!):
        portion_idx = (-1 * d_from_edge).astype(int)

        # Apply the raised cos to this portion:
        intensity[raised_cos_idx] = raised_cos[portion_idx]

        # Scale it into the interval -1:1:
        intensity = intensity - 0.5
        intensity = intensity / numpy.max(intensity)

        #Sometimes there are some remaining artifacts from this process, get rid of them:
        artifact_idx = numpy.where(numpy.logical_and(intensity == -1, rad < 1))
        intensity[artifact_idx] = 1
        artifact_idx = numpy.where(numpy.logical_and(intensity == 1, rad > 1))
        intensity[artifact_idx] = 0

    else:
        if type(tex) in [str, unicode, numpy.string_]:
            # maybe tex is the name of a file:
            if not os.path.isfile(tex):
                log.error("Couldn't find image file '%s'; check path?" %(tex)); log.flush()
                raise OSError, "Couldn't find image file '%s'; check path? (tried: %s)" \
                    % (tex, os.path.abspath(tex))#ensure we quit
            try:
                im = Image.open(tex)
                im = im.transpose(Image.FLIP_TOP_BOTTOM)
            except IOError:
                log.error("Found file '%s' but failed to load as an image" %(tex)); log.flush()
                raise IOError, "Found file '%s' [= %s] but it failed to load as an image" \
                    % (tex, os.path.abspath(tex))#ensure we quit
        else:
            # can't be a file; maybe its an image already in memory?
            try:
                im = tex.copy().transpose(Image.FLIP_TOP_BOTTOM) # ? need to flip if in mem?
            except AttributeError: # nope, not an image in memory
                log.error("Couldn't make sense of requested PatchStim."); log.flush()
                raise AttributeError, "Couldn't make sense of requested PatchStim."#ensure we quit
        # at this point we have a valid im
        stim.origSize=im.size
        #is it 1D?
        if im.size[0]==1 or im.size[1]==1:
            log.error("Only 2D textures are supported at the moment")
        else:
            maxDim = max(im.size)
            powerOf2 = int(2**numpy.ceil(numpy.log2(maxDim)))
            if im.size[0]!=powerOf2 or im.size[1]!=powerOf2:
                if _nImageResizes<reportNImageResizes:
                    log.warning("Image '%s' was not a square power-of-two image. Linearly interpolating to be %ix%i" %(tex, powerOf2, powerOf2))
                elif _nImageResizes==reportNImageResizes:
                    log.warning("Multiple images have needed resizing - I'll stop bothering you!")
                _nImageResizes+=1
                im=im.resize([powerOf2,powerOf2],Image.BILINEAR)

        #is it Luminance or RGB?
        if im.mode=='L':
            wasLum = True
            intensity= numpy.array(im).astype(numpy.float32)*0.0078431372549019607-1.0 # 2/255-1.0 == get to range -1:1
        elif pixFormat==GL.GL_ALPHA:#we have RGB and need Lum
            wasLum = True
            im = im.convert("L")#force to intensity (in case it was rgb)
            intensity= numpy.array(im).astype(numpy.float32)*0.0078431372549019607-1.0 # much faster to avoid division 2/255
        elif pixFormat==GL.GL_RGB:#we have RGB and keep it that way
            #texture = im.tostring("raw", "RGB", 0, -1)
            im = im.convert("RGBA")#force to rgb (in case it was CMYK or L)
            intensity = numpy.array(im).astype(numpy.float32)*0.0078431372549019607-1
            wasLum=False

    if pixFormat==GL.GL_RGB and wasLum and useShaders:
        #keep as float32 -1:1
        if sys.platform!='darwin' and stim.win.glVendor.startswith('nvidia'):
            #nvidia under win/linux might not support 32bit float
            internalFormat = GL.GL_RGB16F_ARB #could use GL_LUMINANCE32F_ARB here but check shader code?
        else:#we've got a mac or an ATI card and can handle 32bit float textures
            internalFormat = GL.GL_RGB32F_ARB #could use GL_LUMINANCE32F_ARB here but check shader code?
        dataType = GL.GL_FLOAT
        data = numpy.ones((intensity.shape[0],intensity.shape[1],3),numpy.float32)#initialise data array as a float
        data[:,:,0] = intensity#R
        data[:,:,1] = intensity#G
        data[:,:,2] = intensity#B
    elif pixFormat==GL.GL_RGB and wasLum:#and not using shaders
        #scale by rgb and convert to ubyte
        internalFormat = GL.GL_RGB
        dataType = GL.GL_UNSIGNED_BYTE
        if stim.colorSpace in ['rgb', 'dkl', 'lms']:
            rgb=stim.rgb
        else:
            rgb=stim.rgb/127.5-1.0#colour is not a float - convert to float to do the scaling
        #scale by rgb
        data = numpy.ones((intensity.shape[0],intensity.shape[1],3),numpy.float32)#initialise data array as a float
        data[:,:,0] = intensity*rgb[0]  + stim.rgbPedestal[0]#R
        data[:,:,1] = intensity*rgb[1]  + stim.rgbPedestal[1]#G
        data[:,:,2] = intensity*rgb[2]  + stim.rgbPedestal[2]#B
        #convert to ubyte
        data = psychopy.misc.float_uint8(stim.contrast*data)
    elif pixFormat==GL.GL_RGB and useShaders:#not wasLum
        internalFormat = GL.GL_RGB32F_ARB
        dataType = GL.GL_FLOAT
        data = intensity
    elif pixFormat==GL.GL_RGB:# not wasLum, not useShaders  - an RGB bitmap with no shader options
        internalFormat = GL.GL_RGB
        dataType = GL.GL_UNSIGNED_BYTE
        data = psychopy.misc.float_uint8(intensity)
    elif pixFormat==GL.GL_ALPHA and useShaders:# a mask with no shader options
        internalFormat = GL.GL_ALPHA
        dataType = GL.GL_UNSIGNED_BYTE
        data = psychopy.misc.float_uint8(intensity)
    elif pixFormat==GL.GL_ALPHA:# not wasLum, not useShaders  - a mask with no shader options
        internalFormat = GL.GL_ALPHA
        dataType = GL.GL_UNSIGNED_BYTE
        #can't use float_uint8 - do it manually
        data = numpy.around(255*stim.opacity*(0.5+0.5*intensity)).astype(numpy.uint8)
    #check for RGBA textures
    if len(intensity.shape)>2 and intensity.shape[2] == 4:
        if pixFormat==GL.GL_RGB: pixFormat=GL.GL_RGBA
        if internalFormat==GL.GL_RGB: internalFormat=GL.GL_RGBA
        elif internalFormat==GL.GL_RGB32F_ARB: internalFormat=GL.GL_RGBA32F_ARB

    if stim.win.winType=='pygame':
        texture = data.tostring()#serialise
    else:#pyglet on linux needs ctypes instead of string object!?
        texture = data.ctypes#serialise

    #bind the texture in openGL
    GL.glEnable(GL.GL_TEXTURE_2D)
    GL.glBindTexture(GL.GL_TEXTURE_2D, id)#bind that name to the target
    GL.glTexParameteri(GL.GL_TEXTURE_2D,GL.GL_TEXTURE_WRAP_S,GL.GL_REPEAT) #makes the texture map wrap (this is actually default anyway)
    #important if using bits++ because GL_LINEAR
    #sometimes extrapolates to pixel vals outside range
    if interpolate:
        GL.glTexParameteri(GL.GL_TEXTURE_2D,GL.GL_TEXTURE_MAG_FILTER,GL.GL_LINEAR)
        if useShaders:#GL_GENERATE_MIPMAP was only available from OpenGL 1.4
            GL.glTexParameteri(GL.GL_TEXTURE_2D, GL.GL_TEXTURE_MIN_FILTER, GL.GL_LINEAR)
            GL.glTexParameteri(GL.GL_TEXTURE_2D, GL.GL_GENERATE_MIPMAP, GL.GL_TRUE)
            GL.glTexImage2D(GL.GL_TEXTURE_2D, 0, internalFormat,
                data.shape[1],data.shape[0], 0, # [JRG] for non-square, want data.shape[1], data.shape[0]
                pixFormat, dataType, texture)
        else:#use glu
            GL.glTexParameteri(GL.GL_TEXTURE_2D, GL.GL_TEXTURE_MIN_FILTER, GL.GL_LINEAR_MIPMAP_NEAREST)
            GLU.gluBuild2DMipmaps(GL.GL_TEXTURE_2D, internalFormat,
                data.shape[1],data.shape[0], pixFormat, dataType, texture)    # [JRG] for non-square, want data.shape[1], data.shape[0]
    else:
        GL.glTexParameteri(GL.GL_TEXTURE_2D,GL.GL_TEXTURE_MAG_FILTER,GL.GL_NEAREST)
        GL.glTexParameteri(GL.GL_TEXTURE_2D,GL.GL_TEXTURE_MIN_FILTER,GL.GL_NEAREST)
        GL.glTexImage2D(GL.GL_TEXTURE_2D, 0, internalFormat,
                        data.shape[1],data.shape[0], 0, # [JRG] for non-square, want data.shape[1], data.shape[0]
                        pixFormat, dataType, texture)

    GL.glTexEnvi(GL.GL_TEXTURE_ENV, GL.GL_TEXTURE_ENV_MODE, GL.GL_MODULATE)#?? do we need this - think not!

def _setTexIfNoShaders(obj):
    """Useful decorator for classes that need to update Texture after other properties
    """
    if hasattr(obj, 'setTex') and hasattr(obj, '_texName') and not obj._useShaders:
        obj.setTex(obj._texName)

def _setColor(self, color, colorSpace=None, operation='',
                rgbAttrib='rgb', #or 'fillRGB' etc
                colorAttrib='color'):#or 'fillColor' etc
    """Provides the workings needed by setColor, and can perform this for
    any arbitrary color type (e.g. fillColor,lineColor etc)
    """

    #how this works:
    #rather than using self.rgb=rgb this function uses setattr(self,'rgb',rgb)
    #color represents the color in the native space
    #colorAttrib is the name that color will be assigned using setattr(self,colorAttrib,color)
    #rgb is calculated from converting color
    #rgbAttrib is the attribute name that rgb is stored under, e.g. lineRGB for self.lineRGB
    #colorSpace and takes name from colorAttrib+space e.g. self.lineRGBSpace=colorSpace
    try:
        color=float(color)
        isScalar=True
    except:
        isScalar=False

    if type(color) in [str, unicode, numpy.string_]:
        if color.lower() in colors.colors255.keys():
            #set rgb, color and colorSpace
            setattr(self,rgbAttrib,numpy.array(colors.colors255[color.lower()], float))
            setattr(self,colorAttrib+'Space','named')#e.g. self.colorSpace='named'
            setattr(self,colorAttrib,color) #e.g. self.color='red'
            _setTexIfNoShaders(self)
            return
        elif color[0]=='#' or color[0:2]=='0x':
            setattr(self,rgbAttrib,numpy.array(colors.hex2rgb255(color)))#e.g. self.rgb=[0,0,0]
            setattr(self,colorAttrib,color) #e.g. self.color='#000000'
            setattr(self,colorAttrib+'Space','hex')#e.g. self.colorSpace='hex'
            _setTexIfNoShaders(self)
            return
#                except:
#                    pass#this will be handled with AttributeError below
        #we got a string, but it isn't in the list of named colors and doesn't work as a hex
        raise AttributeError("PsychoPy can't interpret the color string '%s'" %color)
    elif isScalar:
        color = numpy.asarray([color,color,color],float)
    elif type(color) in [tuple,list]:
        color = numpy.asarray(color,float)
    elif type(color) ==numpy.ndarray:
        pass
    elif color==None:
        setattr(self,rgbAttrib,None)#e.g. self.rgb=[0,0,0]
        setattr(self,colorAttrib,None) #e.g. self.color='#000000'
        setattr(self,colorAttrib+'Space',None)#e.g. self.colorSpace='hex'
        _setTexIfNoShaders(self)
    else:
        raise AttributeError("PsychoPy can't interpret the color %s (type=%s)" %(color, type(color)))

    #at this point we have a numpy array of 3 vals (actually we haven't checked that there are 3)
    #check if colorSpace is given and use self.colorSpace if not
    if colorSpace==None: colorSpace=getattr(self,colorAttrib+'Space')
    #check whether combining sensible colorSpaces (e.g. can't add things to hex or named colors)
    if getattr(self,colorAttrib+'Space') in ['named','hex']:
            raise AttributeError("setColor() cannot combine ('%s') colors within 'named' or 'hex' color spaces"\
                %(operation))
    if operation!='' and colorSpace!=getattr(self,colorAttrib+'Space') :
            raise AttributeError("setColor cannot combine ('%s') colors from different colorSpaces (%s,%s)"\
                %(operation, self.colorSpace, colorSpace))
    else:#OK to update current color
        exec('self.%s %s= color' %(colorAttrib, operation))#if no operation then just assign
    #get window (for color conversions)
    if colorSpace in ['dkl','lms']: #only needed for these spaces
        if hasattr(self,'dkl_rgb'): win=self #self is probably a Window
        elif hasattr(self, 'win'): win=self.win #self is probably a Stimulus
        else:
            print hasattr(self,'dkl_rgb'), dir(self)
            win=None
            log.error("_setColor() is being applied to something that has no known Window object")
    #convert new self.color to rgb space
    newColor=getattr(self, colorAttrib)
    if colorSpace in ['rgb','rgb255']: setattr(self,rgbAttrib, newColor)
    elif colorSpace=='dkl':
        if numpy.all(win.dkl_rgb==numpy.ones([3,3])):dkl_rgb=None
        else: dkl_rgb=win.dkl_rgb
        setattr(self,rgbAttrib, colors.dkl2rgb(numpy.asarray(newColor).transpose(), dkl_rgb) )
    elif colorSpace=='lms':
        if numpy.all(win.lms_rgb==numpy.ones([3,3])):lms_rgb=None
        else: lms_rgb=win.lms_rgb
        setattr(self,rgbAttrib, colors.lms2rgb(newColor, lms_rgb) )
    else: log.error('Unknown colorSpace: %s' %colorSpace)
    setattr(self,colorAttrib+'Space', colorSpace)#store name of colorSpace for future ref and for drawing
    #if needed, set the texture too
    _setTexIfNoShaders(self)

def getMsPerFrame(myWin, nFrames=60, showVisual=False, msg='', msDelay=0.):
    """Assesses the monitor refresh rate (average, median, SD) under current conditions, over at least 60 frames.

    Records time for each refresh (frame) for n frames (at least 60), while displaying an optional visual.
    The visual is just eye-candy to show that something is happening when assessing many frames. You can
    also give it text to display instead of a visual,
    e.g., msg='(testing refresh rate...)'; setting msg implies showVisual == False.
    To simulate refresh rate under cpu load, you can specify a time to wait within the loop prior to
    doing the win.flip(). If 0 < msDelay < 100, wait for that long in ms.

    Returns timing stats (in ms) of:
    - average time per frame, for all frames
    - standard deviation of all frames
    - median, as the average of 12 frame times around the median (~monitor refresh rate)

    :Author:
        - 2010 written by Jeremy Gray
    """

    #from psychopy import visual # which imports core, so currently need to do here in core.msPerFrame()

    nFrames = max(60, nFrames)  # lower bound of 60 samples--need enough to estimate the SD
    num2avg = 12  # how many to average from around the median
    if len(msg):
        showVisual = False
        showText = True
        myMsg = TextStim(myWin, text=msg, italic=True,
                            color=(.7,.6,.5),colorSpace='rgb', height=0.1)
    else:
        showText = False
    if showVisual:
        x,y = myWin.size
        myStim = PatchStim(myWin, tex='sin', mask='gauss',
            size=[.6*y/float(x),.6], sf=3.0, opacity=.2,
            autoLog=False)
    clockt = [] # clock times
    drawt  = [] # end of drawing time, in clock time units, for testing how long myStim.draw() takes

    if msDelay > 0 and msDelay < 100:
        doWait = True
        delayTime = msDelay/1000. #sec
    else:
        doWait = False

    winUnitsSaved = myWin.units
    myWin.units = 'norm' # norm is required for the visual (or text) display, as coded below

    # accumulate secs per frame (and time-to-draw) for a bunch of frames:
    rush(True)
    for i in range(5): # wake everybody up
        myWin.flip()
    for i in range(nFrames): # ... and go for real this time
        clockt.append(core.getTime())
        if showVisual:
            myStim.setPhase(1.0/nFrames, '+')
            myStim.setSF(3./nFrames, '+')
            myStim.setOri(12./nFrames,'+')
            myStim.setOpacity(.9/nFrames, '+')
            myStim.draw()
        elif showText:
            myMsg.draw()
        if doWait:
            wait(delayTime)
        drawt.append(core.getTime())
        myWin.flip()
    rush(False)

    myWin.units = winUnitsSaved # restore

    frameTimes = [(clockt[i] - clockt[i-1]) for i in range(1,len(clockt))]
    drawTimes  = [(drawt[i] - clockt[i]) for i in range(len(clockt))] # == drawing only
    freeTimes = [frameTimes[i] - drawTimes[i] for i in range(len(frameTimes))] # == unused time

    # cast to float so that the resulting type == type(0.123)
    frameTimes.sort() # for median
    msPFmed = 1000. * float(numpy.average(frameTimes[ (nFrames-num2avg)/2 : (nFrames+num2avg)/2 ])) # median-most slice
    msPFavg = 1000. * float(numpy.average(frameTimes))
    msPFstd = 1000. * float(numpy.std(frameTimes))
    msdrawAvg = 1000. * float(numpy.average(drawTimes))
    msdrawSD = 1000. * float(numpy.std(drawTimes))
    msfree = 1000. * float(numpy.average(freeTimes))
    #print "draw=%.1fms free=%.1fms pad=%.1fms" % (msdrawAvg,msfree,msDelay)

    return msPFavg, msPFstd, msPFmed #, msdrawAvg, msdrawSD, msfree



<|MERGE_RESOLUTION|>--- conflicted
+++ resolved
@@ -4946,14 +4946,8 @@
         #self.win.setScale(self._winScale) # replaced with:
         GL.glScalef(self.thisScale[0], self.thisScale[1], 1.0)
 
-<<<<<<< HEAD
-        # enable dynamic position, orientation, opacity
-        thisDepth = 1 # GL depth testing is disabled elsewhere
-        GL.glTranslatef(self._posRendered[0], self._posRendered[1], thisDepth)
-=======
         # enable dynamic position, orientation, opacity; depth not working?
         GL.glTranslatef(self._posRendered[0], self._posRendered[1], 0)
->>>>>>> c8426b41
         GL.glRotatef(-self.ori, 0.0, 0.0, 1.0)
         GL.glColor4f(self.desiredRGB[0], self.desiredRGB[1], self.desiredRGB[2], self.opacity)
         #if self.needUpdate: self._updateList()
