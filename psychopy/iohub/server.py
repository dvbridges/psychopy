# -*- coding: utf-8 -*-
from __future__ import division
"""
ioHub
.. file: ioHub/server.py

Copyright (C) 2012-2013 iSolver Software Solutions
Distributed under the terms of the GNU General Public License (GPL version 3 or any later version).

.. moduleauthor:: Sol Simpson <sol@isolver-software.com> + contributors, please see credits section of documentation.
.. fileauthor:: Sol Simpson <sol@isolver-software.com>
"""
import gevent
from gevent.server import DatagramServer
from gevent import Greenlet
import os,sys
from operator import itemgetter
from collections import deque
import psychopy.iohub
from psychopy.iohub import OrderedDict, convertCamelToSnake, IO_HUB_DIRECTORY,EXP_SCRIPT_DIRECTORY
from psychopy.iohub import load, dump, Loader, Dumper
from psychopy.iohub import print2err, printExceptionDetailsToStdErr, ioHubError
from psychopy.iohub import DeviceConstants, EventConstants
from psychopy.iohub import Computer, DeviceEvent, import_device
from psychopy.iohub.devices.deviceConfigValidation import validateDeviceConfiguration
currentSec= Computer.currentSec

try:
    import ujson as json
except Exception:
    import json

import msgpack
try:
    import msgpack_numpy as m
    m.patch()
except Exception:
    pass

import psutil

MAX_PACKET_SIZE = 64*1024

class udpServer(DatagramServer):
    def __init__(self,ioHubServer,address,coder='msgpack'):
        global MAX_PACKET_SIZE
        import psychopy.iohub.net
        MAX_PACKET_SIZE = psychopy.iohub.net.MAX_PACKET_SIZE
        self.iohub=ioHubServer
        self.feed=None
        self._running=True
        if coder == 'msgpack':
            self.iohub.log("ioHub Server configuring msgpack...")
            self.coder=msgpack
            self.packer=msgpack.Packer()
            self.pack=self.packer.pack
            self.unpacker=msgpack.Unpacker(use_list=True)
            self.unpack=self.unpacker.unpack      
            self.feed=self.unpacker.feed
        DatagramServer.__init__(self,address)
         
    def handle(self, request, replyTo):
        if self._running is False:
            return False
        
        self.feed(request)
        request = self.unpack()   
        request_type= request.pop(0)
        if request_type == 'SYNC_REQ':
            self.sendResponse(['SYNC_REPLY',currentSec()],replyTo)  
            return True        
        elif request_type == 'PING':
                clienttime=request.pop(0)
                msg_id=request.pop(0)
                payload=request.pop(0)
                ctime=currentSec()
                self.sendResponse(["PING_BACK",ctime,msg_id,payload,replyTo],replyTo)
                return True
        elif request_type == 'GET_EVENTS':
            return self.handleGetEvents(replyTo)
        elif request_type == 'EXP_DEVICE':
            return self.handleExperimentDeviceRequest(request,replyTo)
        elif request_type == 'CUSTOM_TASK':
            return self.handleCustomTaskRequest(request,replyTo)
        elif request_type == 'RPC':
            callable_name=request.pop(0)
            args=None
            kwargs=None
            if len(request)==1:
                args=request.pop(0)
            if len(request)==1:
                kwargs=request.pop(0)    
            
            result=None
            try:
                result=getattr(self,callable_name)
            except Exception:
                print2err("RPC_ATTRIBUTE_ERROR")
                printExceptionDetailsToStdErr()
                self.sendResponse('RPC_ATTRIBUTE_ERROR',replyTo)
                return False
                
            if result and callable(result):
                funcPtr=result
                try:
                    if args is None and kwargs is None:
                        result = funcPtr()
                    elif args and kwargs:
                        result = funcPtr(*args,**kwargs)
                    elif args and not kwargs:
                        result = funcPtr(*args)
                    elif not args and kwargs:
                        result = funcPtr(**kwargs)
                    edata=('RPC_RESULT',callable_name,result)
                    self.sendResponse(edata,replyTo)
                    return True
                except Exception,e:
                    print2err("RPC_RUNTIME_ERROR")
                    printExceptionDetailsToStdErr()
                    self.sendResponse('RPC_RUNTIME_ERROR', replyTo)
                    return False
            else:
                print2err("RPC_NOT_CALLABLE_ERROR")
                printExceptionDetailsToStdErr()
                self.sendResponse('RPC_NOT_CALLABLE_ERROR', replyTo)
                return False
        elif request_type == 'STOP_IOHUB_SERVER':
            try:
                self.shutDown()
<<<<<<< HEAD
            except:
                printExceptionDetailsToStdErr()
=======
            except Exception:
                printExceptionDetailsToStdErr
>>>>>>> 9af7f79c
        else:
            print2err("RPC_NOT_CALLABLE_ERROR")
            printExceptionDetailsToStdErr()
            self.sendResponse('RPC_NOT_CALLABLE_ERROR', replyTo)
            return False

    def handleCustomTaskRequest(self, request, replyTo):
        custom_tasks = self.iohub.custom_tasks
        subtype = request.pop(0)
        tasklet_label = request.pop(0)
        print2err("REQUEST: {}".format(request))
        if subtype == "START":
            import importlib, sys
            try:
                print2err("EXP_SCRIPT_DIRECTORY: ",EXP_SCRIPT_DIRECTORY)
                task_class_path  = request.pop(0)
                if EXP_SCRIPT_DIRECTORY not in sys.path:
                    sys.path.append(EXP_SCRIPT_DIRECTORY)
                mod_name, class_name = task_class_path.rsplit('.', 1)
                mod = importlib.import_module(mod_name)
                task_cls = getattr(mod, class_name)
                if custom_tasks.get(tasklet_label):
                    custom_tasks.get(tasklet_label).stop()
                    del custom_tasks[tasklet_label]

                class_kwargs = {}
                if len(request):
                    class_kwargs = request.pop(0)
                custom_tasks[tasklet_label] = task_cls(**class_kwargs)
                custom_tasks[tasklet_label].start()
            except:
                print2err(
                    "ioHub Serial Device Error: could not load "
                    "custom_parser function: ", task_class_path)
                printExceptionDetailsToStdErr()
            print2err("Received CUSTOM TASK START: {}".format(request))
        elif subtype == "STOP":
            tcls = custom_tasks.get(tasklet_label)
            if tcls:
                tcls.stop()
                del custom_tasks[tasklet_label]
            print2err("Received CUSTOM TASK STOP: {}".format(request))
        else:
            print2err("Received UNKNOWN CUSTOM TASK SUBTYPE: {}".format(subtype))

        edata=('CUSTOM_TASK_REPLY', request)
        self.sendResponse(edata, replyTo)


    def handleGetEvents(self,replyTo):
        try:
            self.iohub.processDeviceEvents()
            currentEvents=list(self.iohub.eventBuffer)
            self.iohub.eventBuffer.clear()

            if len(currentEvents)>0:
                currentEvents=sorted(currentEvents, key=itemgetter(DeviceEvent.EVENT_HUB_TIME_INDEX))
                self.sendResponse(('GET_EVENTS_RESULT',currentEvents),replyTo)
            else:
                self.sendResponse(('GET_EVENTS_RESULT', None),replyTo)
            return True
        except Exception, e:
            print2err("IOHUB_GET_EVENTS_ERROR")
            printExceptionDetailsToStdErr()
            self.sendResponse('IOHUB_GET_EVENTS_ERROR', replyTo)
            return False

    def handleExperimentDeviceRequest(self,request,replyTo):
        request_type= request.pop(0)
        if request_type == 'EVENT_TX':
            exp_events=request.pop(0)
            for eventAsTuple in exp_events:
                ioServer.deviceDict['Experiment']._nativeEventCallback(eventAsTuple)
            self.sendResponse(('EVENT_TX_RESULT',len(exp_events)),replyTo)
            return True
        elif request_type == 'DEV_RPC':
            dclass=request.pop(0)
            dmethod=request.pop(0)
            args=None
            kwargs=None
            if len(request)==1:
                args=request[0]
            elif len(request)==2:
                args=request[0]
                kwargs=request[1]
                if len(kwargs)==0:
                    kwargs=None

            dev=None
            if dclass.find('.') > 0:
                for dname, dev in ioServer.deviceDict.iteritems():
                    if dname.endswith(dclass):
                        dev=ioServer.deviceDict.get(dname,None)
                        break
            else:
                dev=ioServer.deviceDict.get(dclass,None)
            
            if dev is None:
                print2err("IOHUB_DEVICE_ERROR")
                printExceptionDetailsToStdErr()
                self.sendResponse('IOHUB_DEVICE_ERROR', replyTo)
                return False

            
            try:
                method=getattr(dev,dmethod)
            except Exception:
                print2err("IOHUB_DEVICE_METHOD_ERROR")
                printExceptionDetailsToStdErr()
                self.sendResponse('IOHUB_DEVICE_METHOD_ERROR', replyTo)
                return False
                
            result=[]
            try:
                if args and kwargs:
                    result=method(*args, **kwargs)
                elif args:
                    result=method(*args)
                elif kwargs:
                    result=method(**kwargs)
                else:
                    result=method()
                self.sendResponse(('DEV_RPC_RESULT',result),replyTo)
                return True
            except Exception, e:
                print2err("RPC_DEVICE_RUNTIME_ERROR")
                printExceptionDetailsToStdErr()
                self.sendResponse('RPC_DEVICE_RUNTIME_ERROR', replyTo)
                return False

        elif request_type == 'GET_DEVICE_LIST':
            try:            
                dev_list=[]
                for d in self.iohub.devices:
                    dev_list.append((d.name,d.__class__.__name__))
                self.sendResponse(('GET_DEV_LIST_RESULT',len(dev_list),dev_list),replyTo)
                return True
            except Exception, e:
                print2err("RPC_DEVICE_RUNTIME_ERROR")
                printExceptionDetailsToStdErr()
                self.sendResponse('RPC_DEVICE_RUNTIME_ERROR', replyTo)
                return False

        elif request_type == 'GET_DEV_INTERFACE':
            dclass=request.pop(0)
            data=None
            if dclass in ['EyeTracker','DAQ']:
                for dname, hdevice in ioServer.deviceDict.iteritems():
                    if dname.endswith(dclass):
                        data=hdevice._getRPCInterface()
                        break
            else:
                dev=ioServer.deviceDict.get(dclass,None)
                if dev:                
                    data=dev._getRPCInterface()
                    
            if data:
                self.sendResponse(('GET_DEV_INTERFACE',data),replyTo)
                return True
            else:
                print2err("GET_DEV_INTERFACE_ERROR")
                printExceptionDetailsToStdErr()
                self.sendResponse('GET_DEV_INTERFACE_ERROR', replyTo)
                return False

        elif request_type == 'ADD_DEVICE':
            dclass_name=request.pop(0)
            dconfig_dict=request.pop(1)
            
            # add device to ioSever here
            data=self.iohub.createNewMonitoredDevice(dclass_name,dconfig_dict)
            # end adding device to server
                    
            if data:
                self.sendResponse(('ADD_DEVICE',data),replyTo)
                return True
            else:

                print2err("ADD_DEVICE_ERROR")
                printExceptionDetailsToStdErr()
                self.sendResponse('ADD_DEVICE_ERROR', replyTo)
                return False
        else:
            print2err("DEVICE_RPC_TYPE_NOT_SUPPORTED_ERROR")
            printExceptionDetailsToStdErr()
            self.sendResponse('DEVICE_RPC_TYPE_NOT_SUPPORTED_ERROR', replyTo)
            return False
            
    def sendResponse(self,data,address):
        packet_data=None
        try:
            num_packets = -1
            packet_data_length = -1
            # TODO: Max packet size on OS X seems to be 8192 !!
            max_size = int(MAX_PACKET_SIZE/2-20)
            packet_data = self.pack(data)
            packet_data_length = len(packet_data)
            if packet_data_length >= max_size:
                num_packets = int(packet_data_length//max_size)+1
                self.sendResponse(('IOHUB_MULTIPACKET_RESPONSE',num_packets),address)
                for p in xrange(num_packets-1):
                    self.socket.sendto(packet_data[p*max_size:(p+1)*max_size],address)
                self.socket.sendto(packet_data[(p+1)*max_size:packet_data_length],address)
            else:
                self.socket.sendto(packet_data,address)
        except Exception:
            print2err('Error trying to send data to experiment process:')
            print2err('max_size: ',max_size)
            print2err('data length: ',packet_data_length)
            print2err('num_packets: ',num_packets)

            print2err("=============================")
            printExceptionDetailsToStdErr()
            print2err("=============================")            

            first_data_element="NO_DATA_AVAILABLE"            
            if data:
                print2err('Data was [{0}]'.format(data))     
                try:    
                    first_data_element=data[0]
                except Exception:
                    pass
                    
            packet_data_length=0
            if packet_data:
                packet_data_length=len(packet_data)
                print2err('packet Data length: ',len(packet_data))

            print2err("IOHUB_SERVER_RESPONSE_ERROR")
            printExceptionDetailsToStdErr()
            packet_data=self.pack('IOHUB_SERVER_RESPONSE_ERROR')
            self.socket.sendto(packet_data,address)
            
    def setExperimentInfo(self,experimentInfoList):
        self.iohub.experimentInfoList=experimentInfoList
        if self.iohub.emrt_file:
            exp_id= self.iohub.emrt_file.createOrUpdateExperimentEntry(experimentInfoList) 
            self.iohub._experiment_id=exp_id
            self.iohub.log("Current Experiment ID: %d"%(self.iohub._experiment_id))
            return exp_id
        return False
        
    def checkIfSessionCodeExists(self,sessionCode):
        try:
            if self.iohub.emrt_file:
                return self.iohub.emrt_file.checkIfSessionCodeExists(sessionCode)
            return False
        except Exception:
            printExceptionDetailsToStdErr()

    def registerPygletWindowHandles(self,*win_hwhds):
        if self.iohub:
            for wh in win_hwhds:
                if wh not in self.iohub._pyglet_window_hnds:
                    self.iohub._pyglet_window_hnds.append(wh)            
            #print2err(">>IOHUB.registerPygletWindowHandles:",win_hwhds)
        
    def unregisterPygletWindowHandles(self,*win_hwhds):
        if self.iohub:
            for wh in win_hwhds:
                if wh in self.iohub._pyglet_window_hnds:
                    self.iohub._pyglet_window_hnds.remove(wh)
            #print2err("<<IOHUB.unregisterPygletWindowHandles:",win_hwhds)
            
    def createExperimentSessionEntry(self,sessionInfoDict):
        self.iohub.sessionInfoDict=sessionInfoDict
        if self.iohub.emrt_file:
            sess_id= self.iohub.emrt_file.createExperimentSessionEntry(sessionInfoDict)
            self.iohub._session_id=sess_id
            self.iohub.log("Current Session ID: %d"%(self.iohub._session_id))
            return sess_id
        return False

    def initializeConditionVariableTable(self, experiment_id, session_id, numpy_dtype):
        if self.iohub.emrt_file:
            output=[]
            for a in numpy_dtype:
                if isinstance(a[1],(str,unicode)):
                    output.append(tuple(a))
                else:
                    temp=[a[0],[]]
                    for i in a[1]:
                        temp[1].append(tuple(i))
                    output.append(tuple(temp))

            return self.iohub.emrt_file._initializeConditionVariableTable(experiment_id,session_id,output)
        return False

    def addRowToConditionVariableTable(self,experiment_id,session_id,data):
        if self.iohub.emrt_file:
            return self.iohub.emrt_file._addRowToConditionVariableTable(experiment_id,session_id,data)
        return False

    def clearEventBuffer(self, clear_device_level_buffers=False):
        """

        :param clear_device_level_buffers:
        :return:
        """
        r = self.iohub.clearEventBuffer()
        if clear_device_level_buffers is True:
            for device in self.iohub.devices:
                try:
                    device.clearEvents(call_proc_events=False)
                except Exception:
                    pass

    def getTime(self):
        """
        See Computer.getTime documentation, where current process will be
        the ioHub Server process.
        """
        return Computer.getTime()

    def setPriority(self, level='normal', disable_gc=False):
        """
        See Computer.setPriority documentation, where current process will be
        the ioHub Server process.
        """
        return Computer.setPriority(level, disable_gc)

    def getPriority(self):
        """
        See Computer.getPriority documentation, where current process will be
        the ioHub Server process.
        """
        return Computer.getPriority()

    def getProcessAffinity(self):
        return Computer.getCurrentProcessAffinity()

    def setProcessAffinity(self, processorList):
        return Computer.setCurrentProcessAffinity(processorList)

    def flushIODataStoreFile(self):
        if self.iohub.emrt_file:
            self.iohub.emrt_file.emrtFile.flush()
            return True
        return False

    def shutDown(self):
        try:
            self.setPriority('normal')
            self.iohub.shutdown()
            self._running=False
            self.stop()
        except Exception:
            print2err("Error in ioSever.shutdown():")
            printExceptionDetailsToStdErr()
            sys.exit(1)

class DeviceMonitor(Greenlet):
    def __init__(self, device,sleep_interval):
        Greenlet.__init__(self)
        self.device = device
        self.sleep_interval=sleep_interval
        self.running=False
        
    def _run(self):
        self.running = True
        ctime=Computer.currentSec
        while self.running is True:
            stime=ctime()
            self.device._poll()
            i=self.sleep_interval-(ctime()-stime)
            if i > 0.0:
                gevent.sleep(i)
            else:
                gevent.sleep(0.0)
                
    def __del__(self):
        self.device = None


class ioServer(object):
    eventBuffer=None
    deviceDict={}
    _logMessageBuffer=deque(maxlen=128)
    _pyglet_window_hnds=[]
    def __init__(self, rootScriptPathDir, config=None):
        self._session_id=None
        self._experiment_id=None

        self.log("Server Time Offset: {0}".format(Computer.global_clock.getLastResetTime()))

        self._hookManager=None
        self.emrt_file=None
        self.config=config
        self.devices=[]
        self.deviceMonitors=[]
        self.custom_tasks=OrderedDict()
        self.sessionInfoDict=None
        self.experimentInfoList=None
        self.filterLookupByInput={}
        self.filterLookupByOutput={}
        self.filterLookupByName={}  
        self._hookDevice=None
        ioServer.eventBuffer=deque(maxlen=config.get('global_event_buffer',2048))

        self._running=True
        
        # start UDP service
        self.udpService=udpServer(self,':%d'%config.get('udp_port',9000))

        try:
            # initial dataStore setup
            if 'data_store' in config and psychopy.iohub._DATA_STORE_AVAILABLE:
                experiment_datastore_config=config.get('data_store')
                default_datastore_config_path=os.path.join(IO_HUB_DIRECTORY,'datastore','default_datastore.yaml')
                #print2err('default_datastore_config_path: ',default_datastore_config_path)
                _dslabel,default_datastore_config=load(file(default_datastore_config_path,'r'), Loader=Loader).popitem()

                for default_key,default_value in default_datastore_config.iteritems():
                    if default_key not in experiment_datastore_config:
                        experiment_datastore_config[default_key]=default_value
                                
                if experiment_datastore_config.get('enable', True):
                    #print2err("Creating ioDataStore....")

                    resultsFilePath=rootScriptPathDir
                    self.createDataStoreFile(experiment_datastore_config.get('filename','events')+'.hdf5',resultsFilePath,'a',experiment_datastore_config)

                    #print2err("Created ioDataStore.")
        except Exception:
            print2err("Error during ioDataStore creation....")
            printExceptionDetailsToStdErr()


        #built device list and config from initial yaml config settings
        try:
            for iodevice in config.get('monitor_devices',()):
                for device_class_name,deviceConfig in iodevice.iteritems():
                    #print2err("======================================================")
                    #print2err("Started load process for: {0}".format(device_class_name))
                    self.createNewMonitoredDevice(device_class_name,deviceConfig)
        except Exception:
            print2err("Error during device creation ....")
            printExceptionDetailsToStdErr()
            raise ioHubError("Error during device creation ....")


        # Add PubSub device listeners to other event types
        try:
            for d in self.devices:
                if d.__class__.__name__ == "EventPublisher":
                    monitored_event_ids=d._event_listeners.keys()
                    for eid in monitored_event_ids:
                        event_device_class=EventConstants.getClass(eid).PARENT_DEVICE
                        for ed in self.devices:
                            if ed.__class__ == event_device_class:
                                ed._addEventListener(d,[eid,])
                                break
                            
        except Exception, e:
            print2err("Error PubSub Device listener association ....")
            printExceptionDetailsToStdErr()
            raise e

        # initial time offset
        #print2err("-- ioServer Init Complete -- ")
        

    def processDeviceConfigDictionary(self,device_module_path, device_class_name, device_config_dict,default_device_config_dict):
        for default_config_param,default_config_value in default_device_config_dict.iteritems():
            if default_config_param not in device_config_dict:            
                if isinstance(default_config_value,(dict,OrderedDict)):
                    #print2err("dict setting value in default config not in device config:\n\nparam: {0}\n\nvalue: {1}\n============= ".format(default_config_param,default_config_value ))
                    device_param_value=dict()
                    self.processDeviceConfigDictionary(None,None,
                                                       device_param_value,default_config_value)
                    device_config_dict[default_config_param]=device_param_value
                else:
                    device_config_dict[default_config_param]=default_config_value
                    
        # Start device config verification.
        if device_module_path and  device_class_name:
            #print2err('** Verifying device configuartion: {0}\t{1}'.format(device_module_path,device_class_name))
    
            device_config_errors=validateDeviceConfiguration(device_module_path,device_class_name,device_config_dict)
    
            for error_type, error_list in device_config_errors.iteritems():
                if len(error_list)>0:
                    device_errors=self._all_device_config_errors.get(device_module_path,{})
                    device_errors[error_type]=error_list                
                    self._all_device_config_errors[device_module_path]=device_errors

    def pumpMsgTasklet(self, sleep_interval):
        import pythoncom
        while self._running:
            stime=Computer.getTime()
            if pythoncom.PumpWaitingMessages() == 1:
                break
            dur = sleep_interval - (Computer.getTime()-stime)
            gevent.sleep(max(0.0, dur))

    def createNewMonitoredDevice(self,device_class_name,deviceConfig):
        #print2err("#### createNewMonitoredDevice: ",device_class_name)
        self._all_device_config_errors=dict()

        try:
            device_instance=None
            device_config=None
            device_event_ids=None
            event_classes=None
            
            device_instance_and_config=self.addDeviceToMonitor(device_class_name,deviceConfig)
            if device_instance_and_config:
                device_instance,device_config,device_event_ids,event_classes=device_instance_and_config 
                DeviceConstants.addClassMapping(device_instance.__class__)
                EventConstants.addClassMappings(device_instance.__class__,device_event_ids,event_classes)
            else:
                print2err('## Device was not started by the ioHub Server: ',device_class_name)
                raise ioHubError("Device config validation failed")
                
        except Exception:
            print2err("Error during device creation ....")
            printExceptionDetailsToStdErr()
            raise ioHubError("Error during device creation ....")


        # Update DataStore Structure if required.
        if psychopy.iohub._DATA_STORE_AVAILABLE:        
            try:            
                if self.emrt_file is not None:
                    self.emrt_file.updateDataStoreStructure(device_instance,event_classes)
            except Exception:
                print2err("Error while updating datastore for device addition:",device_instance,device_event_ids)
                printExceptionDetailsToStdErr()


        self.log("Adding ioServer and DataStore event listeners......")

        # add event listeners for saving events
        if psychopy.iohub._DATA_STORE_AVAILABLE and self.emrt_file is not None:
            if device_config['save_events']:
                device_instance._addEventListener(self.emrt_file,device_event_ids)
                self.log("DataStore listener for device added: device: %s eventIDs: %s"%(device_instance.__class__.__name__,device_event_ids))
                #print2err("DataStore listener for device added: device: %s eventIDs: %s"%(device_instance.__class__.__name__,device_event_ids))
            else:
                #print2err("DataStore saving disabled for device: %s"%(device_instance.__class__.__name__,))
                self.log("DataStore saving disabled for device: %s"%(device_instance.__class__.__name__,))
        else:
            #print2err("DataStore Not Evabled. No events will be saved.")
            self.log("DataStore Not Enabled. No events will be saved.")
    

        # Add Device Monitor for Keyboard or Mouse device type 
        deviceDict=ioServer.deviceDict
        iohub=self
        if device_class_name in ('Mouse','Keyboard'):
            if Computer.system == 'win32':
                import pyHook
                if self._hookManager is None:
                    iohub.log("Creating pyHook HookManager....")
                    #print2err("Creating pyHook HookManager....")
                    self._hookManager = pyHook.HookManager()
                    self._hookManager.keyboard_hook = False

                if device_class_name == 'Mouse' and self._hookManager.mouse_hook is False:
                    #print2err("Hooking Mouse.....")
                    self._hookManager.MouseAll = ioServer.deviceDict['Mouse']._nativeEventCallback
                    self._hookManager.HookMouse()

                if device_class_name == 'Keyboard' and self._hookManager.keyboard_hook is False:
                    #print2err("Hooking Keyboard.....")
                    self._hookManager.KeyAll = ioServer.deviceDict['Keyboard']._nativeEventCallback
                    self._hookManager.HookKeyboard()

                
            elif Computer.system == 'linux2':
                # TODO: consider switching to xlib-ctypes implementation of xlib
                # https://github.com/garrybodsworth/pyxlib-ctypes
                from .devices import pyXHook
                if self._hookManager is None:
                    #iohub.log("Creating pyXHook Monitors....")
                    log_events = self.config.get('log_raw_kb_mouse_events',False)
                    self._hookManager = pyXHook.HookManager(log_events)
                    self._hookManager._mouseHooked=False
                    self._hookManager._keyboardHooked=False

                    if device_class_name == 'Keyboard':
                        #print2err("Hooking Keyboard.....")
                        self._hookManager.HookKeyboard()
                        self._hookManager.KeyDown = deviceDict['Keyboard']._nativeEventCallback
                        self._hookManager.KeyUp = deviceDict['Keyboard']._nativeEventCallback
                        self._hookManager._keyboardHooked=True
                    elif device_class_name == 'Mouse':                
                        #print2err("Hooking Mouse.....")
                        self._hookManager.HookMouse()
                        self._hookManager.MouseAllButtonsDown = deviceDict['Mouse']._nativeEventCallback
                        self._hookManager.MouseAllButtonsUp = deviceDict['Mouse']._nativeEventCallback
                        self._hookManager.MouseAllMotion = deviceDict['Mouse']._nativeEventCallback
                        self._hookManager._mouseHooked=True
    
                    #print2err("Starting pyXHook.HookManager.....")
                    self._hookManager.start()
                    #iohub.log("pyXHook Thread Created.")
                    #print2err("pyXHook.HookManager thread created.")
                else:
                    #iohub.log("Updating pyXHook Monitor....")
                    if device_class_name == 'Keyboard' and self._hookManager._keyboardHooked is False:
                        #print2err("Hooking Keyboard.....")
                        self._hookManager.HookKeyboard()
                        self._hookManager.KeyDown = deviceDict['Keyboard']._nativeEventCallback
                        self._hookManager.KeyUp = deviceDict['Keyboard']._nativeEventCallback
                        self._hookManager._keyboardHooked=True
                    if device_class_name == 'Mouse' and self._hookManager._mouseHooked is False:                
                        #print2err("Hooking Mouse.....")
                        self._hookManager.HookMouse()
                        self._hookManager.MouseAllButtonsDown = deviceDict['Mouse']._nativeEventCallback
                        self._hookManager.MouseAllButtonsUp = deviceDict['Mouse']._nativeEventCallback
                        self._hookManager.MouseAllMotion = deviceDict['Mouse']._nativeEventCallback
                        self._hookManager._mouseHooked=True
                    #iohub.log("Finished Updating pyXHook Monitor....")
                    

            else: # OSX
                if self._hookDevice is None:
                    self._hookDevice=[]
                    
                if  device_class_name == 'Mouse' and 'Mouse' not in self._hookDevice:
                    #print2err("Hooking OSX Mouse.....")
                    mouseHookMonitor=DeviceMonitor(deviceDict['Mouse'],0.004)
                    self.deviceMonitors.append(mouseHookMonitor)
                    deviceDict['Mouse']._CGEventTapEnable(deviceDict['Mouse']._tap, True)
                    self._hookDevice.append('Mouse')
                    #print2err("Done Hooking OSX Mouse.....")
                if device_class_name == 'Keyboard'  and 'Keyboard' not in self._hookDevice:
                    #print2err("Hooking OSX Keyboard.....")
                    kbHookMonitor=DeviceMonitor(deviceDict['Keyboard'],0.004)
                    self.deviceMonitors.append(kbHookMonitor)
                    deviceDict['Keyboard']._CGEventTapEnable(deviceDict['Keyboard']._tap, True)
                    self._hookDevice.append('Keyboard')
                    #print2err("DONE Hooking OSX Keyboard.....")


            return [device_class_name, device_config['name'], device_instance._getRPCInterface()]

                    
    def addDeviceToMonitor(self,device_class_name,device_config):
        device_class_name=str(device_class_name)
        
        self.log("Handling Device: %s"%(device_class_name,))
        #print2err("addDeviceToMonitor:\n\tdevice_class: {0}\n\texperiment_device_config:{1}\n".format(device_class_name,device_config))

        DeviceClass=None
        class_name_start=device_class_name.rfind('.')
        iohub_sub_mod='psychopy.iohub.'
        iohub_submod_path_length=len(iohub_sub_mod)
        device_module_path=iohub_sub_mod+'devices.'
        if class_name_start>0:
            device_module_path="{0}{1}".format(device_module_path,device_class_name[:class_name_start].lower())   
            device_class_name=device_class_name[class_name_start+1:]
        else:
            device_module_path="{0}{1}".format(device_module_path,device_class_name.lower())

        #print2err("Processing device, device_class_name: {0}, device_module_path: {1}".format(device_class_name, device_module_path))
         
        dconfigPath=os.path.join(IO_HUB_DIRECTORY,device_module_path[iohub_submod_path_length:].replace('.',os.path.sep),"default_%s.yaml"%(device_class_name.lower()))

        #print2err("dconfigPath: {0}, device_module_path: {1}\n".format(dconfigPath,device_module_path))
        #print2err("Loading Device Defaults file:\n\tdevice_class: {0}\n\tdeviceConfigFile:{1}\n".format(device_class_name,dconfigPath))
        self.log("Loading Device Defaults file: %s"%(device_class_name,))

        _dclass,default_device_config=load(file(dconfigPath,'r'), Loader=Loader).popitem()

        #print2err("Device Defaults:\n\tdevice_class: {0}\n\tdefault_device_config:{1}\n".format(device_class_name,default_device_config))
        
        self.processDeviceConfigDictionary(device_module_path, device_class_name, device_config,default_device_config)

        if device_module_path in self._all_device_config_errors:
            # Complete device config verification.
            print2err("**** ERROR: DEVICE CONFIG ERRORS FOUND ! NOT LOADING DEVICE: ",device_module_path)
            device_config_errors=self._all_device_config_errors[device_module_path]
            for error_type,errors in device_config_errors.iteritems():
                print2err("%s count %d:"%(error_type,len(errors)))
                for error in errors:
                    print2err("\t{0}".format(error))
                print2err("\n")
            return None
        
        DeviceClass,device_class_name,event_classes=import_device(device_module_path,device_class_name)
        #print2err("Updated Experiment Device Config:\n\tdevice_class: {0}\n\tdevice_config:{1}\n".format(device_class_name,default_device_config))
            
        if device_config.get('enable',True):
            self.log("Searching Device Path: %s"%(device_class_name,))
            self.log("Creating Device: %s"%(device_class_name,))
            #print2err("Creating Device: %s"%(device_class_name,))
            
            if DeviceClass._iohub_server is None:
                DeviceClass._iohub_server=self
            
            if device_class_name != 'Display' and DeviceClass._display_device is None:
                DeviceClass._display_device=ioServer.deviceDict['Display']  
                
            deviceInstance=DeviceClass(dconfig=device_config)

            self.log("Device Instance Created: %s"%(device_class_name,))
            #print2err("Device Instance Created: %s"%(device_class_name,))

            self.devices.append(deviceInstance)
            ioServer.deviceDict[device_class_name]=deviceInstance

            if 'device_timer' in device_config:
                interval = device_config['device_timer']['interval']
                self.log("%s has requested a timer with period %.5f"%(device_class_name, interval))
                dPoller=DeviceMonitor(deviceInstance,interval)
                self.deviceMonitors.append(dPoller)

            monitoringEventIDs=[]
            monitor_events_list=device_config.get('monitor_event_types',[])
            if isinstance(monitor_events_list,(list,tuple)):
                for event_class_name in monitor_events_list:
                    event_id = getattr(EventConstants,convertCamelToSnake(event_class_name[:-5],False))
                    monitoringEventIDs.append(event_id)
            self.log("{0} Instance Event IDs To Monitor: {1}".format(device_class_name,monitoringEventIDs))
            #ioHub.print2err("{0} Instance Event IDs To Monitor: {1}".format(device_class_name,eventIDs))

            # add event listeners for streaming events
            if device_config.get('stream_events') is True:
                self.log("Online event access is being enabled for: %s"%device_class_name)
                # add listener for global event queue
                deviceInstance._addEventListener(self,monitoringEventIDs)
                #ioHub.print2err("ioServer event stream listener added: device=%s eventIDs=%s"%(device_class_name,eventIDs))
                self.log("Standard event stream listener added for ioServer for event ids %s"%(str(monitoringEventIDs),))
                # add listener for device event queue
                deviceInstance._addEventListener(deviceInstance,monitoringEventIDs)
                #  ioHub.print2err("%s event stream listener added: eventIDs=%s"%(device_class_name,eventIDs))
                self.log("Standard event stream listener added for class %s for event ids %s"%(device_class_name,str(monitoringEventIDs)))

            return deviceInstance,device_config,monitoringEventIDs,event_classes


    def log(self,text,level=None):
        try:
            log_time=currentSec()
            exp=self.deviceDict.get('Experiment',None)
            if exp and self._session_id and self._experiment_id:
                while len(self._logMessageBuffer):
                    lm=self._logMessageBuffer.popleft()
                    exp.log(*lm)
                exp.log(text,level,log_time)
            else:
                self._logMessageBuffer.append((text,level,log_time))
        except Exception:
            printExceptionDetailsToStdErr()
            
    def createDataStoreFile(self,fileName,folderPath,fmode,ioHubsettings):
        if psychopy.iohub._DATA_STORE_AVAILABLE:
            from datastore import ioHubpyTablesFile
            self.closeDataStoreFile()                
            self.emrt_file=ioHubpyTablesFile(fileName,folderPath,fmode,ioHubsettings)                

    def closeDataStoreFile(self):
        if self.emrt_file:
            pytablesfile=self.emrt_file
            self.emrt_file=None
            pytablesfile.flush()
            pytablesfile.close()
            
    def processEventsTasklet(self,sleep_interval):
        while self._running:
            stime=Computer.getTime()
            self.processDeviceEvents()
            dur = sleep_interval - (Computer.getTime()-stime)
            gevent.sleep(max(0.0, dur))

    def processDeviceEvents(self):
        for device in self.devices:
            try:
                events = device._getNativeEventBuffer()

                while len(events) > 0:
                    evt = events.popleft()
                    e = device._getIOHubEventObject(evt)
                    if e is not None:
                        for l in device._getEventListeners(e[DeviceEvent.EVENT_TYPE_ID_INDEX]):
                            l._handleEvent(e)


                filtered_events = []
                for filter in device._filters.values():
                    filtered_events.extend(filter._removeOutputEvents())

                for i in range(len(filtered_events)):
                    e = filtered_events[i]
                    for l in device._getEventListeners(e[DeviceEvent.EVENT_TYPE_ID_INDEX]):
                        l._handleEvent(e)


            except Exception:
                printExceptionDetailsToStdErr()
                print2err("Error in processDeviceEvents: ", device, " : ", len(events), " : ", e)
                print2err("Event type ID: ",e[DeviceEvent.EVENT_TYPE_ID_INDEX], " : " , EventConstants.getName(e[DeviceEvent.EVENT_TYPE_ID_INDEX]))
                print2err("--------------------------------------")

    def _handleEvent(self,event):
        self.eventBuffer.append(event)

    def clearEventBuffer(self, call_proc_events=True):
        if call_proc_events is True:
            self.processDeviceEvents()
        l= len(self.eventBuffer)
        self.eventBuffer.clear()
        return l

    def checkForPsychopyProcess(self, sleep_interval):
        while self._running:
            if Computer.psychopy_process:
                try:
                    if Computer.psychopy_process.is_running() is False:
                        Computer.psychopy_process = None
                        psychopy.iohub.MessageDialog("PsychoPy Process dead. Should shut down.")
                        self.shutdown()
                        sys.exit(1)
                except Exception:
                        sys.exit(2)
            gevent.sleep(sleep_interval)

    def shutdown(self):
        try:
            self._running=False

            if Computer.system=='linux2':
                if self._hookManager:
                    self._hookManager.cancel()

            elif Computer.system=='win32':
                del self._hookManager
                #if self._hookManager:
                #    self._hookManager.UnhookMouse()
                #    self._hookManager.UnhookKeyboard()

                    
            while len(self.deviceMonitors) > 0:
                m=self.deviceMonitors.pop(0)
                m.running=False

            if self.eventBuffer:
                self.clearEventBuffer()

            try:
                self.closeDataStoreFile()
            except Exception:
                pass

            while len(self.devices) > 0:
                d=self.devices.pop(0)
                try:
                    if d is not None:
                        d._close()
                except Exception:
                        pass
        except Exception:
            print2err("Error in ioSever.shutdown():")
            printExceptionDetailsToStdErr()
            
    def __del__(self):
        self.shutdown()
<|MERGE_RESOLUTION|>--- conflicted
+++ resolved
@@ -127,13 +127,8 @@
         elif request_type == 'STOP_IOHUB_SERVER':
             try:
                 self.shutDown()
-<<<<<<< HEAD
             except:
                 printExceptionDetailsToStdErr()
-=======
-            except Exception:
-                printExceptionDetailsToStdErr
->>>>>>> 9af7f79c
         else:
             print2err("RPC_NOT_CALLABLE_ERROR")
             printExceptionDetailsToStdErr()
